--- conflicted
+++ resolved
@@ -209,11 +209,7 @@
   const finalEntitlements = {
     plan_name: entitlements.plan_name || effectivePlan,
     monthlyResponsesLimit: defaults.monthlyResponsesLimit,
-<<<<<<< HEAD
-    integrationsLimit: entitlements.integrationsLimit || defaults.integrationsLimit,
-=======
     integrationsLimit: entitlements.integrationsLimit ?? defaults.integrationsLimit ?? defaults.platforms,
->>>>>>> a10b4f64
     shieldEnabled: defaults.shieldEnabled,
     ...entitlements
   };
