--- conflicted
+++ resolved
@@ -107,13 +107,8 @@
     it('should handle edge cases', () => {
       expect(SafeUtils.maskEmail('a@b.c')).toBe('a@***.c');
       expect(SafeUtils.maskEmail('x@y.z')).toBe('x@***.z');
-<<<<<<< HEAD
-      expect(SafeUtils.maskEmail('test@')).toBe('[invalid email]');
-      expect(SafeUtils.maskEmail('@domain.com')).toBe('[invalid email]');
-=======
       expect(SafeUtils.maskEmail('test@')).toBeNull();
       expect(SafeUtils.maskEmail('@domain.com')).toBe('@domain.com');
->>>>>>> edf3b002
     });
   });
 
