/**
 * Shield Routes Round 4 Enhancement Tests
 * 
 * Tests for CodeRabbit Round 4 improvements:
 * - Enhanced input validation and sanitization
 * - UUID format validation
 * - Metadata safety handling
 * - Edge case resilience
 */

const request = require('supertest');
const express = require('express');

// Setup test app
const app = express();
app.use(express.json());

// Mock dependencies
jest.mock('../../../src/config/supabase', () => ({
  supabaseServiceClient: {
    from: jest.fn().mockReturnThis(),
    select: jest.fn().mockReturnThis(),
    eq: jest.fn().mockReturnThis(),
    gte: jest.fn().mockReturnThis(),
    order: jest.fn().mockReturnThis(),
    range: jest.fn().mockReturnThis(),
    single: jest.fn().mockReturnThis(),
    update: jest.fn().mockReturnThis(),
  },
}));

jest.mock('../../../src/config/flags', () => ({
  flags: {
    isEnabled: jest.fn(() => true),
  },
}));

jest.mock('../../../src/utils/logger', () => ({
  logger: {
    info: jest.fn(),
    error: jest.fn(),
    warn: jest.fn(),
  },
}));

const mockAuthenticateToken = jest.fn((req, res, next) => {
  req.user = { 
    id: 'test-user-id', 
    organizationId: 'test-org-id' 
  };
  next();
});

jest.mock('../../../src/middleware/auth', () => ({
  authenticateToken: mockAuthenticateToken,
}));

const shieldRoutes = require('../../../src/routes/shield');
const { supabaseServiceClient } = require('../../../src/config/supabase');
const { logger } = require('../../../src/utils/logger');

app.use('/api/shield', shieldRoutes);

describe('Shield Routes - Round 4 Enhancements', () => {
  beforeEach(() => {
    jest.clearAllMocks();
  });

  describe('Enhanced Input Validation', () => {
    test('should handle null/undefined query parameters safely', async () => {
      supabaseServiceClient.from.mockReturnValue({
        select: jest.fn().mockReturnThis(),
        eq: jest.fn().mockReturnThis(),
        order: jest.fn().mockReturnThis(),
        range: jest.fn().mockReturnThis(),
        then: jest.fn().mockResolvedValue({
          data: [],
          error: null,
          count: 0,
        }),
      });

      const response = await request(app)
        .get('/api/shield/events')
        .query({ page: null, limit: undefined, category: '' });

      expect(response.status).toBe(200);
      expect(response.body.success).toBe(true);
      expect(response.body.data.pagination.page).toBe(1);
      expect(response.body.data.pagination.limit).toBe(20);
    });

    test('should validate pagination with string numbers', async () => {
      supabaseServiceClient.from.mockReturnValue({
        select: jest.fn().mockReturnThis(),
        eq: jest.fn().mockReturnThis(),
        order: jest.fn().mockReturnThis(),
        range: jest.fn().mockReturnThis(),
        then: jest.fn().mockResolvedValue({
          data: [],
          error: null,
          count: 0,
        }),
      });

      const response = await request(app)
        .get('/api/shield/events')
        .query({ page: '5', limit: '25' });

      expect(response.status).toBe(200);
      expect(response.body.data.pagination.page).toBe(5);
      expect(response.body.data.pagination.limit).toBe(25);
    });

    test('should cap pagination at maximum limits', async () => {
      supabaseServiceClient.from.mockReturnValue({
        select: jest.fn().mockReturnThis(),
        eq: jest.fn().mockReturnThis(),
        order: jest.fn().mockReturnThis(),
        range: jest.fn().mockReturnThis(),
        then: jest.fn().mockResolvedValue({
          data: [],
          error: null,
          count: 0,
        }),
      });

      const response = await request(app)
        .get('/api/shield/events')
        .query({ page: '2000', limit: '500' });

      expect(response.status).toBe(200);
      expect(response.body.data.pagination.page).toBe(1000); // Capped at 1000
      expect(response.body.data.pagination.limit).toBe(100); // Capped at 100
    });

    test('should handle invalid string pagination gracefully', async () => {
      supabaseServiceClient.from.mockReturnValue({
        select: jest.fn().mockReturnThis(),
        eq: jest.fn().mockReturnThis(),
        order: jest.fn().mockReturnThis(),
        range: jest.fn().mockReturnThis(),
        then: jest.fn().mockResolvedValue({
          data: [],
          error: null,
          count: 0,
        }),
      });

      const response = await request(app)
        .get('/api/shield/events')
        .query({ page: 'abc', limit: 'xyz' });

      expect(response.status).toBe(200);
      expect(response.body.data.pagination.page).toBe(1); // Default
      expect(response.body.data.pagination.limit).toBe(20); // Default
    });

    test('should normalize filter parameters to lowercase', async () => {
      supabaseServiceClient.from.mockReturnValue({
        select: jest.fn().mockReturnThis(),
        eq: jest.fn().mockReturnThis(),
        order: jest.fn().mockReturnThis(),
        range: jest.fn().mockReturnThis(),
        then: jest.fn().mockResolvedValue({
          data: [],
          error: null,
          count: 0,
        }),
      });

      const response = await request(app)
        .get('/api/shield/events')
        .query({ 
          category: 'TOXIC', 
          platform: 'TWITTER', 
          actionType: 'BLOCK',
          timeRange: '30D'
        });

      expect(response.status).toBe(200);
      expect(response.body.data.filters.category).toBe('toxic');
      expect(response.body.data.filters.platform).toBe('twitter');
      expect(response.body.data.filters.actionType).toBe('block');
      expect(response.body.data.filters.timeRange).toBe('30d');
    });

    test('should handle non-string filter parameters', async () => {
      supabaseServiceClient.from.mockReturnValue({
        select: jest.fn().mockReturnThis(),
        eq: jest.fn().mockReturnThis(),
        order: jest.fn().mockReturnThis(),
        range: jest.fn().mockReturnThis(),
        then: jest.fn().mockResolvedValue({
          data: [],
          error: null,
          count: 0,
        }),
      });

      const response = await request(app)
        .get('/api/shield/events')
        .query({ 
          category: 123, 
          platform: true, 
          actionType: null
        });

      expect(response.status).toBe(200);
      expect(response.body.data.filters.category).toBe('all'); // Default
      expect(response.body.data.filters.platform).toBe('all'); // Default
      expect(response.body.data.filters.actionType).toBe('all'); // Default
    });
  });

  describe('UUID Validation for Revert Action', () => {
    test('should validate UUID format for action ID', async () => {
      const response = await request(app)
        .post('/api/shield/revert/invalid-uuid')
        .send({ reason: 'Test revert' });

      expect(response.status).toBe(400);
      expect(response.body.success).toBe(false);
      expect(response.body.error.code).toBe('INVALID_UUID_FORMAT');
      expect(response.body.error.message).toBe('Invalid action ID format');
    });

    test('should accept valid UUID format', async () => {
      const validUuid = '123e4567-e89b-12d3-a456-426614174000';
      
      supabaseServiceClient.from.mockReturnValue({
        select: jest.fn().mockReturnThis(),
        eq: jest.fn().mockReturnThis(),
        single: jest.fn().mockResolvedValue({
          data: null,
          error: { code: 'PGRST116' }, // Not found
        }),
      });

      const response = await request(app)
        .post(`/api/shield/revert/${validUuid}`)
        .send({ reason: 'Test revert' });

      expect(response.status).toBe(404); // Not found, but UUID format was accepted
      expect(response.body.error.code).toBe('ACTION_NOT_FOUND');
    });

    test('should reject empty or whitespace-only action ID', async () => {
      const response = await request(app)
        .post('/api/shield/revert/   ')
        .send({ reason: 'Test revert' });

      expect(response.status).toBe(400);
      expect(response.body.error.code).toBe('INVALID_ACTION_ID');
    });

    test('should handle various UUID formats correctly', async () => {
      const testCases = [
        { id: '00000000-0000-0000-0000-000000000000', valid: true },
        { id: 'AAAAAAAA-BBBB-1CCC-8DDD-EEEEEEEEEEEE', valid: true },
        { id: '123e4567-e89b-42d3-a456-426614174000', valid: true },
        { id: '123e4567-e89b-72d3-f456-426614174000', valid: false }, // Invalid version
        { id: '123e4567-e89b-12d3-c456-426614174000', valid: false }, // Invalid variant
        { id: '123e4567-e89b-12d3-a456-42661417400', valid: false }, // Too short
      ];

      for (const testCase of testCases) {
        if (testCase.valid) {
          supabaseServiceClient.from.mockReturnValue({
            select: jest.fn().mockReturnThis(),
            eq: jest.fn().mockReturnThis(),
            single: jest.fn().mockResolvedValue({
              data: null,
              error: { code: 'PGRST116' },
            }),
          });
        }

        const response = await request(app)
          .post(`/api/shield/revert/${testCase.id}`)
          .send({ reason: 'Test revert' });

        if (testCase.valid) {
          expect(response.status).toBe(404); // UUID valid, but record not found
        } else {
          expect(response.status).toBe(400);
          expect(response.body.error.code).toBe('INVALID_UUID_FORMAT');
        }
      }
    });
  });

  describe('Enhanced Metadata Safety', () => {
    test('should handle null metadata safely', async () => {
      const validUuid = '123e4567-e89b-12d3-a456-426614174000';
      
      supabaseServiceClient.from
        .mockReturnValueOnce({
          select: jest.fn().mockReturnThis(),
          eq: jest.fn().mockReturnThis(),
          single: jest.fn().mockResolvedValue({
            data: {
              id: validUuid,
              action_type: 'block',
              content_hash: 'test-hash',
              platform: 'twitter',
              reverted_at: null,
              metadata: null, // Null metadata
            },
            error: null,
          }),
        })
        .mockReturnValueOnce({
          update: jest.fn().mockReturnThis(),
          eq: jest.fn().mockReturnThis(),
          select: jest.fn().mockReturnThis(),
          single: jest.fn().mockResolvedValue({
            data: {
              id: validUuid,
              reverted_at: '2024-01-15T12:00:00Z',
              metadata: { reverted: true },
            },
            error: null,
          }),
        });

      const response = await request(app)
        .post(`/api/shield/revert/${validUuid}`)
        .send({ reason: 'Test revert' });

      expect(response.status).toBe(200);
      expect(response.body.success).toBe(true);
      expect(logger.warn).not.toHaveBeenCalled();
    });

    test('should handle invalid metadata gracefully', async () => {
      const validUuid = '123e4567-e89b-12d3-a456-426614174000';
      
      // Mock an action with invalid metadata that could cause TypeError
      const invalidMetadata = 'invalid-json-string';
      
      supabaseServiceClient.from
        .mockReturnValueOnce({
          select: jest.fn().mockReturnThis(),
          eq: jest.fn().mockReturnThis(),
          single: jest.fn().mockResolvedValue({
            data: {
              id: validUuid,
              action_type: 'block',
              content_hash: 'test-hash',
              platform: 'twitter',
              reverted_at: null,
              metadata: invalidMetadata,
            },
            error: null,
          }),
        })
        .mockReturnValueOnce({
          update: jest.fn().mockReturnThis(),
          eq: jest.fn().mockReturnThis(),
          select: jest.fn().mockReturnThis(),
          single: jest.fn().mockResolvedValue({
            data: {
              id: validUuid,
              reverted_at: '2024-01-15T12:00:00Z',
              metadata: { reverted: true },
            },
            error: null,
          }),
        });

      const response = await request(app)
        .post(`/api/shield/revert/${validUuid}`)
        .send({ reason: 'Test revert' });

      expect(response.status).toBe(200);
      expect(response.body.success).toBe(true);
      // Should log warning about invalid metadata but continue processing
      expect(logger.warn).toHaveBeenCalledWith(
        'Invalid metadata found in shield action',
        expect.objectContaining({
          actionId: validUuid,
          metadataType: 'string',
        })
      );
    });

    test('should preserve valid metadata fields', async () => {
      const validUuid = '123e4567-e89b-12d3-a456-426614174000';
      const existingMetadata = {
        source: 'automated',
        confidence: 0.95,
        tags: ['urgent', 'harassment'],
      };
      
      supabaseServiceClient.from
        .mockReturnValueOnce({
          select: jest.fn().mockReturnThis(),
          eq: jest.fn().mockReturnThis(),
          single: jest.fn().mockResolvedValue({
            data: {
              id: validUuid,
              action_type: 'block',
              content_hash: 'test-hash',
              platform: 'twitter',
              reverted_at: null,
              metadata: existingMetadata,
            },
            error: null,
          }),
        })
        .mockReturnValueOnce({
          update: jest.fn().mockReturnThis(),
          eq: jest.fn().mockReturnThis(),
          select: jest.fn().mockReturnThis(),
          single: jest.fn().mockResolvedValue({
            data: {
              id: validUuid,
              reverted_at: '2024-01-15T12:00:00Z',
              metadata: {
                ...existingMetadata,
                reverted: true,
                revertedBy: 'test-user-id',
                revertReason: 'Test revert',
                revertSource: 'shield_ui',
              },
            },
            error: null,
          }),
        });

      const response = await request(app)
        .post(`/api/shield/revert/${validUuid}`)
        .send({ reason: 'Test revert' });

      expect(response.status).toBe(200);
      expect(response.body.success).toBe(true);

      // Verify update was called with preserved metadata
      // Issue #618 - Add defensive check for mock.calls array
<<<<<<< HEAD
      // Issue #628 - CodeRabbit: Use idiomatic Jest matcher
      expect(supabaseServiceClient.update).toHaveBeenCalled();
=======
      expect(supabaseServiceClient.update.mock.calls.length).toBeGreaterThan(0);
>>>>>>> 8ace0be7
      const updateCall = supabaseServiceClient.update.mock.calls[0][0];
      expect(updateCall.metadata).toEqual(expect.objectContaining({
        source: 'automated',
        confidence: 0.95,
        tags: ['urgent', 'harassment'],
        reverted: true,
        revertedBy: 'test-user-id',
        revertReason: 'Test revert',
        revertSource: 'shield_ui',
      }));
    });

    test('should handle empty string reason safely', async () => {
      const validUuid = '123e4567-e89b-12d3-a456-426614174000';
      
      supabaseServiceClient.from
        .mockReturnValueOnce({
          select: jest.fn().mockReturnThis(),
          eq: jest.fn().mockReturnThis(),
          single: jest.fn().mockResolvedValue({
            data: {
              id: validUuid,
              action_type: 'block',
              content_hash: 'test-hash',
              platform: 'twitter',
              reverted_at: null,
              metadata: {},
            },
            error: null,
          }),
        })
        .mockReturnValueOnce({
          update: jest.fn().mockReturnThis(),
          eq: jest.fn().mockReturnThis(),
          select: jest.fn().mockReturnThis(),
          single: jest.fn().mockResolvedValue({
            data: {
              id: validUuid,
              reverted_at: '2024-01-15T12:00:00Z',
              metadata: { reverted: true },
            },
            error: null,
          }),
        });

      const response = await request(app)
        .post(`/api/shield/revert/${validUuid}`)
        .send({ reason: '   ' }); // Whitespace only

      expect(response.status).toBe(200);
      
      // Should use default reason for empty/whitespace
      const updateCall = supabaseServiceClient.update.mock.calls[0][0];
      expect(updateCall.metadata.revertReason).toBe('Manual revert via UI');
    });
  });

  describe('Edge Case Resilience', () => {
    test('should handle malformed query object gracefully', async () => {
      // Mock a scenario where req.query is not a proper object
      const originalGet = app.get;
      app.get('/test-malformed-query', (req, res, next) => {
        req.query = 'not-an-object';
        next();
      }, shieldRoutes);

      supabaseServiceClient.from.mockReturnValue({
        select: jest.fn().mockReturnThis(),
        eq: jest.fn().mockReturnThis(),
        order: jest.fn().mockReturnThis(),
        range: jest.fn().mockReturnThis(),
        then: jest.fn().mockResolvedValue({
          data: [],
          error: null,
          count: 0,
        }),
      });

      const response = await request(app)
        .get('/test-malformed-query');

      expect(response.status).toBe(200);
      expect(response.body.data.pagination.page).toBe(1); // Should use defaults
    });

    test('should handle organization ID validation edge cases', async () => {
      // Test with missing organizationId
      mockAuthenticateToken.mockImplementationOnce((req, res, next) => {
        req.user = { id: 'test-user-id' }; // Missing organizationId
        next();
      });

      const response = await request(app)
        .get('/api/shield/events');

      // Should handle missing organizationId gracefully
      expect(response.status).toBe(200);
    });

    test('should handle database connection errors gracefully', async () => {
      supabaseServiceClient.from.mockReturnValue({
        select: jest.fn().mockReturnThis(),
        eq: jest.fn().mockReturnThis(),
        order: jest.fn().mockReturnThis(),
        range: jest.fn().mockReturnThis(),
        then: jest.fn().mockRejectedValue(new Error('Database connection failed')),
      });

      const response = await request(app)
        .get('/api/shield/events');

      expect(response.status).toBe(500);
      expect(response.body.success).toBe(false);
      expect(response.body.error.message).toBe('Failed to fetch shield events');
      expect(logger.error).toHaveBeenCalledWith(
        'Shield events endpoint error',
        expect.objectContaining({
          error: 'Database connection failed',
        })
      );
    });
  });

  describe('Response Data Sanitization', () => {
    test('should remove organization_id from response data', async () => {
      const mockData = [
        {
          id: 'action-1',
          organization_id: 'test-org-id', // Should be removed
          action_type: 'block',
          platform: 'twitter',
          reason: 'toxic',
        },
        {
          id: 'action-2',
          organization_id: 'test-org-id', // Should be removed
          action_type: 'mute',
          platform: 'youtube',
          reason: 'spam',
        },
      ];

      supabaseServiceClient.from.mockReturnValue({
        select: jest.fn().mockReturnThis(),
        eq: jest.fn().mockReturnThis(),
        order: jest.fn().mockReturnThis(),
        range: jest.fn().mockReturnThis(),
        then: jest.fn().mockResolvedValue({
          data: mockData,
          error: null,
          count: 2,
        }),
      });

      const response = await request(app)
        .get('/api/shield/events');

      expect(response.status).toBe(200);
      expect(response.body.data.events).toHaveLength(2);
      
      response.body.data.events.forEach(event => {
        expect(event).not.toHaveProperty('organization_id');
        expect(event).toHaveProperty('id');
        expect(event).toHaveProperty('action_type');
        expect(event).toHaveProperty('platform');
        expect(event).toHaveProperty('reason');
      });
    });

    test('should handle null data arrays safely', async () => {
      supabaseServiceClient.from.mockReturnValue({
        select: jest.fn().mockReturnThis(),
        eq: jest.fn().mockReturnThis(),
        order: jest.fn().mockReturnThis(),
        range: jest.fn().mockReturnThis(),
        then: jest.fn().mockResolvedValue({
          data: null, // Null data
          error: null,
          count: 0,
        }),
      });

      const response = await request(app)
        .get('/api/shield/events');

      expect(response.status).toBe(200);
      expect(response.body.data.events).toEqual([]);
      expect(response.body.data.pagination.total).toBe(0);
    });
  });
});<|MERGE_RESOLUTION|>--- conflicted
+++ resolved
@@ -438,12 +438,7 @@
 
       // Verify update was called with preserved metadata
       // Issue #618 - Add defensive check for mock.calls array
-<<<<<<< HEAD
-      // Issue #628 - CodeRabbit: Use idiomatic Jest matcher
-      expect(supabaseServiceClient.update).toHaveBeenCalled();
-=======
       expect(supabaseServiceClient.update.mock.calls.length).toBeGreaterThan(0);
->>>>>>> 8ace0be7
       const updateCall = supabaseServiceClient.update.mock.calls[0][0];
       expect(updateCall.metadata).toEqual(expect.objectContaining({
         source: 'automated',
