--- conflicted
+++ resolved
@@ -401,12 +401,7 @@
         .send({ reason: 'False positive detection' });
 
       // Issue #618 - Add defensive check for mock.calls array
-<<<<<<< HEAD
-      // Issue #628 - CodeRabbit: Use idiomatic Jest matcher
-      expect(mockSupabaseServiceClient.update).toHaveBeenCalled();
-=======
       expect(mockSupabaseServiceClient.update.mock.calls.length).toBeGreaterThan(0);
->>>>>>> 8ace0be7
       const updateCall = mockSupabaseServiceClient.update.mock.calls[0][0];
       expect(updateCall.metadata).toEqual({
         reverted: true,
@@ -438,12 +433,7 @@
         .send({});
 
       // Issue #618 - Add defensive check for mock.calls array
-<<<<<<< HEAD
-      // Issue #628 - CodeRabbit: Use idiomatic Jest matcher
-      expect(mockSupabaseServiceClient.update).toHaveBeenCalled();
-=======
       expect(mockSupabaseServiceClient.update.mock.calls.length).toBeGreaterThan(0);
->>>>>>> 8ace0be7
       const updateCall = mockSupabaseServiceClient.update.mock.calls[0][0];
       expect(updateCall.metadata.revertReason).toBe('Manual revert via UI');
     });
