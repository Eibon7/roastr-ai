/**
 * Queue Service Tests
 *
 * Tests for unified Redis/Database queue management with priority support
 */

// Mock mockMode to disable it in tests
jest.mock('../../../src/config/mockMode', () => ({
  mockMode: {
    isMockMode: false,
    generateMockSupabaseClient: jest.fn()
  }
}));

const QueueService = require('../../../src/services/queueService');

// Mock IORedis
jest.mock('ioredis', () => {
  const mockRedis = {
    lpush: jest.fn(),
    brpop: jest.fn(),
    rpop: jest.fn(),
    llen: jest.fn(),
    lrange: jest.fn(),
    del: jest.fn(),
    ping: jest.fn(),
    disconnect: jest.fn(),
    setex: jest.fn(),
    status: 'ready',
    on: jest.fn()
  };
  
  return jest.fn(() => mockRedis);
});

// Mock Supabase
jest.mock('@supabase/supabase-js', () => ({
  createClient: jest.fn(() => ({
    from: jest.fn(() => ({
      select: jest.fn(() => ({
        eq: jest.fn(() => ({
          order: jest.fn(() => ({
            limit: jest.fn(() => Promise.resolve({ data: [], error: null }))
          }))
        })),
        limit: jest.fn(() => Promise.resolve({ data: null, error: null }))
      })),
      insert: jest.fn(() => ({
        select: jest.fn(() => ({
          single: jest.fn(() => Promise.resolve({ data: { id: 'test-job' }, error: null }))
        }))
      })),
      update: jest.fn(() => ({
        eq: jest.fn(() => Promise.resolve({ error: null }))
      }))
    }))
  }))
}));

// Mock logger
jest.mock('../../../src/utils/logger', () => ({
  logger: {
    info: jest.fn(),
    warn: jest.fn(),
    error: jest.fn(),
    debug: jest.fn()
  }
}));

describe('QueueService', () => {
  let queueService;

  beforeEach(async () => {
    // Mock environment variables
    process.env.UPSTASH_REDIS_REST_URL = 'redis://test:6379';
    process.env.UPSTASH_REDIS_REST_TOKEN = 'test-token';
    process.env.SUPABASE_URL = 'https://test.supabase.co';
    process.env.SUPABASE_SERVICE_KEY = 'test-key';
    
    // Create QueueService
    queueService = new QueueService();
    
    // Wait for initialization to complete
    await new Promise(resolve => setTimeout(resolve, 10));
  });

  afterEach(() => {
    jest.clearAllMocks();
  });

  describe('Constructor and Configuration', () => {
    test('should initialize with correct default properties', () => {
      expect(queueService).toBeDefined();
      expect(queueService.queuePrefix).toBe('roastr:jobs');
      expect(queueService.dlqPrefix).toBe('roastr:dlq');
      expect(queueService.metricsPrefix).toBe('roastr:metrics');
      expect(queueService.options).toBeDefined();
      expect(queueService.options.maxRetries).toBe(3);
      expect(queueService.options.retryDelay).toBe(5000);
    });

    test('should have correct priority queue mappings', () => {
      expect(queueService.priorityQueues).toEqual({
        1: 'critical',
        2: 'high',
        3: 'medium',
        4: 'normal',
        5: 'low'
      });
    });

    test('should accept custom options', () => {
      const customService = new QueueService({
        maxRetries: 5,
        retryDelay: 3000,
        deadLetterQueueEnabled: false
      });

      expect(customService.options.maxRetries).toBe(5);
      expect(customService.options.retryDelay).toBe(3000);
      expect(customService.options.deadLetterQueueEnabled).toBe(false);
    });
  });

  describe('Queue Key Generation', () => {
    test('should generate correct queue keys for different priorities', () => {
      const key1 = queueService.getQueueKey('fetch_comments', 1);
      const key2 = queueService.getQueueKey('shield_action', 5);

      expect(key1).toBe('roastr:jobs:fetch_comments:p1');
      expect(key2).toBe('roastr:jobs:shield_action:p5');
    });

    test('should handle default priority', () => {
      const key = queueService.getQueueKey('analyze_toxicity');

      expect(key).toBe('roastr:jobs:analyze_toxicity:p5');
    });

    test('should handle various job types', () => {
      const types = ['fetch_comments', 'analyze_toxicity', 'generate_reply', 'shield_action'];
      
      types.forEach(type => {
        const key = queueService.getQueueKey(type, 3);
        expect(key).toBe(`roastr:jobs:${type}:p3`);
      });
    });
  });

  describe('Job ID Generation', () => {
    test('should generate unique job IDs', () => {
      const id1 = queueService.generateJobId();
      const id2 = queueService.generateJobId();

      expect(id1).toBeDefined();
      expect(id2).toBeDefined();
      expect(id1).not.toBe(id2);
      expect(typeof id1).toBe('string');
      expect(typeof id2).toBe('string');
    });

    test('should generate IDs with correct format', () => {
      const id = queueService.generateJobId();
      
      expect(id).toMatch(/^job_\d+_[a-z0-9]+$/); // job_timestamp_random format
      expect(id.length).toBeGreaterThan(15);
      expect(id).toContain('job_');
    });
  });

  describe('addJob', () => {
    test('should create job with correct properties', async () => {
      const jobData = {
        organization_id: 'org-123',
        platform: 'twitter',
        action_type: 'fetch_comments',
        payload: { comment_id: 'comment-456' }
      };

      // Mock the internal method to avoid Redis dependencies
      jest.spyOn(queueService, 'addJobToRedis').mockResolvedValue({
        id: 'job-123',
        job_type: 'fetch_comments',
        organization_id: 'org-123',
        priority: 2,
        payload: jobData,
        max_attempts: 3,
        created_at: new Date().toISOString()
      });
      
      queueService.isRedisAvailable = true;

      const result = await queueService.addJob('fetch_comments', jobData, { priority: 2 });

      expect(result).toBeDefined();
      expect(result.success).toBe(true);
      expect(result.jobId).toBeDefined();
<<<<<<< HEAD
=======
      expect(result.job).toBeDefined();
      expect(result.job.id).toBeDefined();
      expect(result.job.job_type).toBe('fetch_comments');
      expect(result.job.organization_id).toBe('org-123');
      expect(result.job.priority).toBe(2);
      expect(result.queuedTo).toBe('redis');
>>>>>>> 88c95e31
    });

    test('should use default priority when not specified', async () => {
      const jobData = {
        organization_id: 'org-123',
        platform: 'twitter',
        action_type: 'fetch_comments'
      };

      jest.spyOn(queueService, 'addJobToRedis').mockResolvedValue({
        id: 'job-123',
        job_type: 'fetch_comments',
        priority: 5,
        organization_id: 'org-123'
      });
      
      queueService.isRedisAvailable = true;

      const result = await queueService.addJob('fetch_comments', jobData);

      expect(result.success).toBe(true);
<<<<<<< HEAD
      expect(result.jobId).toBeDefined();
=======
      expect(result.job.priority).toBe(5);
>>>>>>> 88c95e31
    });

    test('should set correct max attempts', async () => {
      const jobData = { organization_id: 'org-123' };

      jest.spyOn(queueService, 'addJobToRedis').mockResolvedValue({
        id: 'job-123',
        job_type: 'test',
        max_attempts: 5,
        organization_id: 'org-123'
      });
      
      queueService.isRedisAvailable = true;

      const result = await queueService.addJob('test', jobData, { maxAttempts: 5 });

      expect(result.success).toBe(true);
<<<<<<< HEAD
      expect(result.jobId).toBeDefined();
=======
      expect(result.job.max_attempts).toBe(5);
>>>>>>> 88c95e31
    });

    test('should fallback to database when Redis unavailable', async () => {
      const jobData = { organization_id: 'org-123' };

      jest.spyOn(queueService, 'addJobToDatabase').mockResolvedValue({
        id: 'job-123',
        job_type: 'test',
        organization_id: 'org-123'
      });
      
      queueService.isRedisAvailable = false;

      const result = await queueService.addJob('test', jobData);

      expect(result.success).toBe(true);
      expect(result.jobId).toBeDefined();
      expect(queueService.addJobToDatabase).toHaveBeenCalled();
    });
  });

  describe('getNextJob', () => {
    test('should return null when no jobs available', async () => {
      jest.spyOn(queueService, 'getJobFromRedis').mockResolvedValue(null);
      jest.spyOn(queueService, 'getJobFromDatabase').mockResolvedValue(null);
      
      queueService.isRedisAvailable = true;

      const result = await queueService.getNextJob('fetch_comments');

      expect(result).toBeNull();
    });

    test('should prioritize Redis when available', async () => {
      const mockJob = { id: 'job-123', job_type: 'fetch_comments' };
      
      jest.spyOn(queueService, 'getJobFromRedis').mockResolvedValue(mockJob);
      queueService.isRedisAvailable = true;

      const result = await queueService.getNextJob('fetch_comments');

      expect(result).toEqual(mockJob);
      expect(queueService.getJobFromRedis).toHaveBeenCalled();
    });

    test('should use database when Redis unavailable', async () => {
      const mockJob = { id: 'job-123', job_type: 'fetch_comments' };
      
      jest.spyOn(queueService, 'getJobFromDatabase').mockResolvedValue(mockJob);
      queueService.isRedisAvailable = false;

      const result = await queueService.getNextJob('fetch_comments');

      expect(result).toEqual(mockJob);
      expect(queueService.getJobFromDatabase).toHaveBeenCalled();
    });
  });

  describe('Job Management', () => {
    test('should complete job successfully', async () => {
      const job = { id: 'job-123', job_type: 'test' };
      const result = { processed: 5, errors: 0 };

      jest.spyOn(queueService, 'completeJobInDatabase').mockResolvedValue(true);
      jest.spyOn(queueService, 'incrementMetric').mockResolvedValue(true);

      // Ensure supabase is available for the test
      queueService.supabase = {};

      await queueService.completeJob(job, result);

      expect(queueService.completeJobInDatabase).toHaveBeenCalledWith(job, result);
      expect(queueService.incrementMetric).toHaveBeenCalledWith('jobs_completed', 'test');
    });

    test('should handle job completion gracefully', async () => {
      const job = { id: 'job-123', job_type: 'test' };
      const result = { processed: 5, errors: 0 };

      // Test that completion works without Redis available
      queueService.isRedisAvailable = false;
      
      // Should not throw
      await expect(queueService.completeJob(job, result)).resolves.not.toThrow();
    });

    test('should handle job without throwing errors', async () => {
      const job = { id: 'job-123', job_type: 'test' };
      const result = { processed: 5, errors: 0 };

      // Don't mock - test that it handles errors gracefully
      queueService.isRedisAvailable = false;

      await expect(queueService.completeJob(job, result)).resolves.not.toThrow();
    });
  });

  describe('Statistics and Monitoring', () => {
    test('should return queue statistics structure', async () => {
      jest.spyOn(queueService, 'getRedisStats').mockResolvedValue({
        total: 10,
        queues: {
          fetch_comments: { total: 5, byPriority: { 1: 2, 2: 3 } },
          analyze_toxicity: { total: 5, byPriority: { 1: 1, 2: 4 } }
        }
      });

      jest.spyOn(queueService, 'getDatabaseStats').mockResolvedValue({
        total: 20,
        byStatus: { pending: 15, processing: 3, failed: 2 },
        byType: { fetch_comments: 10, analyze_toxicity: 10 }
      });

      queueService.isRedisAvailable = true;
      queueService.supabase = {}; // Ensure database is available

      const stats = await queueService.getQueueStats();

      expect(stats).toBeDefined();
      expect(stats.redis).toBe(true);
      expect(stats.database).toBe(true);
      expect(stats.redisStats).toBeDefined();
      expect(stats.databaseStats).toBeDefined();
    });

    test('should handle database-only statistics', async () => {
      jest.spyOn(queueService, 'getDatabaseStats').mockResolvedValue({
        total: 5,
        byStatus: { pending: 3, processing: 2 },
        byType: { fetch_comments: 5 }
      });

      queueService.isRedisAvailable = false;
      queueService.supabase = {}; // Ensure database is available

      const stats = await queueService.getQueueStats();

      expect(stats.redis).toBe(false);
      expect(stats.database).toBe(true);
      expect(stats.redisStats).toBeUndefined();
      expect(stats.databaseStats).toBeDefined();
    });
  });

  describe('Utility Methods', () => {
    test('should handle logging correctly', () => {
      // Verify log method exists and doesn't throw
      expect(() => {
        queueService.log('info', 'Test message', { extra: 'data' });
      }).not.toThrow();
    });

    test('should handle shutdown gracefully', async () => {
      jest.spyOn(queueService, 'log').mockImplementation(() => {});
      
      if (queueService.redis) {
        queueService.redis.disconnect = jest.fn().mockResolvedValue(true);
      }

      await expect(queueService.shutdown()).resolves.not.toThrow();
    });

    test('should increment metrics properly', async () => {
      if (queueService.redis) {
        queueService.redis.incr = jest.fn().mockResolvedValue(1);
        
        await queueService.incrementMetric('jobs_added', 'fetch_comments');
        
        expect(queueService.redis.incr).toHaveBeenCalled();
      } else {
        // Just verify method doesn't throw when Redis unavailable
        await expect(queueService.incrementMetric('jobs_added', 'fetch_comments')).resolves.not.toThrow();
      }
    });
  });

  describe('Error Handling', () => {
    test('should handle Redis connection errors gracefully', async () => {
      queueService.isRedisAvailable = false;
      
      // Should fallback to database operations without throwing
      jest.spyOn(queueService, 'addJobToDatabase').mockResolvedValue({ id: 'test' });
      
      const result = await queueService.addJob('test', { organization_id: 'org-123' });
      
      expect(result).toBeDefined();
    });

    test('should handle malformed job data', async () => {
      // Test that method exists and handles invalid input
      jest.spyOn(queueService, 'addJobToDatabase').mockResolvedValue({ id: 'test' });
      queueService.isRedisAvailable = false;
      
      // Should throw for null payload
      await expect(queueService.addJob('test', null)).rejects.toThrow();
    });

    test('should handle valid job data', async () => {
      // Test with valid data
      jest.spyOn(queueService, 'addJobToDatabase').mockResolvedValue({ id: 'test' });
      queueService.isRedisAvailable = false;
      
      // Should handle valid payload
      await expect(queueService.addJob('test', { organization_id: 'test-org' })).resolves.toBeDefined();
    });
  });
});<|MERGE_RESOLUTION|>--- conflicted
+++ resolved
@@ -195,15 +195,12 @@
       expect(result).toBeDefined();
       expect(result.success).toBe(true);
       expect(result.jobId).toBeDefined();
-<<<<<<< HEAD
-=======
       expect(result.job).toBeDefined();
       expect(result.job.id).toBeDefined();
       expect(result.job.job_type).toBe('fetch_comments');
       expect(result.job.organization_id).toBe('org-123');
       expect(result.job.priority).toBe(2);
       expect(result.queuedTo).toBe('redis');
->>>>>>> 88c95e31
     });
 
     test('should use default priority when not specified', async () => {
@@ -225,11 +222,8 @@
       const result = await queueService.addJob('fetch_comments', jobData);
 
       expect(result.success).toBe(true);
-<<<<<<< HEAD
       expect(result.jobId).toBeDefined();
-=======
       expect(result.job.priority).toBe(5);
->>>>>>> 88c95e31
     });
 
     test('should set correct max attempts', async () => {
@@ -247,11 +241,8 @@
       const result = await queueService.addJob('test', jobData, { maxAttempts: 5 });
 
       expect(result.success).toBe(true);
-<<<<<<< HEAD
       expect(result.jobId).toBeDefined();
-=======
       expect(result.job.max_attempts).toBe(5);
->>>>>>> 88c95e31
     });
 
     test('should fallback to database when Redis unavailable', async () => {
