/**
 * Fetch Comments Worker Tests
 * 
 * Tests for comment fetching from multiple social media platforms
 */

const FetchCommentsWorker = require('../../../src/workers/FetchCommentsWorker');

// Mock BaseWorker
jest.mock('../../../src/workers/BaseWorker', () => {
  return class MockBaseWorker {
    constructor(workerType, options = {}) {
      this.workerType = workerType;
      this.workerName = `${workerType}-worker-test`;
      this.config = { maxRetries: 3, ...options };
      this.supabase = {
        from: jest.fn(() => ({
          select: jest.fn(() => ({
            eq: jest.fn(() => ({
              single: jest.fn()
            }))
          })),
          insert: jest.fn(() => ({
            select: jest.fn(() => ({
              single: jest.fn()
            }))
          })),
          update: jest.fn(() => ({
            eq: jest.fn(() => ({
              select: jest.fn(() => ({
                single: jest.fn()
              }))
            }))
          }))
        }))
      };
      this.queueService = {
        addJob: jest.fn(),
        initialize: jest.fn(),
        shutdown: jest.fn()
      };
      this.redis = null;
      this.log = jest.fn();
      this.start = jest.fn();
      this.stop = jest.fn();
      this.initializeConnections = jest.fn();
      this.setupGracefulShutdown = jest.fn();
    }
  };
});

<<<<<<< HEAD
// Mock Cost Control service
const mockCostControlService = {
  canPerformOperation: jest.fn(),
  recordUsage: jest.fn(),
  initialize: jest.fn()
};

jest.mock('../../../src/services/costControl', () => {
  return jest.fn().mockImplementation(() => mockCostControlService);
});

// Mock external API libraries
jest.mock('twitter-api-v2', () => ({
  TwitterApi: jest.fn().mockImplementation(() => ({
    v2: {
      search: jest.fn(),
      userMentionTimeline: jest.fn()
    }
  }))
}));

jest.mock('googleapis', () => ({
  google: {
    youtube: jest.fn().mockImplementation(() => ({
      comments: {
        list: jest.fn()
      }
    }))
  }
=======
// Mock platform APIs
const mockTwitterApi = jest.fn().mockImplementation(() => ({
  v2: {
    search: jest.fn(),
    userByUsername: jest.fn()
  }
}));

const mockYouTubeApi = {
  youtube: jest.fn(() => ({
    comments: {
      list: jest.fn()
    },
    commentThreads: {
      list: jest.fn()
    }
  }))
};

jest.mock('twitter-api-v2', () => ({
  TwitterApi: mockTwitterApi
}));

jest.mock('googleapis', () => ({
  google: mockYouTubeApi
>>>>>>> be72e947
}));

describe('FetchCommentsWorker', () => {
  let worker;
  let mockSupabase;
  let mockQueueService;

  beforeEach(() => {
    worker = new FetchCommentsWorker();
    mockSupabase = worker.supabase;
    mockQueueService = worker.queueService;
  });

  afterEach(() => {
    jest.clearAllMocks();
  });

  afterAll(async () => {
    // Ensure worker is properly stopped to avoid open handles
    if (worker && typeof worker.stop === 'function') {
      await worker.stop();
    }
  });

  describe('constructor', () => {
    test('should initialize worker with correct type', () => {
      expect(worker.workerType).toBe('fetch_comments');
      expect(worker.costControl).toBeDefined();
      expect(worker.platformClients).toBeDefined();
      expect(worker.platformClients instanceof Map).toBe(true);
    });
  });

  describe('processJob', () => {
    test('should process Twitter comment fetching job', async () => {
      const job = {
        id: 'job-123',
        organization_id: 'org-123',
        platform: 'twitter',
        payload: {
          post_id: 'tweet-456',
          since_id: '100',
          max_results: 50
        }
      };

      const mockComments = [
        {
          id: 'comment-1',
          text: 'Great post!',
          author_id: 'user-1',
          created_at: new Date().toISOString(),
          metrics: { likes: 5, replies: 2 }
        },
        {
          id: 'comment-2',
          text: 'This is terrible content',
          author_id: 'user-2',
          created_at: new Date().toISOString(),
          metrics: { likes: 0, replies: 0 }
        }
      ];

      mockTwitterService.fetchComments.mockResolvedValue({
        comments: mockComments,
        nextToken: 'token-next',
        hasMore: false
      });

      // Mock comment insertion
      mockSupabase.from.mockReturnValue({
        insert: jest.fn().mockResolvedValue({ error: null }),
        select: jest.fn().mockReturnValue({
          eq: jest.fn().mockReturnValue({
            single: jest.fn().mockResolvedValue({
              data: { exists: false },
              error: null
            })
          })
        })
      });

      const result = await worker.processJob(job);

      expect(result.success).toBe(true);
      expect(result.platform).toBe('twitter');
      expect(result.newComments).toBe(2);
      expect(result.duplicates).toBe(0);
      expect(result.queuedForAnalysis).toBe(2);

      expect(mockTwitterService.fetchComments).toHaveBeenCalledWith({
        postId: 'tweet-456',
        sinceId: '100',
        maxResults: 50
      });

      expect(mockQueueService.addJob).toHaveBeenCalledTimes(2); // One job per comment for analysis
    });

    test('should process YouTube comment fetching job', async () => {
      const job = {
        id: 'job-456',
        organization_id: 'org-123',
        platform: 'youtube',
        payload: {
          video_id: 'video-789',
          page_token: 'page-1'
        }
      };

      const mockComments = [
        {
          id: 'yt-comment-1',
          text: 'Amazing video!',
          author_id: 'yt-user-1',
          created_at: new Date().toISOString(),
          metrics: { likes: 10 },
          reply_count: 3
        }
      ];

      mockYouTubeService.fetchComments.mockResolvedValue({
        comments: mockComments,
        nextPageToken: 'page-2',
        hasMore: true
      });

      mockSupabase.from.mockReturnValue({
        insert: jest.fn().mockResolvedValue({ error: null }),
        select: jest.fn().mockReturnValue({
          eq: jest.fn().mockReturnValue({
            single: jest.fn().mockResolvedValue({
              data: null,
              error: null
            })
          })
        })
      });

      const result = await worker.processJob(job);

      expect(result.success).toBe(true);
      expect(result.platform).toBe('youtube');
      expect(result.newComments).toBe(1);
      expect(result.hasMore).toBe(true);
      expect(result.nextToken).toBe('page-2');

      expect(mockYouTubeService.fetchComments).toHaveBeenCalledWith({
        videoId: 'video-789',
        pageToken: 'page-1'
      });
    });

    test('should handle duplicate comments', async () => {
      const job = {
        id: 'job-789',
        organization_id: 'org-123',
        platform: 'twitter',
        payload: {
          post_id: 'tweet-456'
        }
      };

      const mockComments = [
        {
          id: 'existing-comment',
          text: 'This comment already exists',
          author_id: 'user-1',
          created_at: new Date().toISOString()
        },
        {
          id: 'new-comment',
          text: 'This is a new comment',
          author_id: 'user-2',
          created_at: new Date().toISOString()
        }
      ];

      mockTwitterService.fetchComments.mockResolvedValue({
        comments: mockComments,
        hasMore: false
      });

      // Mock first comment as existing, second as new
      mockSupabase.from
        .mockReturnValueOnce({
          select: jest.fn().mockReturnValue({
            eq: jest.fn().mockReturnValue({
              single: jest.fn().mockResolvedValue({
                data: { id: 'existing-comment' }, // Comment exists
                error: null
              })
            })
          })
        })
        .mockReturnValueOnce({
          select: jest.fn().mockReturnValue({
            eq: jest.fn().mockReturnValue({
              single: jest.fn().mockResolvedValue({
                data: null, // Comment doesn't exist
                error: null
              })
            })
          })
        })
        .mockReturnValueOnce({
          insert: jest.fn().mockResolvedValue({ error: null })
        });

      const result = await worker.processJob(job);

      expect(result.success).toBe(true);
      expect(result.newComments).toBe(1);
      expect(result.duplicates).toBe(1);
      expect(result.queuedForAnalysis).toBe(1); // Only new comment queued
    });

    test('should handle platform errors gracefully', async () => {
      const job = {
        id: 'job-error',
        organization_id: 'org-123',
        platform: 'twitter',
        payload: {
          post_id: 'invalid-tweet'
        }
      };

      mockTwitterService.fetchComments.mockRejectedValue(
        new Error('API rate limit exceeded')
      );

      await expect(worker.processJob(job)).rejects.toThrow('API rate limit exceeded');
    });

    test('should handle unsupported platform', async () => {
      const job = {
        id: 'job-unsupported',
        organization_id: 'org-123',
        platform: 'unsupported_platform',
        payload: {}
      };

      await expect(worker.processJob(job)).rejects.toThrow(
        'Unsupported platform: unsupported_platform'
      );
    });
  });

  describe('storeComment', () => {
    test('should store new comment successfully', async () => {
      const comment = {
        id: 'comment-123',
        text: 'Test comment',
        author_id: 'user-456',
        created_at: new Date().toISOString(),
        metrics: { likes: 5 }
      };

      const job = {
        organization_id: 'org-123',
        platform: 'twitter'
      };

      // Mock comment doesn't exist
      mockSupabase.from
        .mockReturnValueOnce({
          select: jest.fn().mockReturnValue({
            eq: jest.fn().mockReturnValue({
              single: jest.fn().mockResolvedValue({
                data: null,
                error: null
              })
            })
          })
        })
        // Mock successful insertion
        .mockReturnValueOnce({
          insert: jest.fn().mockResolvedValue({ error: null })
        });

      const result = await worker.storeComment(comment, job);

      expect(result.stored).toBe(true);
      expect(result.duplicate).toBe(false);
      expect(mockSupabase.from).toHaveBeenCalledWith('comments');
    });

    test('should detect duplicate comment', async () => {
      const comment = {
        id: 'existing-comment',
        text: 'Duplicate comment'
      };

      const job = {
        organization_id: 'org-123',
        platform: 'twitter'
      };

      // Mock comment already exists
      mockSupabase.from.mockReturnValue({
        select: jest.fn().mockReturnValue({
          eq: jest.fn().mockReturnValue({
            single: jest.fn().mockResolvedValue({
              data: { id: 'existing-comment' },
              error: null
            })
          })
        })
      });

      const result = await worker.storeComment(comment, job);

      expect(result.stored).toBe(false);
      expect(result.duplicate).toBe(true);
    });

    test('should handle database errors', async () => {
      const comment = { id: 'comment-error', text: 'Test' };
      const job = { organization_id: 'org-123', platform: 'twitter' };

      mockSupabase.from.mockReturnValue({
        select: jest.fn().mockReturnValue({
          eq: jest.fn().mockReturnValue({
            single: jest.fn().mockResolvedValue({
              data: null,
              error: { message: 'Database connection failed' }
            })
          })
        })
      });

      await expect(worker.storeComment(comment, job)).rejects.toThrow(
        'Database connection failed'
      );
    });
  });

  describe('queueForAnalysis', () => {
    test('should queue comment for toxicity analysis', async () => {
      const comment = {
        id: 'comment-123',
        text: 'Test comment for analysis',
        author_id: 'user-456'
      };

      const job = {
        organization_id: 'org-123',
        platform: 'twitter'
      };

      mockQueueService.addJob.mockResolvedValue({
        success: true,
        jobId: 'analysis-job-123'
      });

      const result = await worker.queueForAnalysis(comment, job);

      expect(result.success).toBe(true);
      expect(result.jobId).toBe('analysis-job-123');
      
      expect(mockQueueService.addJob).toHaveBeenCalledWith(
        'analyze_toxicity',
        {
          organization_id: 'org-123',
          platform: 'twitter',
          comment_id: 'comment-123',
          text: 'Test comment for analysis',
          author_id: 'user-456'
        },
        3 // Medium priority for analysis
      );
    });

    test('should handle queue errors', async () => {
      const comment = { id: 'comment-123', text: 'Test' };
      const job = { organization_id: 'org-123', platform: 'twitter' };

      mockQueueService.addJob.mockRejectedValue(new Error('Queue service unavailable'));

      await expect(worker.queueForAnalysis(comment, job)).rejects.toThrow(
        'Queue service unavailable'
      );
    });
  });

  describe('initializePlatformServices', () => {
    test('should initialize all platform services', async () => {
      await worker.initializePlatformServices();

      expect(mockTwitterService.initialize).toHaveBeenCalled();
      expect(mockYouTubeService.initialize).toHaveBeenCalled();
    });

    test('should handle initialization errors', async () => {
      mockTwitterService.initialize.mockRejectedValue(
        new Error('Twitter API credentials invalid')
      );

      await expect(worker.initializePlatformServices()).rejects.toThrow(
        'Twitter API credentials invalid'
      );
    });
  });

  describe('normalizeCommentData', () => {
    test('should normalize Twitter comment data', () => {
      const twitterComment = {
        id: '1234567890',
        text: 'Great tweet!',
        author_id: '9876543210',
        created_at: '2024-01-15T10:30:00Z',
        public_metrics: {
          like_count: 5,
          reply_count: 2,
          retweet_count: 1
        },
        lang: 'en'
      };

      const normalized = worker.normalizeCommentData(twitterComment, 'twitter');

      expect(normalized.id).toBe('1234567890');
      expect(normalized.text).toBe('Great tweet!');
      expect(normalized.author_id).toBe('9876543210');
      expect(normalized.created_at).toBe('2024-01-15T10:30:00Z');
      expect(normalized.metrics.likes).toBe(5);
      expect(normalized.metrics.replies).toBe(2);
      expect(normalized.language).toBe('en');
    });

    test('should normalize YouTube comment data', () => {
      const youtubeComment = {
        id: 'yt_comment_123',
        snippet: {
          textDisplay: 'Amazing video!',
          authorChannelId: { value: 'channel_456' },
          publishedAt: '2024-01-15T10:30:00Z',
          likeCount: 10
        }
      };

      const normalized = worker.normalizeCommentData(youtubeComment, 'youtube');

      expect(normalized.id).toBe('yt_comment_123');
      expect(normalized.text).toBe('Amazing video!');
      expect(normalized.author_id).toBe('channel_456');
      expect(normalized.created_at).toBe('2024-01-15T10:30:00Z');
      expect(normalized.metrics.likes).toBe(10);
    });
  });

  describe('error handling', () => {
    test('should handle malformed job data', async () => {
      const malformedJob = {
        id: 'bad-job',
        organization_id: 'org-123'
        // Missing platform and payload
      };

      await expect(worker.processJob(malformedJob)).rejects.toThrow();
    });

    test('should handle empty comment responses', async () => {
      const job = {
        id: 'job-empty',
        organization_id: 'org-123',
        platform: 'twitter',
        payload: { post_id: 'tweet-456' }
      };

      mockTwitterService.fetchComments.mockResolvedValue({
        comments: [],
        hasMore: false
      });

      const result = await worker.processJob(job);

      expect(result.success).toBe(true);
      expect(result.newComments).toBe(0);
      expect(result.duplicates).toBe(0);
      expect(result.queuedForAnalysis).toBe(0);
    });
  });
});<|MERGE_RESOLUTION|>--- conflicted
+++ resolved
@@ -49,7 +49,6 @@
   };
 });
 
-<<<<<<< HEAD
 // Mock Cost Control service
 const mockCostControlService = {
   canPerformOperation: jest.fn(),
@@ -61,29 +60,11 @@
   return jest.fn().mockImplementation(() => mockCostControlService);
 });
 
-// Mock external API libraries
-jest.mock('twitter-api-v2', () => ({
-  TwitterApi: jest.fn().mockImplementation(() => ({
-    v2: {
-      search: jest.fn(),
-      userMentionTimeline: jest.fn()
-    }
-  }))
-}));
-
-jest.mock('googleapis', () => ({
-  google: {
-    youtube: jest.fn().mockImplementation(() => ({
-      comments: {
-        list: jest.fn()
-      }
-    }))
-  }
-=======
-// Mock platform APIs
+// Mock platform APIs with consolidated functionality
 const mockTwitterApi = jest.fn().mockImplementation(() => ({
   v2: {
     search: jest.fn(),
+    userMentionTimeline: jest.fn(),
     userByUsername: jest.fn()
   }
 }));
@@ -105,7 +86,6 @@
 
 jest.mock('googleapis', () => ({
   google: mockYouTubeApi
->>>>>>> be72e947
 }));
 
 describe('FetchCommentsWorker', () => {
