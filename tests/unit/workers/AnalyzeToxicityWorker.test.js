/**
 * Analyze Toxicity Worker Tests
 *
 * Tests for toxicity analysis using Perspective API and OpenAI fallback
 */

const AnalyzeToxicityWorker = require('../../../src/workers/AnalyzeToxicityWorker');
const { createCostControlMock } = require('../../helpers/costControlMockFactory');

// Mock BaseWorker
jest.mock('../../../src/workers/BaseWorker', () => {
  return class MockBaseWorker {
    constructor(workerType, options = {}) {
      this.workerType = workerType;
      this.workerName = `${workerType}-worker-test`;
      this.config = { maxRetries: 3, ...options };
      this.supabase = {
        from: jest.fn(() => ({
          select: jest.fn(() => ({
            eq: jest.fn(() => ({
              single: jest.fn()
            }))
          })),
          insert: jest.fn(() => ({
            select: jest.fn(() => ({
              single: jest.fn()
            }))
          })),
          update: jest.fn(() => ({
            eq: jest.fn(() => ({
              select: jest.fn(() => ({
                single: jest.fn()
              }))
            }))
          }))
        }))
      };
      this.queueService = {
        addJob: jest.fn(),
        initialize: jest.fn(),
        shutdown: jest.fn()
      };
      this.redis = null;
      this.log = jest.fn();
      this.start = jest.fn();
      this.stop = jest.fn();
      this.initializeConnections = jest.fn();
      this.setupGracefulShutdown = jest.fn();
    }
  };
});

// Mock Perspective API
jest.mock('../../../src/services/perspective', () => {
  return jest.fn().mockImplementation(() => ({
    analyzeToxicity: jest.fn(),
    initialize: jest.fn()
  }));
});

// Mock OpenAI service
jest.mock('../../../src/services/openai', () => {
  return jest.fn().mockImplementation(() => ({
    moderateContent: jest.fn(),
    initialize: jest.fn()
  }));
});

// Mock Shield service
const mockShieldService = {
  analyzeContent: jest.fn(),
  executeActions: jest.fn(),
  initialize: jest.fn(),
  shutdown: jest.fn()
};

jest.mock('../../../src/services/shieldService', () => {
  return jest.fn().mockImplementation(() => mockShieldService);
});

// Mock Analysis Department Service
const mockAnalysisDepartmentService = {
  analyzeComment: jest.fn(),
  getHealth: jest.fn(),
  getMetrics: jest.fn()
};

jest.mock('../../../src/services/AnalysisDepartmentService', () => {
  return jest.fn().mockImplementation(() => mockAnalysisDepartmentService);
});

// Mock Encryption Service - export mock instance directly (matches module.exports = new EncryptionService())
// This mock is defined later in the file, so we skip the initial declaration here

// Mock Embeddings Service
const mockEmbeddingsService = {
  findSemanticMatches: jest.fn(),
  generateEmbedding: jest.fn()
};

jest.mock('../../../src/services/embeddingsService', () => {
  return jest.fn().mockImplementation(() => mockEmbeddingsService);
});

// Mock Sponsor Service
const mockSponsorService = {
  getSponsors: jest.fn().mockResolvedValue([]),
  detectSponsorMention: jest.fn().mockResolvedValue({ matched: false })
};

jest.mock('../../../src/services/sponsorService', () => {
  return jest.fn().mockImplementation(() => mockSponsorService);
});

const mockCostControlService = createCostControlMock();

jest.mock('../../../src/services/costControl', () => {
  return jest.fn().mockImplementation(() => mockCostControlService);
});

// Mock encryption service
jest.mock('../../../src/services/encryptionService', () => ({
  decrypt: jest.fn((encrypted) => {
    if (typeof encrypted === 'string' && encrypted.startsWith('encrypted:')) {
      return encrypted.replace('encrypted:', '');
    }
    if (encrypted === 'encrypted_test_preferences') {
      return 'insultos raciales, comentarios sobre peso, odio hacia veganos';
    }
    if (encrypted === 'encrypted_identity') {
      return 'mujer trans, vegana';
    }
    if (encrypted === 'encrypted:persona data') {
      return 'persona data';
    }
    return encrypted || null;
  }),
  encrypt: jest.fn((text) => `encrypted:${text}`)
}));

const mockEncryptionService = require('../../../src/services/encryptionService');

// Mock mockMode
jest.mock('../../../src/config/mockMode', () => ({
  mockMode: {
    isMockMode: true,
    generateMockSupabaseClient: jest.fn(() => ({
      from: jest.fn(() => ({
        select: jest.fn(() => ({
          eq: jest.fn(() => ({
            single: jest.fn()
          }))
        })),
        insert: jest.fn(() => ({
          select: jest.fn(() => ({
            single: jest.fn()
          }))
        })),
        update: jest.fn(() => ({
          eq: jest.fn(() => ({
            select: jest.fn(() => ({
              single: jest.fn()
            }))
          }))
        }))
      }))
    })),
    generateMockPerspective: jest.fn(() => ({
      analyzeToxicity: jest.fn(), // Issue #618 - Match PerspectiveService interface
      initialize: jest.fn()
    })),
    generateMockOpenAI: jest.fn(() => ({
      moderateContent: jest.fn(),
      initialize: jest.fn()
    }))
  }
}));

describe('AnalyzeToxicityWorker', () => {
  let worker;
  let mockSupabase;
  let mockQueueService;
  let mockPerspectiveService;
  let mockOpenAIService;

  beforeEach(() => {
    worker = new AnalyzeToxicityWorker();
    mockSupabase = worker.supabase;
    mockQueueService = worker.queueService;
    mockPerspectiveService = worker.perspectiveClient;
    mockOpenAIService = worker.openaiClient;

    // Reset all mocks
    mockCostControlService._reset();
    jest.clearAllMocks();

    // Default mocks
    mockCostControlService.canPerformOperation.mockResolvedValue({
      allowed: true
    });

    // Mock getComment
    worker.getComment = jest.fn().mockResolvedValue({
      id: 'comment-456',
      text: 'Test comment',
      original_text: 'Test comment',
      integration_config_id: 'config-123'
    });

    // Mock getUserRoastrPersona
    worker.getUserRoastrPersona = jest.fn().mockResolvedValue(null);

    // Mock getUserIntolerancePreferences
    worker.getUserIntolerancePreferences = jest.fn().mockResolvedValue(null);

    // Mock getUserTolerancePreferences
    worker.getUserTolerancePreferences = jest.fn().mockResolvedValue(null);

    // Mock updateCommentAnalysis - but allow tests to override if needed
    // worker.updateCommentAnalysis = jest.fn().mockResolvedValue(true);

    // Mock updateCommentWithAnalysisDecision
    worker.updateCommentWithAnalysisDecision = jest.fn().mockResolvedValue(true);

    // Mock recordAnalysisUsage
    worker.recordAnalysisUsage = jest.fn().mockResolvedValue(true);

    // Mock routeByDirection
    worker.routeByDirection = jest.fn().mockResolvedValue(true);

    // Mock handleAutoBlockShieldAction
    worker.handleAutoBlockShieldAction = jest.fn().mockResolvedValue(true);

    // Mock estimateTokens
    worker.estimateTokens = jest.fn().mockReturnValue(10);
  });

  afterEach(() => {
    // Cleanup mocks (Issue #1018 - Memory optimization)
    mockCostControlService._reset();
    jest.clearAllMocks();
    jest.clearAllTimers();
<<<<<<< HEAD
    
=======

>>>>>>> fa189601
    // Cleanup worker instance if it exists (Issue #1018 - CodeRabbit fix)
    // Note: worker.stop is mocked, so we check if it returns a Promise before using .catch()
    if (worker && typeof worker.stop === 'function') {
      const stopResult = worker.stop();
      if (stopResult && typeof stopResult.catch === 'function') {
        stopResult.catch(() => {});
      }
    }
  });

  afterAll(async () => {
    // Final cleanup (Issue #1018 - Memory optimization)
    jest.clearAllMocks();
    jest.clearAllTimers();

    // Ensure worker is properly stopped to avoid open handles
    if (worker && typeof worker.stop === 'function') {
      await worker.stop().catch(() => {});
    }

    // Force garbage collection if available
    if (global.gc) {
      global.gc();
    }
  });

  describe('constructor', () => {
    test('should initialize worker with correct type', () => {
      expect(worker.workerType).toBe('analyze_toxicity');
      expect(worker.perspectiveClient).toBeDefined();
      expect(worker.openaiClient).toBeDefined();
      expect(worker.costControl).toBeDefined();
      expect(worker.shieldService).toBeDefined();
      expect(worker.thresholds).toBeDefined();
      expect(worker.toxicPatterns).toBeDefined();
    });
  });

  describe('processJob', () => {
    test('should analyze toxicity using Perspective API', async () => {
      const job = {
        id: 'job-123',
        organization_id: 'org-123',
        platform: 'twitter',
        comment_id: 'comment-456',
        text: 'This is a toxic comment you idiot',
        author_id: 'user-789'
      };

      const perspectiveResult = {
        success: true,
        scores: {
          TOXICITY: 0.87,
          SEVERE_TOXICITY: 0.23,
          IDENTITY_ATTACK: 0.15,
          INSULT: 0.91,
          PROFANITY: 0.45,
          THREAT: 0.12
        },
        categories: ['TOXICITY', 'INSULT']
      };

      mockPerspectiveService.analyzeToxicity.mockResolvedValue(perspectiveResult);

      // Mock comment update
      mockSupabase.from = jest.fn().mockReturnValue({
        update: jest.fn().mockReturnValue({
          eq: jest.fn().mockResolvedValue({
            error: null
          })
        })
      });

      // Mock Shield analysis
      mockShieldService.analyzeContent.mockResolvedValue({
        shouldTakeAction: true,
        actionLevel: 'high',
        recommendedActions: ['warning', 'temporary_mute'],
        userRisk: 'medium'
      });

      mockShieldService.executeActions.mockResolvedValue({
        success: true,
        actionsExecuted: ['warning', 'temporary_mute']
      });

      const result = await worker.processJob(job);

      expect(result.success).toBe(true);
      expect(result.method).toBe('perspective_api');
      expect(result.toxicity_score).toBe(0.87);
      expect(result.categories).toContain('TOXICITY');
      expect(result.categories).toContain('INSULT');
      expect(result.shield_actions).toContain('warning');

      expect(mockPerspectiveService.analyzeToxicity).toHaveBeenCalledWith(
        'This is a toxic comment you idiot'
      );
    });

    test('should fallback to OpenAI when Perspective API fails', async () => {
      const job = {
        id: 'job-456',
        organization_id: 'org-123',
        platform: 'twitter',
        comment_id: 'comment-789',
        text: 'Another toxic message',
        author_id: 'user-123'
      };

      // Perspective API fails
      mockPerspectiveService.analyzeToxicity.mockRejectedValue(new Error('API quota exceeded'));

      // OpenAI succeeds
      const openaiResult = {
        success: true,
        flagged: true,
        categories: {
          harassment: true,
          hate: false,
          violence: false,
          sexual: false
        },
        category_scores: {
          harassment: 0.85,
          hate: 0.12,
          violence: 0.05,
          sexual: 0.02
        }
      };

      mockOpenAIService.moderateContent.mockResolvedValue(openaiResult);

      mockSupabase.from = jest.fn().mockReturnValue({
        update: jest.fn().mockReturnValue({
          eq: jest.fn().mockResolvedValue({
            error: null
          })
        })
      });

      mockShieldService.analyzeContent.mockResolvedValue({
        shouldTakeAction: true,
        actionLevel: 'medium',
        recommendedActions: ['warning'],
        userRisk: 'low'
      });

      mockShieldService.executeActions.mockResolvedValue({
        success: true,
        actionsExecuted: ['warning']
      });

      const result = await worker.processJob(job);

      expect(result.success).toBe(true);
      expect(result.method).toBe('openai_fallback');
      expect(result.toxicity_score).toBe(0.85); // Highest score from harassment
      expect(result.categories).toContain('harassment');
      expect(result.fallback_reason).toBe('API quota exceeded');
    });

    test('should use pattern-based fallback when both APIs fail', async () => {
      const job = {
        id: 'job-789',
        organization_id: 'org-123',
        platform: 'twitter',
        comment_id: 'comment-123',
        text: 'You are such an idiot and moron!',
        author_id: 'user-456'
      };

      // Both APIs fail
      mockPerspectiveService.analyzeToxicity.mockRejectedValue(new Error('Perspective API down'));
      mockOpenAIService.moderateContent.mockRejectedValue(new Error('OpenAI API down'));

      mockSupabase.from = jest.fn().mockReturnValue({
        update: jest.fn().mockReturnValue({
          eq: jest.fn().mockResolvedValue({
            error: null
          })
        })
      });

      mockShieldService.analyzeContent.mockResolvedValue({
        shouldTakeAction: false,
        actionLevel: 'low',
        recommendedActions: [],
        userRisk: 'low'
      });

      const result = await worker.processJob(job);

      expect(result.success).toBe(true);
      expect(result.method).toBe('pattern_fallback');
      expect(result.toxicity_score).toBeGreaterThan(0.5); // Should detect "idiot" and "moron"
      expect(result.categories).toContain('insult');
    });

    test('should handle non-toxic content', async () => {
      const job = {
        id: 'job-clean',
        organization_id: 'org-123',
        platform: 'twitter',
        comment_id: 'comment-clean',
        text: 'This is a perfectly nice comment!',
        author_id: 'user-123'
      };

      const perspectiveResult = {
        success: true,
        scores: {
          TOXICITY: 0.12,
          SEVERE_TOXICITY: 0.03,
          IDENTITY_ATTACK: 0.05,
          INSULT: 0.08,
          PROFANITY: 0.02,
          THREAT: 0.01
        },
        categories: []
      };

      mockPerspectiveService.analyzeToxicity.mockResolvedValue(perspectiveResult);

      mockSupabase.from = jest.fn().mockReturnValue({
        update: jest.fn().mockReturnValue({
          eq: jest.fn().mockResolvedValue({
            error: null
          })
        })
      });

      mockShieldService.analyzeContent.mockResolvedValue({
        shouldTakeAction: false,
        actionLevel: 'none',
        recommendedActions: [],
        userRisk: 'low'
      });

      const result = await worker.processJob(job);

      expect(result.success).toBe(true);
      expect(result.toxicity_score).toBe(0.12);
      expect(result.categories).toHaveLength(0);
      expect(result.shield_actions).toHaveLength(0);
    });
  });

  describe('analyzeWithPerspective', () => {
    test('should analyze text with Perspective API', async () => {
      const text = 'You are stupid';

      const mockResponse = {
        success: true,
        scores: {
          TOXICITY: 0.78,
          INSULT: 0.85,
          PROFANITY: 0.15
        },
        categories: ['TOXICITY', 'INSULT']
      };

      mockPerspectiveService.analyzeToxicity.mockResolvedValue(mockResponse);

      const result = await worker.analyzeWithPerspective(text);

      expect(result.success).toBe(true);
      expect(result.toxicity_score).toBe(0.78);
      expect(result.categories).toEqual(['TOXICITY', 'INSULT']);
    });

    test('should handle Perspective API errors', async () => {
      const text = 'Test text';

      mockPerspectiveService.analyzeToxicity.mockRejectedValue(new Error('API key invalid'));

      await expect(worker.analyzeWithPerspective(text)).rejects.toThrow('API key invalid');
    });
  });

  describe('analyzeWithOpenAI', () => {
    test('should analyze text with OpenAI moderation', async () => {
      const text = 'This content is harassment';

      const mockResponse = {
        success: true,
        flagged: true,
        categories: {
          harassment: true,
          hate: false,
          violence: false,
          sexual: false
        },
        category_scores: {
          harassment: 0.92,
          hate: 0.15,
          violence: 0.08,
          sexual: 0.03
        }
      };

      mockOpenAIService.moderateContent.mockResolvedValue(mockResponse);

      const result = await worker.analyzeWithOpenAI(text);

      expect(result.success).toBe(true);
      expect(result.toxicity_score).toBe(0.92);
      expect(result.categories).toEqual(['harassment']);
    });
  });

  describe('analyzeWithPatterns', () => {
    test('should detect profanity patterns', () => {
      const result = worker.analyzeWithPatterns('You are a fucking idiot');

      expect(result.success).toBe(true);
      expect(result.toxicity_score).toBeGreaterThan(0.7);
      expect(result.categories).toContain('profanity');
      expect(result.categories).toContain('insult');
    });

    test('should detect threat patterns', () => {
      const result = worker.analyzeWithPatterns('I will kill you');

      expect(result.success).toBe(true);
      expect(result.toxicity_score).toBeGreaterThan(0.8);
      expect(result.categories).toContain('threat');
    });

    test('should detect hate speech patterns', () => {
      const result = worker.analyzeWithPatterns('All [group] are terrible');

      expect(result.success).toBe(true);
      expect(result.categories).toContain('hate');
    });

    test('should handle clean content', () => {
      const result = worker.analyzeWithPatterns('This is a nice comment');

      expect(result.success).toBe(true);
      expect(result.toxicity_score).toBeLessThan(0.3);
      expect(result.categories).toHaveLength(0);
    });

    test('should be case insensitive', () => {
      const result = worker.analyzeWithPatterns('YOU ARE STUPID');

      expect(result.success).toBe(true);
      expect(result.toxicity_score).toBeGreaterThan(0.5);
      expect(result.categories).toContain('insult');
    });
  });

  describe('updateCommentAnalysis', () => {
    test('should update comment with analysis results', async () => {
      const commentId = 'comment-123';
      const analysis = {
        toxicity_score: 0.85,
        categories: ['TOXICITY', 'INSULT'],
        method: 'perspective_api',
        confidence: 0.92
      };

      // Ensure worker uses the mock supabase
      worker.supabase = mockSupabase;

      const mockUpdate = jest.fn().mockReturnValue({
        eq: jest.fn().mockResolvedValue({
          error: null
        })
      });

      mockSupabase.from.mockReturnValue({
        update: mockUpdate
      });

      await worker.updateCommentAnalysis(commentId, analysis);

      expect(mockSupabase.from).toHaveBeenCalledWith('comments');
      expect(mockUpdate).toHaveBeenCalledWith(
        expect.objectContaining({
          toxicity_score: 0.85,
          categories: ['TOXICITY', 'INSULT'],
          processed_at: expect.any(String),
          status: 'processed',
          metadata: expect.objectContaining({
            analysis_method: 'perspective_api',
            analysis_confidence: 0.92
          })
        })
      );
    });

    test('should handle database errors', async () => {
      const commentId = 'comment-456';
      const analysis = { toxicity_score: 0.5 };

      // Ensure worker uses the mock supabase
      worker.supabase = mockSupabase;

      const mockUpdate = jest.fn().mockReturnValue({
        eq: jest.fn().mockResolvedValue({
          error: { message: 'Update failed' }
        })
      });

      mockSupabase.from.mockReturnValue({
        update: mockUpdate
      });

      // updateCommentAnalysis should throw on error
      await expect(worker.updateCommentAnalysis(commentId, analysis)).rejects.toThrow(
        'Update failed'
      );
    });
  });

  describe('processWithShield', () => {
    test('should process content through Shield when enabled', async () => {
      const analysis = {
        toxicity_score: 0.8,
        categories: ['TOXICITY'],
        method: 'perspective_api'
      };

      const user = {
        user_id: 'user-123',
        platform: 'twitter',
        organization_id: 'org-123'
      };

      const content = {
        comment_id: 'comment-456',
        text: 'Toxic comment'
      };

      const shieldAnalysis = {
        shouldTakeAction: true,
        actionLevel: 'medium',
        recommendedActions: ['warning', 'content_removal'],
        userRisk: 'medium'
      };

      const shieldExecution = {
        success: true,
        actionsExecuted: ['warning', 'content_removal']
      };

      mockShieldService.analyzeContent.mockResolvedValue(shieldAnalysis);
      mockShieldService.executeActions.mockResolvedValue(shieldExecution);

      const result = await worker.processWithShield(analysis, user, content, true);

      expect(result.processed).toBe(true);
      expect(result.actionsExecuted).toEqual(['warning', 'content_removal']);

      expect(mockShieldService.analyzeContent).toHaveBeenCalledWith(
        {
          text: 'Toxic comment',
          toxicity_score: 0.8,
          categories: ['TOXICITY']
        },
        user
      );
    });

    test('should skip Shield processing when disabled', async () => {
      const analysis = { toxicity_score: 0.8 };
      const user = { user_id: 'user-123' };
      const content = { text: 'Test' };

      const result = await worker.processWithShield(analysis, user, content, false);

      expect(result.processed).toBe(false);
      expect(result.reason).toBe('shield_disabled');
      expect(mockShieldService.analyzeContent).not.toHaveBeenCalled();
    });
  });

  describe('Auto-Block Flow (Issue #149)', () => {
    test('should auto-block comment matching intolerance preferences', async () => {
      // Mock _isTestRun to return false to use full processJob flow
      worker._isTestRun = jest.fn().mockReturnValue(false);

      const job = {
        id: 'job-auto-block',
        payload: {
          organization_id: 'org-123',
          platform: 'twitter',
          comment_id: 'comment-456',
          text: 'This comment contains racial slur',
          correlationId: 'corr-123'
        }
      };

      worker.getUserIntolerancePreferences.mockResolvedValue({
        text: 'racial slur, hate speech',
        embeddings: null
      });

      worker.checkAutoBlock = jest.fn().mockResolvedValue({
        shouldBlock: true,
        reason: 'Matched user intolerance terms: racial slur',
        matchedTerms: ['racial slur'],
        matchedCategories: ['racial_intolerance'],
        analysisTime: 50
      });

      const result = await worker.processJob(job);

      expect(result.success).toBe(true);
      expect(result.service).toBe('auto_block');
      expect(result.autoBlocked).toBe(true);
      expect(result.toxicityScore).toBe(1.0);
      expect(result.severityLevel).toBe('critical');
      expect(result.matchedTerms).toContain('racial slur');
      expect(worker.checkAutoBlock).toHaveBeenCalled();
      expect(worker.handleAutoBlockShieldAction).toHaveBeenCalled();
    });

    test('should not auto-block when no intolerance match', async () => {
      // Mock _isTestRun to return false to use full processJob flow
      worker._isTestRun = jest.fn().mockReturnValue(false);

      const job = {
        id: 'job-no-block',
        payload: {
          organization_id: 'org-123',
          platform: 'twitter',
          comment_id: 'comment-456',
          text: 'Nice comment here',
          correlationId: 'corr-123'
        }
      };

      worker.getUserIntolerancePreferences.mockResolvedValue({
        text: 'racial slur, hate speech',
        embeddings: null
      });

      worker.checkAutoBlock = jest.fn().mockResolvedValue({
        shouldBlock: false,
        reason: 'No intolerance matches',
        matchedTerms: [],
        matchedCategories: [],
        analysisTime: 30
      });

      // Mock unified analysis for normal flow
      mockAnalysisDepartmentService.analyzeComment.mockResolvedValue({
        direction: 'PUBLISH',
        action_tags: [],
        scores: {
          final_toxicity: 0.2
        },
        metadata: {
          decision: {
            severity_level: 'low'
          },
          platform_violations: {
            has_violations: false
          }
        }
      });

      mockSupabase.from.mockImplementation((table) => {
        if (table === 'organizations') {
          return {
            select: jest.fn().mockReturnThis(),
            eq: jest.fn().mockReturnThis(),
            single: jest.fn().mockResolvedValue({
              data: { user_id: 'user-123' },
              error: null
            })
          };
        }
        return {
          update: jest.fn().mockReturnThis(),
          eq: jest.fn().mockResolvedValue({ error: null })
        };
      });

      const result = await worker.processJob(job);

      expect(result.success).toBe(true);
      expect(result.service).not.toBe('auto_block');
      expect(result.autoBlocked).toBeUndefined();
      expect(result.direction).toBe('PUBLISH');
      expect(worker.checkAutoBlock).toHaveBeenCalled();
      expect(mockAnalysisDepartmentService.analyzeComment).toHaveBeenCalled();
    });

    test('should handle auto-block with semantic matching', async () => {
      // Mock _isTestRun to return false to use full processJob flow
      worker._isTestRun = jest.fn().mockReturnValue(false);

      const job = {
        id: 'job-semantic-block',
        payload: {
          organization_id: 'org-123',
          platform: 'twitter',
          comment_id: 'comment-456',
          text: 'Comment with similar meaning to intolerance term',
          correlationId: 'corr-123'
        }
      };

      worker.getUserIntolerancePreferences.mockResolvedValue({
        text: 'intolerance term',
        embeddings: [{ term: 'intolerance term', embedding: [0.1, 0.2, 0.3] }]
      });

      mockEmbeddingsService.findSemanticMatches.mockResolvedValue({
        matches: [
          {
            term: 'intolerance term',
            similarity: 0.87
          }
        ],
        maxSimilarity: 0.87,
        threshold: 0.85
      });

      worker.checkAutoBlock = jest.fn().mockResolvedValue({
        shouldBlock: true,
        reason: 'Matched user intolerance terms: intolerance term (semantic: 0.87)',
        matchedTerms: ['intolerance term (semantic: 0.87)'],
        matchedCategories: ['semantic_intolerance_match'],
        analysisTime: 100
      });

      const result = await worker.processJob(job);

      expect(result.success).toBe(true);
      expect(result.autoBlocked).toBe(true);
      expect(result.matchedTerms).toBeDefined();
    });
  });

  describe('Tolerance Check Flow (Issue #150)', () => {
    test('should ignore comment matching tolerance preferences', async () => {
      // Mock _isTestRun to return false to use full processJob flow
      worker._isTestRun = jest.fn().mockReturnValue(false);

      const job = {
        id: 'job-tolerance',
        payload: {
          organization_id: 'org-123',
          platform: 'twitter',
          comment_id: 'comment-456',
          text: 'This is a friendly joke',
          correlationId: 'corr-123'
        }
      };

      worker.getUserIntolerancePreferences.mockResolvedValue(null);
      worker.checkAutoBlock = jest.fn().mockResolvedValue({
        shouldBlock: false,
        reason: 'No intolerance preferences',
        matchedTerms: [],
        matchedCategories: [],
        analysisTime: 20
      });

      worker.getUserTolerancePreferences.mockResolvedValue({
        text: 'friendly jokes, harmless banter',
        embeddings: null
      });

      worker.checkTolerance = jest.fn().mockResolvedValue({
        shouldIgnore: true,
        reason: 'Matched user tolerance terms: friendly jokes',
        matchedTerms: ['friendly jokes'],
        matchedCategories: ['tolerance_match'],
        analysisTime: 40
      });

      const result = await worker.processJob(job);

      expect(result.success).toBe(true);
      expect(result.service).toBe('tolerance_check');
      expect(result.toleranceIgnored).toBe(true);
      expect(result.toxicityScore).toBe(0.1);
      expect(result.severityLevel).toBe('minimal');
      expect(result.matchedTerms).toContain('friendly jokes');
      expect(worker.checkTolerance).toHaveBeenCalled();
      expect(mockAnalysisDepartmentService.analyzeComment).not.toHaveBeenCalled();
    });

    test('should proceed with analysis when no tolerance match', async () => {
      // Mock _isTestRun to return false to use full processJob flow
      worker._isTestRun = jest.fn().mockReturnValue(false);

      const job = {
        id: 'job-no-tolerance',
        payload: {
          organization_id: 'org-123',
          platform: 'twitter',
          comment_id: 'comment-456',
          text: 'Toxic comment here',
          correlationId: 'corr-123'
        }
      };

      worker.getUserIntolerancePreferences.mockResolvedValue(null);
      worker.checkAutoBlock = jest.fn().mockResolvedValue({
        shouldBlock: false,
        reason: 'No intolerance preferences',
        matchedTerms: [],
        matchedCategories: [],
        analysisTime: 20
      });

      worker.getUserTolerancePreferences.mockResolvedValue({
        text: 'friendly jokes',
        embeddings: null
      });

      worker.checkTolerance = jest.fn().mockResolvedValue({
        shouldIgnore: false,
        reason: 'No tolerance matches',
        matchedTerms: [],
        matchedCategories: [],
        analysisTime: 30
      });

      // Mock unified analysis
      mockAnalysisDepartmentService.analyzeComment.mockResolvedValue({
        direction: 'ROAST',
        action_tags: ['high_toxicity'],
        scores: {
          final_toxicity: 0.85
        },
        metadata: {
          decision: {
            severity_level: 'high'
          },
          platform_violations: {
            has_violations: false
          }
        }
      });

      mockSupabase.from.mockImplementation((table) => {
        if (table === 'organizations') {
          return {
            select: jest.fn().mockReturnThis(),
            eq: jest.fn().mockReturnThis(),
            single: jest.fn().mockResolvedValue({
              data: { user_id: 'user-123' },
              error: null
            })
          };
        }
        return {
          update: jest.fn().mockReturnThis(),
          eq: jest.fn().mockResolvedValue({ error: null })
        };
      });

      const result = await worker.processJob(job);

      expect(result.success).toBe(true);
      expect(result.service).not.toBe('tolerance_check');
      expect(result.toleranceIgnored).toBeUndefined();
      expect(result.direction).toBe('ROAST');
      expect(mockAnalysisDepartmentService.analyzeComment).toHaveBeenCalled();
    });
  });

  describe('Unified Analysis Department (Issue #632)', () => {
    test('should use unified analysis when not auto-blocked or tolerance-matched', async () => {
      // Mock _isTestRun to return false to use full processJob flow
      worker._isTestRun = jest.fn().mockReturnValue(false);

      const job = {
        id: 'job-unified',
        payload: {
          organization_id: 'org-123',
          platform: 'twitter',
          comment_id: 'comment-456',
          text: 'Comment for unified analysis',
          correlationId: 'corr-123'
        }
      };

      worker.getUserIntolerancePreferences.mockResolvedValue(null);
      worker.checkAutoBlock = jest.fn().mockResolvedValue({
        shouldBlock: false,
        reason: 'No intolerance preferences',
        matchedTerms: [],
        matchedCategories: [],
        analysisTime: 20
      });

      worker.getUserTolerancePreferences.mockResolvedValue(null);
      worker.checkTolerance = jest.fn().mockResolvedValue({
        shouldIgnore: false,
        reason: 'No tolerance preferences',
        matchedTerms: [],
        matchedCategories: [],
        analysisTime: 25
      });

      mockAnalysisDepartmentService.analyzeComment.mockResolvedValue({
        direction: 'SHIELD',
        action_tags: ['threat', 'identity_attack'],
        scores: {
          final_toxicity: 0.92
        },
        metadata: {
          decision: {
            severity_level: 'critical'
          },
          platform_violations: {
            has_violations: true,
            violations: ['threat', 'identity_attack']
          }
        }
      });

      mockSupabase.from.mockImplementation((table) => {
        if (table === 'organizations') {
          return {
            select: jest.fn().mockReturnThis(),
            eq: jest.fn().mockReturnThis(),
            single: jest.fn().mockResolvedValue({
              data: { user_id: 'user-123' },
              error: null
            })
          };
        }
        return {
          update: jest.fn().mockReturnThis(),
          eq: jest.fn().mockResolvedValue({ error: null })
        };
      });

      const result = await worker.processJob(job);

      expect(result.success).toBe(true);
      expect(result.direction).toBe('SHIELD');
      expect(result.toxicityScore).toBe(0.92);
      expect(result.severityLevel).toBe('critical');
      expect(result.platformViolations).toBe(true);
      expect(result.action_tags).toContain('threat');
      expect(mockAnalysisDepartmentService.analyzeComment).toHaveBeenCalled();
      expect(worker.updateCommentWithAnalysisDecision).toHaveBeenCalled();
      expect(worker.recordAnalysisUsage).toHaveBeenCalled();
      expect(worker.routeByDirection).toHaveBeenCalled();
    });

    test('should include persona context in unified analysis', async () => {
      // Mock _isTestRun to return false to use full processJob flow
      worker._isTestRun = jest.fn().mockReturnValue(false);

      const job = {
        id: 'job-persona-analysis',
        payload: {
          organization_id: 'org-123',
          platform: 'twitter',
          comment_id: 'comment-456',
          text: 'Comment with persona context',
          correlationId: 'corr-123'
        }
      };

      worker.getUserRoastrPersona.mockResolvedValue({
        hasPersona: true,
        fieldsAvailable: ['lo_que_me_define']
      });

      worker.getUserIntolerancePreferences.mockResolvedValue(null);
      worker.checkAutoBlock = jest.fn().mockResolvedValue({
        shouldBlock: false,
        matchedTerms: [],
        matchedCategories: [],
        analysisTime: 20
      });

      worker.getUserTolerancePreferences.mockResolvedValue(null);
      worker.checkTolerance = jest.fn().mockResolvedValue({
        shouldIgnore: false,
        matchedTerms: [],
        matchedCategories: [],
        analysisTime: 25
      });

      mockAnalysisDepartmentService.analyzeComment.mockResolvedValue({
        direction: 'ROAST',
        action_tags: ['medium_toxicity'],
        scores: {
          final_toxicity: 0.65
        },
        metadata: {
          decision: {
            severity_level: 'medium'
          },
          platform_violations: {
            has_violations: false
          }
        }
      });

      mockSupabase.from.mockImplementation((table) => {
        if (table === 'organizations') {
          return {
            select: jest.fn().mockReturnThis(),
            eq: jest.fn().mockReturnThis(),
            single: jest.fn().mockResolvedValue({
              data: { user_id: 'user-123' },
              error: null
            })
          };
        }
        return {
          update: jest.fn().mockReturnThis(),
          eq: jest.fn().mockResolvedValue({ error: null })
        };
      });

      const result = await worker.processJob(job);

      expect(result.success).toBe(true);
      expect(mockAnalysisDepartmentService.analyzeComment).toHaveBeenCalledWith(
        expect.any(String),
        expect.objectContaining({
          persona: expect.objectContaining({
            hasPersona: true
          })
        })
      );
    });
  });

  describe('checkAutoBlock', () => {
    test('should return shouldBlock false when no intolerance data', async () => {
      const result = await worker.checkAutoBlock('test comment', null, null);

      expect(result.shouldBlock).toBe(false);
      expect(result.reason).toBe('No intolerance preferences defined');
      expect(result.matchedTerms).toEqual([]);
    });

    test('should detect exact matches in comment', async () => {
      const intoleranceData = 'hate speech, violence, threats';
      const result = await worker.checkAutoBlock(
        'This comment contains hate speech',
        intoleranceData,
        null
      );

      expect(result.shouldBlock).toBe(true);
      expect(result.matchedTerms.length).toBeGreaterThan(0);
      expect(result.reason).toContain('Matched user intolerance terms');
    });

    test('should use semantic matching when embeddings available', async () => {
      const intoleranceData = 'intolerance term';
      const embeddings = [{ term: 'intolerance term', embedding: [0.1, 0.2, 0.3] }];

      mockEmbeddingsService.findSemanticMatches.mockResolvedValue({
        matches: [
          {
            term: 'intolerance term',
            similarity: 0.89
          }
        ],
        maxSimilarity: 0.89,
        threshold: 0.85
      });

      const result = await worker.checkAutoBlock(
        'Comment with semantically similar term',
        intoleranceData,
        embeddings
      );

      expect(result.shouldBlock).toBe(true);
      expect(result.matchedCategories).toContain('semantic_intolerance_match');
      expect(mockEmbeddingsService.findSemanticMatches).toHaveBeenCalled();
    });
  });

  describe('checkTolerance', () => {
    test('should return shouldIgnore false when no tolerance data', async () => {
      const result = await worker.checkTolerance('test comment', null, null);

      expect(result.shouldIgnore).toBe(false);
      expect(result.reason).toBe('No tolerance preferences defined');
      expect(result.matchedTerms).toEqual([]);
    });

    test('should detect tolerance matches in comment', async () => {
      const toleranceData = 'friendly jokes, harmless banter';
      // Make sure the comment text actually contains one of the tolerance terms exactly
      // checkTolerance does exact substring matching, so 'friendly jokes' in data should match 'friendly jokes' in text
      const result = await worker.checkTolerance(
        'This is a friendly jokes between friends',
        toleranceData,
        null
      );

      // checkTolerance checks if comment text includes tolerance terms (after normalization)
      // The comment text should include the exact term from toleranceData
      expect(result.shouldIgnore).toBe(true);
      expect(result.matchedTerms.length).toBeGreaterThan(0);
      expect(result.reason).toContain('Matched user tolerance terms');
    });

    test('should not ignore when no tolerance matches', async () => {
      const toleranceData = 'sports, politics';
      const result = await worker.checkTolerance(
        'This comment is about technology',
        toleranceData,
        null
      );

      expect(result.shouldIgnore).toBe(false);
      expect(result.matchedTerms).toEqual([]);
    });
  });

  describe.skip('routeByDirection', () => {
    let handleShieldActionSpy;
    let queueResponseGenerationSpy;

    beforeEach(() => {
      // Verify methods exist before spying
      expect(typeof worker.handleShieldAction).toBe('function');
      expect(typeof worker.queueResponseGeneration).toBe('function');

      handleShieldActionSpy = jest
        .spyOn(worker, 'handleShieldAction')
        .mockImplementation(async () => {});
      queueResponseGenerationSpy = jest
        .spyOn(worker, 'queueResponseGeneration')
        .mockImplementation(async () => {});
      worker.log = jest.fn();
    });

    afterEach(() => {
      handleShieldActionSpy.mockRestore();
      queueResponseGenerationSpy.mockRestore();
    });

    test('should route SHIELD to handleShieldAction', async () => {
      const decision = {
        direction: 'SHIELD',
        action_tags: ['hide', 'report'],
        scores: { final_toxicity: 0.9 },
        metadata: {
          decision: { severity_level: 'high' },
          platform_violations: { has_violations: true }
        }
      };
      const comment = { id: 'comment-123', platform: 'twitter' };

      await worker.routeByDirection('org-123', comment, decision, 'corr-123');

      expect(handleShieldActionSpy).toHaveBeenCalledWith('org-123', comment, decision);
      expect(queueResponseGenerationSpy).not.toHaveBeenCalled();
    });

    test('should route ROAST to queueResponseGeneration', async () => {
      const decision = {
        direction: 'ROAST',
        action_tags: [],
        scores: { final_toxicity: 0.7 },
        severity_level: 'medium',
        categories: ['TOXICITY'],
        metadata: {
          decision: { severity_level: 'medium' },
          platform_violations: { has_violations: false },
          brand_safety: null
        }
      };
      const comment = { id: 'comment-456', platform: 'twitter', original_text: 'Test' };

      // Mock getResponsePriority
      worker.getResponsePriority = jest.fn().mockReturnValue(3);

      await worker.routeByDirection('org-123', comment, decision, 'corr-123');

      expect(queueResponseGenerationSpy).toHaveBeenCalledWith(
        'org-123',
        comment,
        decision,
        'corr-123'
      );
      expect(handleShieldActionSpy).not.toHaveBeenCalled();
    });

    test('should log for PUBLISH direction', async () => {
      const decision = {
        direction: 'PUBLISH',
        action_tags: [],
        scores: { final_toxicity: 0.2 },
        metadata: {
          decision: { severity_level: 'low' },
          platform_violations: { has_violations: false }
        }
      };
      const comment = { id: 'comment-789', platform: 'twitter' };

      await worker.routeByDirection('org-123', comment, decision, 'corr-123');

      expect(worker.log).toHaveBeenCalledWith(
        'info',
        'Comment safe to publish',
        expect.objectContaining({
          commentId: 'comment-789',
          toxicityScore: 0.2
        })
      );
      expect(handleShieldActionSpy).not.toHaveBeenCalled();
      expect(queueResponseGenerationSpy).not.toHaveBeenCalled();
    });

    test('should log warning for unknown direction', async () => {
      const decision = {
        direction: 'UNKNOWN',
        action_tags: [],
        scores: { final_toxicity: 0.5 },
        metadata: {
          decision: { severity_level: 'medium' },
          platform_violations: { has_violations: false }
        }
      };
      const comment = { id: 'comment-999', platform: 'twitter' };

      await worker.routeByDirection('org-123', comment, decision, 'corr-123');

      expect(worker.log).toHaveBeenCalledWith(
        'warn',
        'Unknown direction from Analysis Department',
        expect.objectContaining({
          direction: 'UNKNOWN',
          commentId: 'comment-999'
        })
      );
    });
  });

  describe('handleShieldAction', () => {
    beforeEach(() => {
      // Ensure worker has shieldService and log
      if (!worker.shieldService) {
        worker.shieldService = mockShieldService;
      }
      worker.log = jest.fn();
      mockShieldService.executeActionsFromTags = jest.fn().mockResolvedValue(true);
    });

    test('should execute Shield actions with action_tags', async () => {
      const decision = {
        direction: 'SHIELD',
        action_tags: ['hide', 'report'],
        scores: { final_toxicity: 0.9 },
        metadata: {
          decision: { severity_level: 'high' },
          platform_violations: {
            has_violations: true,
            violations: ['threat', 'identity_attack']
          }
        }
      };
      const comment = { id: 'comment-123', platform: 'twitter' };

      await worker.handleShieldAction('org-123', comment, decision);

      expect(worker.shieldService.executeActionsFromTags).toHaveBeenCalledWith(
        'org-123',
        comment,
        ['hide', 'report'],
        decision.metadata
      );
      expect(worker.log).toHaveBeenCalledWith(
        'info',
        'Shield actions executed',
        expect.objectContaining({
          commentId: 'comment-123',
          action_tags: ['hide', 'report'],
          platform_violations: true
        })
      );
    });

    test('should handle Shield action errors gracefully', async () => {
      const decision = {
        direction: 'SHIELD',
        action_tags: ['hide'],
        scores: { final_toxicity: 0.8 },
        metadata: {
          decision: { severity_level: 'high' },
          platform_violations: { has_violations: false }
        }
      };
      const comment = { id: 'comment-456', platform: 'twitter' };

      worker.shieldService.executeActionsFromTags.mockRejectedValue(
        new Error('Shield service unavailable')
      );

      await worker.handleShieldAction('org-123', comment, decision);

      expect(worker.log).toHaveBeenCalledWith(
        'error',
        'Failed to execute Shield actions',
        expect.objectContaining({
          commentId: 'comment-456',
          action_tags: ['hide'],
          error: 'Shield service unavailable'
        })
      );
    });
  });

  describe.skip('getUserIntolerancePreferences', () => {
    test('should return null when no preferences exist', async () => {
      mockSupabase.from.mockImplementation((table) => {
        if (table === 'organizations') {
          return {
            select: jest.fn().mockReturnThis(),
            eq: jest.fn().mockReturnThis(),
            single: jest.fn().mockResolvedValue({
              data: { owner_id: 'user-123' },
              error: null
            })
          };
        }
        if (table === 'users') {
          return {
            select: jest.fn().mockReturnThis(),
            eq: jest.fn().mockReturnThis(),
            single: jest.fn().mockResolvedValue({
              data: { lo_que_no_tolero_encrypted: null },
              error: null
            })
          };
        }
      });

      const result = await worker.getUserIntolerancePreferences('org-123');

      expect(result).toBeNull();
    });

    test('should decrypt and return intolerance preferences', async () => {
      // Create a fresh mock supabase - need to ensure chaining works correctly
      const testMockSupabase = {
        from: jest.fn(function () {
          return this;
        }),
        select: jest.fn(function () {
          return this;
        }),
        eq: jest.fn(function () {
          return this;
        }),
        single: jest.fn(),
        update: jest.fn(function () {
          return this;
        }),
        insert: jest.fn(function () {
          return this;
        })
      };

      // Mock two sequential calls: organizations then users
      testMockSupabase.single
        .mockResolvedValueOnce({
          data: { owner_id: 'user-123' },
          error: null
        })
        .mockResolvedValueOnce({
          data: {
            lo_que_no_tolero_encrypted: 'encrypted:hate speech, violence',
            lo_que_no_tolero_embedding: null
          },
          error: null
        });

      // Replace worker's supabase with our test mock
      worker.supabase = testMockSupabase;

      // Reset encryptionService mock - ensure it returns the decrypted value
      mockEncryptionService.decrypt.mockClear();
      mockEncryptionService.decrypt.mockImplementation((text) => {
        if (text === 'encrypted:hate speech, violence') {
          return 'hate speech, violence';
        }
        return text ? text.replace(/^encrypted:/, '') : null;
      });

      const result = await worker.getUserIntolerancePreferences('org-123');

      expect(result).toBeDefined();
      expect(result).not.toBeNull();
      if (result) {
        expect(result.text).toBe('hate speech, violence');
      }
      expect(mockEncryptionService.decrypt).toHaveBeenCalledWith('encrypted:hate speech, violence');
    });
  });

  describe.skip('getUserTolerancePreferences', () => {
    test('should return null when no preferences exist', async () => {
      mockSupabase.from.mockImplementation((table) => {
        if (table === 'organizations') {
          return {
            select: jest.fn().mockReturnThis(),
            eq: jest.fn().mockReturnThis(),
            single: jest.fn().mockResolvedValue({
              data: { owner_id: 'user-123' },
              error: null
            })
          };
        }
        if (table === 'users') {
          return {
            select: jest.fn().mockReturnThis(),
            eq: jest.fn().mockReturnThis(),
            single: jest.fn().mockResolvedValue({
              data: { lo_que_me_da_igual_encrypted: null },
              error: null
            })
          };
        }
      });

      const result = await worker.getUserTolerancePreferences('org-123');

      expect(result).toBeNull();
    });

    test('should decrypt and return tolerance preferences', async () => {
      // Use the same pattern as AnalyzeToxicityWorker-auto-block.test.js
      // Create mock supabase with chaining support
      const testMockSupabase = {
        from: jest.fn().mockReturnThis(),
        select: jest.fn().mockReturnThis(),
        eq: jest.fn().mockReturnThis(),
        single: jest.fn(),
        update: jest.fn().mockReturnThis(),
        insert: jest.fn().mockReturnThis()
      };

      // Mock two sequential calls: organizations then users
      testMockSupabase.single
        .mockResolvedValueOnce({
          data: { owner_id: 'user-123' },
          error: null
        })
        .mockResolvedValueOnce({
          data: {
            lo_que_me_da_igual_encrypted: 'encrypted:friendly jokes',
            lo_que_me_da_igual_embedding: null
          },
          error: null
        });

      // Replace worker's supabase with our test mock
      worker.supabase = testMockSupabase;

      // Reset encryptionService mock - ensure it returns the decrypted value
      mockEncryptionService.decrypt.mockClear();
      mockEncryptionService.decrypt.mockImplementation((text) => {
        if (text === 'encrypted:friendly jokes') {
          return 'friendly jokes';
        }
        return text ? text.replace(/^encrypted:/, '') : null;
      });

      const result = await worker.getUserTolerancePreferences('org-123');

      expect(result).toBeDefined();
      expect(result).not.toBeNull();
      if (result) {
        expect(result.text).toBe('friendly jokes');
      }
      expect(mockEncryptionService.decrypt).toHaveBeenCalledWith('encrypted:friendly jokes');
    });
  });

  describe('error handling', () => {
    test('should handle malformed job data', async () => {
      const malformedJob = {
        id: 'bad-job',
        organization_id: 'org-123'
        // Missing required fields
      };

      await expect(worker.processJob(malformedJob)).rejects.toThrow();
    });

    test('should handle cost limit exceeded', async () => {
      // Mock _isTestRun to return false to use full processJob flow
      worker._isTestRun = jest.fn().mockReturnValue(false);

      mockCostControlService.canPerformOperation.mockResolvedValue({
        allowed: false,
        reason: 'monthly_limit_exceeded'
      });

      const job = {
        id: 'job-limit',
        payload: {
          organization_id: 'org-limited',
          platform: 'twitter',
          comment_id: 'comment-456',
          text: 'Test comment'
        }
      };

      await expect(worker.processJob(job)).rejects.toThrow(
        /Organization org-limited has reached limits/
      );
    });

    test('should handle comment not found', async () => {
      // Mock _isTestRun to return false to use full processJob flow
      worker._isTestRun = jest.fn().mockReturnValue(false);

      worker.getComment = jest.fn().mockResolvedValue(null);

      const job = {
        id: 'job-missing',
        payload: {
          organization_id: 'org-123',
          platform: 'twitter',
          comment_id: 'missing-comment',
          text: 'Test comment'
        }
      };

      await expect(worker.processJob(job)).rejects.toThrow(/Comment missing-comment not found/);
    });

    test('should handle Shield service errors gracefully', async () => {
      // Mock _isTestRun to return false to use full processJob flow
      worker._isTestRun = jest.fn().mockReturnValue(false);

      const job = {
        id: 'job-shield-error',
        payload: {
          organization_id: 'org-123',
          platform: 'twitter',
          comment_id: 'comment-123',
          text: 'Toxic content',
          author_id: 'user-456'
        }
      };

      worker.getUserIntolerancePreferences.mockResolvedValue(null);
      worker.checkAutoBlock = jest.fn().mockResolvedValue({
        shouldBlock: false,
        matchedTerms: [],
        matchedCategories: [],
        analysisTime: 20
      });

      worker.getUserTolerancePreferences.mockResolvedValue(null);
      worker.checkTolerance = jest.fn().mockResolvedValue({
        shouldIgnore: false,
        matchedTerms: [],
        matchedCategories: [],
        analysisTime: 25
      });

      mockAnalysisDepartmentService.analyzeComment.mockResolvedValue({
        direction: 'SHIELD',
        action_tags: ['high_toxicity'],
        scores: {
          final_toxicity: 0.85
        },
        metadata: {
          decision: {
            severity_level: 'high'
          },
          platform_violations: {
            has_violations: false
          }
        }
      });

      mockSupabase.from.mockImplementation((table) => {
        if (table === 'organizations') {
          return {
            select: jest.fn().mockReturnThis(),
            eq: jest.fn().mockReturnThis(),
            single: jest.fn().mockResolvedValue({
              data: { user_id: 'user-123' },
              error: null
            })
          };
        }
        return {
          update: jest.fn().mockReturnThis(),
          eq: jest.fn().mockResolvedValue({ error: null })
        };
      });

      worker.routeByDirection.mockRejectedValue(new Error('Shield service unavailable'));

      // Should handle error gracefully
      await expect(worker.processJob(job)).rejects.toThrow('Shield service unavailable');
    });

    test('should handle unified analysis errors', async () => {
      // Mock _isTestRun to return false to use full processJob flow
      worker._isTestRun = jest.fn().mockReturnValue(false);

      const job = {
        id: 'job-analysis-error',
        payload: {
          organization_id: 'org-123',
          platform: 'twitter',
          comment_id: 'comment-456',
          text: 'Test comment'
        }
      };

      worker.getUserIntolerancePreferences.mockResolvedValue(null);
      worker.checkAutoBlock = jest.fn().mockResolvedValue({
        shouldBlock: false,
        matchedTerms: [],
        matchedCategories: [],
        analysisTime: 20
      });

      worker.getUserTolerancePreferences.mockResolvedValue(null);
      worker.checkTolerance = jest.fn().mockResolvedValue({
        shouldIgnore: false,
        matchedTerms: [],
        matchedCategories: [],
        analysisTime: 25
      });

      mockAnalysisDepartmentService.analyzeComment.mockRejectedValue(
        new Error('Analysis service unavailable')
      );

      await expect(worker.processJob(job)).rejects.toThrow('Analysis service unavailable');
    });
  });

  describe('calculateSeverityLevel', () => {
    test('should return critical for high scores', () => {
      expect(worker.calculateSeverityLevel(0.96)).toBe('critical');
      expect(worker.calculateSeverityLevel(1.0)).toBe('critical');
    });

    test('should return high for medium-high scores', () => {
      expect(worker.calculateSeverityLevel(0.85)).toBe('high');
      expect(worker.calculateSeverityLevel(0.9)).toBe('high');
    });

    test('should return medium for medium scores', () => {
      expect(worker.calculateSeverityLevel(0.65)).toBe('medium');
      expect(worker.calculateSeverityLevel(0.75)).toBe('medium');
    });

    test('should return low for low scores', () => {
      expect(worker.calculateSeverityLevel(0.25)).toBe('low');
      expect(worker.calculateSeverityLevel(0.0)).toBe('low');
      expect(worker.calculateSeverityLevel(0.35)).toBe('low');
    });
  });

  describe('shouldGenerateResponse', () => {
    test('should return false for very low toxicity without triggers', () => {
      const analysis = { toxicity_score: 0.2, severity_level: 'low' };
      const comment = { original_text: 'This is a normal comment' };
      expect(worker.shouldGenerateResponse(analysis, comment)).toBe(false);
    });

    test('should return true for medium+ toxicity', () => {
      const analysis = { toxicity_score: 0.65, severity_level: 'medium' };
      const comment = { original_text: 'This is a toxic comment' };
      expect(worker.shouldGenerateResponse(analysis, comment)).toBe(true);
    });

    test('should return true for high toxicity', () => {
      const analysis = { toxicity_score: 0.85, severity_level: 'high' };
      const comment = { original_text: 'This is a very toxic comment' };
      expect(worker.shouldGenerateResponse(analysis, comment)).toBe(true);
    });

    test('should return true for critical toxicity', () => {
      const analysis = { toxicity_score: 0.96, severity_level: 'critical' };
      const comment = { original_text: 'This is a critical comment' };
      expect(worker.shouldGenerateResponse(analysis, comment)).toBe(true);
    });

    test('should return true for low toxicity with roast triggers', () => {
      // shouldGenerateResponse returns false early if severity_level === 'low' && toxicity_score < 0.4
      // So to test triggers, we need toxicity_score >= 0.4 to bypass the early return
      const analysis = { toxicity_score: 0.4, severity_level: 'low' };
      const comment = { original_text: 'Come roast me if you can!' };
      // With score >= 0.4, it skips the early return and checks for triggers
      expect(worker.shouldGenerateResponse(analysis, comment)).toBe(true);
    });
  });

  describe('getResponsePriority', () => {
    test('should return correct priority for each severity level', () => {
      expect(worker.getResponsePriority('critical')).toBe(1);
      expect(worker.getResponsePriority('high')).toBe(2);
      expect(worker.getResponsePriority('medium')).toBe(3);
      expect(worker.getResponsePriority('low')).toBe(5);
      expect(worker.getResponsePriority('unknown')).toBe(5);
    });
  });

  describe('estimateTokens', () => {
    test('should estimate tokens correctly', () => {
      const text = 'This is a test comment with some text';
      const tokens = worker.estimateTokens(text);
      expect(tokens).toBe(Math.ceil(text.length / 4));
    });

    test('should handle empty text', () => {
      // estimateTokens uses Math.ceil(text.length / 4)
      // Math.ceil(0 / 4) = Math.ceil(0) = 0
      const tokens = worker.estimateTokens('');
      expect(tokens).toBe(0);
    });
  });

  describe('checkAutoBlock', () => {
    beforeEach(() => {
      worker.embeddingsService = {
        findSemanticMatches: jest.fn().mockResolvedValue({
          matches: [],
          maxSimilarity: 0.2,
          threshold: 0.85
        })
      };
    });

    test('should return false when no intolerance data', async () => {
      const result = await worker.checkAutoBlock('Test comment', null, null);
      expect(result.shouldBlock).toBe(false);
      expect(result.reason).toBe('No intolerance preferences defined');
    });

    test('should block comments with exact intolerance terms', async () => {
      const intoleranceData = 'hate speech, violence';
      const result = await worker.checkAutoBlock(
        'This comment contains hate speech',
        intoleranceData,
        null
      );
      expect(result.shouldBlock).toBe(true);
      expect(result.matchedTerms.length).toBeGreaterThan(0);
    });
  });

  describe('checkTolerance', () => {
    beforeEach(() => {
      worker.embeddingsService = {
        findSemanticMatches: jest.fn().mockResolvedValue({
          matches: [],
          maxSimilarity: 0.2,
          threshold: 0.8
        })
      };
    });

    test('should return false when no tolerance data', async () => {
      const result = await worker.checkTolerance('Test comment', null, null);
      expect(result.shouldIgnore).toBe(false);
      expect(result.reason).toBe('No tolerance preferences defined');
    });

    test('should ignore comments with exact tolerance terms', async () => {
      // checkTolerance splits by comma and checks if commentText.includes(term)
      // 'friendly jokes' contains 'jokes', so we need 'jokes' in the comment
      const toleranceData = 'friendly jokes, humor';
      const result = await worker.checkTolerance(
        'This is a friendly jokes between friends',
        toleranceData,
        null
      );
      expect(result.shouldIgnore).toBe(true);
      expect(result.matchedTerms.length).toBeGreaterThan(0);
    });
  });

  describe('getComment', () => {
    test('should retrieve comment from database', async () => {
      const commentId = 'comment-123';
      const mockComment = {
        id: commentId,
        original_text: 'Test comment',
        text: 'Test comment',
        platform: 'twitter',
        organization_id: 'org-123'
      };

      worker.supabase = mockSupabase;
      worker.log = jest.fn();

      const mockSingle = jest.fn().mockResolvedValue({
        data: mockComment,
        error: null
      });

      const mockEq = jest.fn().mockReturnValue({
        single: mockSingle
      });

      const mockSelect = jest.fn().mockReturnValue({
        eq: mockEq
      });

      mockSupabase.from = jest.fn().mockReturnValue({
        select: mockSelect
      });

      const result = await worker.getComment(commentId);

      // The result should match the mock comment
      // Note: mockMode may add extra fields, so we check for the essential ones
      expect(result).toBeDefined();
      expect(result.id).toBe(commentId);
      expect(result.original_text || result.text).toBe('Test comment');
      expect(mockSupabase.from).toHaveBeenCalledWith('comments');
      expect(mockSelect).toHaveBeenCalledWith('*');
      expect(mockEq).toHaveBeenCalledWith('id', commentId);
    });

    test('should return null when comment not found', async () => {
      const commentId = 'nonexistent-comment';

      worker.supabase = mockSupabase;
      worker.log = jest.fn();

      const mockSingle = jest.fn().mockResolvedValue({
        data: null,
        error: { message: 'Not found' }
      });

      const mockEq = jest.fn().mockReturnValue({
        single: mockSingle
      });

      const mockSelect = jest.fn().mockReturnValue({
        eq: mockEq
      });

      mockSupabase.from = jest.fn().mockReturnValue({
        select: mockSelect
      });

      const result = await worker.getComment(commentId);

      expect(result).toBeNull();
      expect(worker.log).toHaveBeenCalledWith(
        'error',
        'Failed to get comment',
        expect.objectContaining({
          commentId: 'nonexistent-comment',
          error: 'Not found'
        })
      );
    });
  });

  describe('getUserRoastrPersona', () => {
    test('should retrieve and decrypt Roastr Persona', async () => {
      const organizationId = 'org-123';
      const userId = 'user-123';

      worker.supabase = mockSupabase;
      worker.log = jest.fn();

      const mockSelectOrg = jest.fn().mockReturnValue({
        eq: jest.fn().mockReturnValue({
          single: jest.fn().mockResolvedValue({
            data: { owner_id: userId },
            error: null
          })
        })
      });

      const mockSelectUser = jest.fn().mockReturnValue({
        eq: jest.fn().mockReturnValue({
          single: jest.fn().mockResolvedValue({
            data: { lo_que_me_define_encrypted: 'encrypted:persona data' },
            error: null
          })
        })
      });

      mockSupabase.from = jest
        .fn()
        .mockReturnValueOnce({
          select: mockSelectOrg
        })
        .mockReturnValueOnce({
          select: mockSelectUser
        });

      // Mock encryptionService - the module is already mocked globally
      // We just need to ensure it returns the correct value
      mockEncryptionService.decrypt.mockReturnValueOnce('persona data');

      const result = await worker.getUserRoastrPersona(organizationId);

      expect(result).toBe('persona data');
      expect(mockSupabase.from).toHaveBeenCalledWith('organizations');
      expect(mockSupabase.from).toHaveBeenCalledWith('users');
      expect(mockEncryptionService.decrypt).toHaveBeenCalledWith('encrypted:persona data');
    });

    test('should return null when user has no persona', async () => {
      const organizationId = 'org-123';
      const userId = 'user-123';

      worker.supabase = mockSupabase;
      worker.log = jest.fn();

      const mockSelectOrg = jest.fn().mockReturnValue({
        eq: jest.fn().mockReturnValue({
          single: jest.fn().mockResolvedValue({
            data: { owner_id: userId },
            error: null
          })
        })
      });

      const mockSelectUser = jest.fn().mockReturnValue({
        eq: jest.fn().mockReturnValue({
          single: jest.fn().mockResolvedValue({
            data: { lo_que_me_define_encrypted: null },
            error: null
          })
        })
      });

      mockSupabase.from = jest
        .fn()
        .mockReturnValueOnce({
          select: mockSelectOrg
        })
        .mockReturnValueOnce({
          select: mockSelectUser
        });

      const result = await worker.getUserRoastrPersona(organizationId);

      expect(result).toBeNull();
    });

    test('should return null when organization not found', async () => {
      const organizationId = 'nonexistent-org';

      worker.supabase = mockSupabase;
      worker.log = jest.fn();

      const mockSelect = jest.fn().mockReturnValue({
        eq: jest.fn().mockReturnValue({
          single: jest.fn().mockResolvedValue({
            data: null,
            error: { message: 'Not found' }
          })
        })
      });

      mockSupabase.from = jest.fn().mockReturnValue({
        select: mockSelect
      });

      const result = await worker.getUserRoastrPersona(organizationId);

      expect(result).toBeNull();
    });
  });

  describe('handleAutoBlockShieldAction', () => {
    beforeEach(() => {
      worker.shieldService = mockShieldService;
      worker.log = jest.fn();
      mockShieldService.analyzeForShield = jest.fn().mockResolvedValue({
        shieldActive: true,
        priority: 0,
        actions: { primary: ['hide', 'block'] },
        autoExecuted: true
      });
    });

    test('should handle auto-block Shield action', async () => {
      const organizationId = 'org-123';
      const comment = {
        id: 'comment-123',
        platform: 'twitter',
        original_text: 'Hate speech content'
      };
      const analysis = {
        toxicity_score: 1.0,
        severity_level: 'critical',
        categories: ['auto_blocked', 'user_intolerance'],
        auto_blocked: true,
        matched_intolerance_terms: ['hate speech']
      };

      // Ensure shieldService is properly set up
      worker.shieldService = mockShieldService;
      mockShieldService.analyzeForShield.mockResolvedValueOnce({
        shieldActive: true,
        priority: 0,
        actions: { primary: ['hide', 'block'] },
        autoExecuted: true
      });

      const result = await worker.handleAutoBlockShieldAction(organizationId, comment, analysis);

      expect(result).toBeDefined();
      expect(result.shieldActive).toBe(true);
      expect(worker.shieldService.analyzeForShield).toHaveBeenCalledWith(
        organizationId,
        comment,
        expect.objectContaining({
          shield_priority: 0,
          auto_block_shield: true,
          immediate_action: true,
          toxicity_score: 1.0,
          severity_level: 'critical',
          categories: ['auto_blocked', 'user_intolerance'],
          auto_blocked: true,
          matched_intolerance_terms: ['hate speech']
        })
      );
      expect(worker.log).toHaveBeenCalledWith(
        'info',
        'Shield activated for auto-blocked content',
        expect.objectContaining({
          commentId: 'comment-123',
          priority: 0,
          actions: ['hide', 'block'],
          autoExecuted: true
        })
      );
    });

    test('should handle Shield service errors gracefully', async () => {
      const organizationId = 'org-123';
      const comment = { id: 'comment-456', platform: 'twitter' };
      const analysis = {
        toxicity_score: 1.0,
        auto_blocked: true
      };

      mockShieldService.analyzeForShield.mockRejectedValue(new Error('Shield service unavailable'));

      const result = await worker.handleAutoBlockShieldAction(organizationId, comment, analysis);

      expect(result).toBeDefined();
      expect(result.shieldActive).toBe(false);
      expect(result.error).toBe('Shield service unavailable');
      expect(worker.log).toHaveBeenCalledWith(
        'error',
        'Failed to handle auto-block Shield action',
        expect.objectContaining({
          commentId: 'comment-456',
          error: 'Shield service unavailable'
        })
      );
    });
  });

  describe('checkSemanticMatches', () => {
    test('should detect semantic matches for multi-word terms', () => {
      const commentText = 'This is hate speech and violence';
      const intoleranceTerms = ['hate speech', 'violence', 'threats'];

      const result = worker.checkSemanticMatches(commentText, intoleranceTerms);

      expect(result.terms.length).toBeGreaterThan(0);
      expect(result.categories).toContain('semantic_match');
    });

    test('should detect single word variations', () => {
      const commentText = 'This is a stupid comment';
      const intoleranceTerms = ['stupid', 'idiot'];

      const result = worker.checkSemanticMatches(commentText, intoleranceTerms);

      expect(result.terms.length).toBeGreaterThan(0);
    });

    test('should return empty when no matches', () => {
      const commentText = 'This is a normal friendly comment';
      const intoleranceTerms = ['hate speech', 'violence'];

      const result = worker.checkSemanticMatches(commentText, intoleranceTerms);

      expect(result.terms).toHaveLength(0);
      expect(result.categories).toHaveLength(0);
    });
  });

  describe('checkWordVariations', () => {
    test('should detect plural variations', () => {
      // Check for plural 's' or 'es' suffix
      expect(worker.checkWordVariations('There are many idiots here', 'idiot')).toBe(true);
      // 'stupid' is found directly in text, which matches the stem check
      // The method checks if the word (or its stem) is included in text
      expect(worker.checkWordVariations('These are stupid comments', 'stupid')).toBe(true);
    });

    test('should detect l33t speak variations', () => {
      // The implementation replaces: a->@, e->3, i->1, o->0, s->5
      // 'awesome' becomes '@w3s0m3'
      expect(worker.checkWordVariations('This is @w3s0m3', 'awesome')).toBe(true);
      // 'hello' becomes 'h3ll0'
      expect(worker.checkWordVariations('H3ll0 w0rld', 'hello')).toBe(true);
    });

    test('should detect word stems', () => {
      // The implementation checks for word stems by removing common suffixes
      expect(worker.checkWordVariations('This is threatening content', 'threat')).toBe(true);
      expect(worker.checkWordVariations('He was killed', 'kill')).toBe(true);
    });

    test('should return false for no matches', () => {
      expect(worker.checkWordVariations('This is a nice comment', 'hate')).toBe(false);
    });
  });

  describe('recordAnalysisUsage', () => {
    beforeEach(() => {
      worker.estimateTokens = jest.fn().mockReturnValue(50);
      worker.costControl = mockCostControlService;
    });

    test('should record usage for unified analysis', async () => {
      const decision = {
        direction: 'ROAST',
        action_tags: ['medium_toxicity'],
        scores: { final_toxicity: 0.75 },
        analysis: {
          services_used: ['gatekeeper', 'perspective'],
          processing_time_ms: 150
        },
        metadata: {
          decision: { severity_level: 'medium' },
          toxicity: { flagged_categories: ['TOXICITY', 'INSULT'] },
          platform_violations: { has_violations: false }
        }
      };

      await worker.recordAnalysisUsage('org-123', 'twitter', 'comment-456', 'Test text', decision);

      expect(worker.estimateTokens).toHaveBeenCalledWith('Test text');
      expect(mockCostControlService.recordUsage).toHaveBeenCalledWith(
        'org-123',
        'twitter',
        'unified_analysis',
        expect.objectContaining({
          commentId: 'comment-456',
          tokensUsed: 50,
          analysisService: 'gatekeeper+perspective',
          direction: 'ROAST',
          severity: 'medium',
          toxicityScore: 0.75,
          categories: ['TOXICITY', 'INSULT'],
          textLength: 9,
          processingTime: 150,
          platformViolations: false
        }),
        null,
        1
      );
    });
  });

  describe('updateCommentWithAnalysisDecision', () => {
    beforeEach(() => {
      worker.updateCommentAnalysis = jest.fn().mockResolvedValue(true);
    });

    test('should update comment with unified analysis decision', async () => {
      const decision = {
        direction: 'SHIELD',
        action_tags: ['hide', 'report'],
        scores: { final_toxicity: 0.92 },
        analysis: { services_used: ['gatekeeper', 'perspective'] },
        metadata: {
          decision: { severity_level: 'critical' },
          security: {
            classification: 'MALICIOUS',
            is_prompt_injection: true,
            injection_categories: ['prompt_injection']
          },
          toxicity: {
            flagged_categories: ['TOXICITY', 'THREAT']
          },
          platform_violations: {
            has_violations: true,
            violations: ['threat', 'identity_attack']
          }
        }
      };

      await worker.updateCommentWithAnalysisDecision('comment-123', decision);

      expect(worker.updateCommentAnalysis).toHaveBeenCalledWith(
        'comment-123',
        expect.objectContaining({
          toxicity_score: 0.92,
          severity_level: 'critical',
          service: 'gatekeeper+perspective',
          direction: 'SHIELD',
          action_tags: ['hide', 'report'],
          security_classification: 'MALICIOUS',
          is_prompt_injection: true,
          injection_categories: ['prompt_injection'],
          categories: ['TOXICITY', 'THREAT'],
          platform_violations: {
            has_violations: true,
            violations: ['threat', 'identity_attack']
          }
        })
      );
    });
  });

  describe('analyzePersonalAttack', () => {
    test('should detect personal attacks based on persona', () => {
      const text = 'You are a stupid vegan and trans woman';
      const roastrPersona = 'vegan, trans woman, programmer';

      const result = worker.analyzePersonalAttack(text, roastrPersona);

      expect(result.isPersonalAttack).toBe(true);
      expect(result.matchedTerms.length).toBeGreaterThan(0);
      expect(result.boostAmount).toBeGreaterThan(0);
    });

    test('should return false for non-personal attacks', () => {
      const text = 'This is a normal comment';
      const roastrPersona = 'vegan, trans woman';

      const result = worker.analyzePersonalAttack(text, roastrPersona);

      expect(result.isPersonalAttack).toBe(false);
      expect(result.matchedTerms).toHaveLength(0);
    });

    test('should return false when persona is null', () => {
      const text = 'You are stupid';
      const result = worker.analyzePersonalAttack(text, null);

      expect(result.isPersonalAttack).toBe(false);
    });

    test('should boost score for negative context', () => {
      const text = 'I hate you stupid vegan trans woman';
      const roastrPersona = 'vegan, trans woman';

      const result = worker.analyzePersonalAttack(text, roastrPersona);

      expect(result.isPersonalAttack).toBe(true);
      expect(result.boostAmount).toBeGreaterThan(0.3); // Higher boost with negative context
    });
  });

  describe('analyzeToxicity', () => {
    beforeEach(() => {
      worker.log = jest.fn();
      worker.analyzePersonalAttack = jest.fn().mockReturnValue({
        isPersonalAttack: false,
        matchedTerms: [],
        boostAmount: 0
      });
    });

    test('should analyze using Perspective API', async () => {
      worker.perspectiveClient = mockPerspectiveService;
      worker.calculateSeverityLevel = jest.fn().mockReturnValue('medium');
      mockPerspectiveService.analyzeToxicity.mockResolvedValue({
        success: true,
        toxicityScore: 0.75,
        severity: 'medium',
        categories: ['TOXICITY'],
        scores: { TOXICITY: 0.75 }
      });

      const result = await worker.analyzeToxicity('Toxic comment');

      expect(result.service).toBe('perspective');
      expect(result.toxicity_score).toBe(0.75);
    });

    test('should fallback to OpenAI when Perspective fails', async () => {
      worker.perspectiveClient = mockPerspectiveService;
      worker.openaiClient = mockOpenAIService;
      mockPerspectiveService.analyzeToxicity.mockRejectedValue(new Error('API error'));
      mockOpenAIService.moderations = {
        create: jest.fn().mockResolvedValue({
          results: [
            {
              flagged: true,
              categories: { harassment: true },
              category_scores: { harassment: 0.8 }
            }
          ]
        })
      };

      const result = await worker.analyzeToxicity('Toxic comment');

      expect(result.service).toBe('openai');
      expect(result.toxicity_score).toBe(0.8);
    });

    test('should use pattern fallback when both APIs fail', async () => {
      worker.perspectiveClient = mockPerspectiveService;
      worker.openaiClient = mockOpenAIService;
      mockPerspectiveService.analyzeToxicity.mockRejectedValue(new Error('API error'));
      mockOpenAIService.moderations = {
        create: jest.fn().mockRejectedValue(new Error('API error'))
      };

      const result = await worker.analyzeToxicity('You are an idiot');

      expect(result.service).toBe('patterns');
      expect(result.toxicity_score).toBeGreaterThan(0);
    });

    test('should enhance with persona for personal attacks', async () => {
      worker.perspectiveClient = mockPerspectiveService;
      worker.calculateSeverityLevel = jest.fn().mockReturnValue('medium');
      mockPerspectiveService.analyzeToxicity.mockResolvedValue({
        success: true,
        toxicityScore: 0.5,
        severity: 'medium',
        categories: ['TOXICITY'],
        scores: { TOXICITY: 0.5 }
      });
      worker.analyzePersonalAttack.mockReturnValue({
        isPersonalAttack: true,
        matchedTerms: ['vegan'],
        boostAmount: 0.3
      });

      const result = await worker.analyzeToxicity('You stupid vegan', 'vegan, trans woman');

      expect(result.toxicity_score).toBeGreaterThan(0.5);
      expect(result.categories).toContain('personal_attack');
      expect(result.persona_analysis).toBeDefined();
    });
  });

  describe('analyzePerspective', () => {
    test('should analyze text with Perspective API', async () => {
      const mockResponse = {
        success: true,
        toxicityScore: 0.85,
        severity: 'high',
        categories: ['TOXICITY', 'INSULT'],
        scores: {
          TOXICITY: 0.85,
          INSULT: 0.9
        }
      };

      worker.perspectiveClient = {
        analyzeToxicity: jest.fn().mockResolvedValue(mockResponse)
      };

      const result = await worker.analyzePerspective('Toxic comment');

      expect(result.toxicity_score).toBe(0.85);
      expect(result.severity_level).toBe('high');
      expect(result.categories).toEqual(['TOXICITY', 'INSULT']);
      expect(worker.perspectiveClient.analyzeToxicity).toHaveBeenCalledWith('Toxic comment', {
        languages: ['en', 'es'],
        doNotStore: true
      });
    });

    test('should handle Perspective API errors', async () => {
      worker.perspectiveClient = {
        analyzeToxicity: jest.fn().mockRejectedValue(new Error('API error'))
      };

      await expect(worker.analyzePerspective('Test')).rejects.toThrow('API error');
    });
  });

  describe('analyzeOpenAI', () => {
    test('should analyze text with OpenAI moderation', async () => {
      const mockResponse = {
        results: [
          {
            flagged: true,
            categories: {
              harassment: true,
              hate: false,
              violence: false
            },
            category_scores: {
              harassment: 0.9,
              hate: 0.2,
              violence: 0.1
            }
          }
        ]
      };

      worker.openaiClient = {
        moderations: {
          create: jest.fn().mockResolvedValue(mockResponse)
        }
      };

      const result = await worker.analyzeOpenAI('Harassing comment');

      expect(result.toxicity_score).toBe(0.9);
      expect(result.categories).toContain('harassment');
      expect(result.flagged).toBe(true);
      expect(worker.openaiClient.moderations.create).toHaveBeenCalledWith({
        model: process.env.OPENAI_MODERATION_MODEL || 'omni-moderation-latest',
        input: 'Harassing comment'
      });
    });
  });

  describe('analyzePatterns', () => {
    test('should detect patterns in text', () => {
      const result = worker.analyzePatterns('You are an idiot and moron!');

      expect(result).toBeDefined();
      expect(result.success).toBe(true);
      expect(result.toxicity_score).toBeGreaterThan(0);
      expect(result.categories).toBeDefined();
      expect(Array.isArray(result.categories)).toBe(true);
      expect(result.categories.length).toBeGreaterThan(0);
    });

    test('should handle clean text', () => {
      const result = worker.analyzePatterns('This is a nice comment');

      expect(result).toBeDefined();
      expect(result.success).toBe(true);
      expect(result.toxicity_score).toBeDefined();
      // Clean text should have low or zero toxicity score
      expect(typeof result.toxicity_score).toBe('number');
    });
  });

  describe('calculateContextWindowSize', () => {
    test('should calculate context window based on text length', () => {
      // calculateContextWindowSize is a private method used internally by analyzePersonalAttack
      // We test it indirectly through analyzePersonalAttack
      // But if it's public, test it directly
      if (typeof worker.calculateContextWindowSize === 'function') {
        const shortText = 'Short text';
        const longText =
          'This is a very long text that should have a larger context window for better analysis'.repeat(
            10
          );

        const shortWindow = worker.calculateContextWindowSize(shortText, 'term');
        const longWindow = worker.calculateContextWindowSize(longText, 'term');

        expect(shortWindow).toBeGreaterThan(0);
        expect(longWindow).toBeGreaterThanOrEqual(shortWindow);
      } else {
        // Method is private, test through analyzePersonalAttack instead
        const text = 'I hate you stupid vegan';
        const persona = 'vegan, trans woman';
        const result = worker.analyzePersonalAttack(text, persona);

        // If it uses calculateContextWindowSize internally, we should get results
        expect(typeof result).toBe('object');
        expect('isPersonalAttack' in result).toBe(true);
      }
    });
  });
});<|MERGE_RESOLUTION|>--- conflicted
+++ resolved
@@ -235,22 +235,19 @@
     worker.estimateTokens = jest.fn().mockReturnValue(10);
   });
 
-  afterEach(() => {
+  afterEach(async () => {
     // Cleanup mocks (Issue #1018 - Memory optimization)
     mockCostControlService._reset();
     jest.clearAllMocks();
     jest.clearAllTimers();
-<<<<<<< HEAD
-    
-=======
-
->>>>>>> fa189601
+
     // Cleanup worker instance if it exists (Issue #1018 - CodeRabbit fix)
-    // Note: worker.stop is mocked, so we check if it returns a Promise before using .catch()
+    // Use Promise.resolve to safely handle both Promise and non-Promise returns
     if (worker && typeof worker.stop === 'function') {
-      const stopResult = worker.stop();
-      if (stopResult && typeof stopResult.catch === 'function') {
-        stopResult.catch(() => {});
+      try {
+        await Promise.resolve(worker.stop());
+      } catch (e) {
+        // Ignore shutdown errors in tests
       }
     }
   });
@@ -262,7 +259,11 @@
 
     // Ensure worker is properly stopped to avoid open handles
     if (worker && typeof worker.stop === 'function') {
-      await worker.stop().catch(() => {});
+      try {
+        await Promise.resolve(worker.stop());
+      } catch (e) {
+        // Ignore shutdown errors in tests
+      }
     }
 
     // Force garbage collection if available
