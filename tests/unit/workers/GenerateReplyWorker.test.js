/**
 * Generate Reply Worker Tests
 * 
 * Tests for roast response generation using OpenAI
 */

const GenerateReplyWorker = require('../../../src/workers/GenerateReplyWorker');

// Mock BaseWorker
jest.mock('../../../src/workers/BaseWorker', () => {
  return class MockBaseWorker {
    constructor(workerType, options = {}) {
      this.workerType = workerType;
      this.workerName = `${workerType}-worker-test`;
      this.config = { maxRetries: 3, ...options };
      this.supabase = {
        from: jest.fn(() => ({
          select: jest.fn(() => ({
            eq: jest.fn(() => ({
              single: jest.fn()
            }))
          })),
          insert: jest.fn(() => ({
            select: jest.fn(() => ({
              single: jest.fn()
            }))
          })),
          update: jest.fn(() => ({
            eq: jest.fn(() => ({
              select: jest.fn(() => ({
                single: jest.fn()
              }))
            }))
          }))
        }))
      };
      this.queueService = {
        addJob: jest.fn(),
        initialize: jest.fn(),
        shutdown: jest.fn()
      };
      this.redis = null;
      this.log = jest.fn();
      this.start = jest.fn();
      this.stop = jest.fn();
      this.initializeConnections = jest.fn();
      this.setupGracefulShutdown = jest.fn();
    }
  };
});

// Mock Cost Control service
const mockCostControlService = {
  canPerformOperation: jest.fn(),
  recordUsage: jest.fn(),
  initialize: jest.fn()
};

jest.mock('../../../src/services/costControl', () => {
  return jest.fn().mockImplementation(() => mockCostControlService);
});

// Mock OpenAI for use in tests
const mockOpenAIClient = {
  chat: {
    completions: {
      create: jest.fn()
    }
  }
};

// Mock mockMode
jest.mock('../../../src/config/mockMode', () => ({
  mockMode: {
    isMockMode: true,
    generateMockOpenAI: jest.fn(() => mockOpenAIClient)
  }
}));

describe('GenerateReplyWorker', () => {
  let worker;
  let mockSupabase;
  let mockQueueService;

  beforeEach(() => {
    worker = new GenerateReplyWorker();
    mockSupabase = worker.supabase;
    mockQueueService = worker.queueService;
  });

  afterEach(() => {
    jest.clearAllMocks();
  });

  afterAll(async () => {
    // Ensure worker is properly stopped to avoid open handles
    if (worker && typeof worker.stop === 'function') {
      await worker.stop();
    }
  });

  describe('constructor', () => {
    test('should initialize worker with correct type', () => {
      expect(worker.workerType).toBe('generate_reply');
      expect(worker.costControl).toBeDefined();
      expect(worker.openaiClient).toBe(mockOpenAIClient);
      expect(worker.templates).toBeDefined();
    });
  });

  describe('processJob', () => {
    beforeEach(() => {
      // Mock successful cost control check
      mockCostControlService.canPerformOperation.mockResolvedValue({
        allowed: true
      });

      // Mock successful comment retrieval
      mockSupabase.from.mockImplementation((table) => {
        if (table === 'comments') {
          return {
            select: jest.fn().mockReturnValue({
              eq: jest.fn().mockReturnValue({
                single: jest.fn().mockResolvedValue({
                  data: {
                    id: 'comment-456',
                    text: 'Your content is trash',
                    integration_config_id: 'config-123'
                  },
                  error: null
                })
              })
            })
          };
        }
        if (table === 'integration_configs') {
          return {
            select: jest.fn().mockReturnValue({
              eq: jest.fn().mockReturnValue({
                eq: jest.fn().mockReturnValue({
                  single: jest.fn().mockResolvedValue({
                    data: {
                      id: 'config-123',
                      organization_id: 'org-123',
                      platform: 'twitter',
                      tone: 'sarcastic',
                      humor_type: 'witty',
                      response_frequency: 0.8,
                      config: { auto_post: true }
                    },
                    error: null
                  })
                })
              })
            })
          };
        }
        if (table === 'responses') {
          return {
            insert: jest.fn().mockReturnValue({
              select: jest.fn().mockReturnValue({
                single: jest.fn().mockResolvedValue({
                  data: {
                    id: 'response-789',
                    response_text: 'Generated response'
                  },
                  error: null
                })
              })
            })
          };
        }
      });

      // Mock OpenAI response
      mockOpenAIClient.chat.completions.create.mockResolvedValue({
        choices: [{
          message: {
            content: 'Wow, what an absolutely groundbreaking observation!'
          }
        }],
        usage: {
          total_tokens: 25
        }
      });
    });

    test('should generate roast reply for toxic comment', async () => {
      const job = {
        payload: {
          comment_id: 'comment-456',
          organization_id: 'org-123',
          platform: 'twitter',
          original_text: 'Your content is trash',
          toxicity_score: 0.9,
          severity_level: 'high',
          categories: ['TOXICITY', 'INSULT']
        }
      };

      const result = await worker.processJob(job);

      expect(result.success).toBe(true);
      expect(result.responseText).toBe('Wow, what an absolutely groundbreaking observation!');
      expect(result.service).toBe('openai');
      expect(mockCostControlService.canPerformOperation).toHaveBeenCalledWith('org-123', 'generate_reply');
      expect(mockCostControlService.recordUsage).toHaveBeenCalled();
    });

    test('should handle cost limit exceeded', async () => {
      mockCostControlService.canPerformOperation.mockResolvedValue({
        allowed: false,
        reason: 'monthly_limit_exceeded'
      });

      const job = {
        payload: {
          comment_id: 'comment-456',
          organization_id: 'org-limited',
<<<<<<< HEAD
          platform: 'twitter'
=======
          platform: 'twitter',
          original_text: 'Test comment'
>>>>>>> edf3b002
        }
      };

      const result = await worker.processJob(job);

      expect(result.success).toBe(false);
      expect(result.error).toContain('Organization org-limited has reached limits: monthly_limit_exceeded');
    });

    test('should handle low toxicity comments', async () => {
      // Mock Math.random to force frequency check to pass
      const originalRandom = Math.random;
      Math.random = jest.fn(() => 0.5);

      const job = {
        payload: {
          comment_id: 'comment-clean',
          organization_id: 'org-123',
          platform: 'twitter',
          original_text: 'Nice post!',
          toxicity_score: 0.1,
          severity_level: 'low',
          categories: []
        }
      };

      mockSupabase.from.mockImplementation((table) => {
        if (table === 'comments') {
          return {
            select: jest.fn().mockReturnValue({
              eq: jest.fn().mockReturnValue({
                single: jest.fn().mockResolvedValue({
                  data: {
                    id: 'comment-clean',
                    text: 'Nice post!',
                    integration_config_id: 'config-123'
                  },
                  error: null
                })
              })
            })
          };
        }
        if (table === 'integration_configs') {
          return {
            select: jest.fn().mockReturnValue({
              eq: jest.fn().mockReturnValue({
                eq: jest.fn().mockReturnValue({
                  single: jest.fn().mockResolvedValue({
                    data: {
                      id: 'config-123',
                      organization_id: 'org-123',
                      platform: 'twitter',
                      tone: 'sarcastic',
                      humor_type: 'witty',
                      response_frequency: 0.8,
                      config: { auto_post: true }
                    },
                    error: null
                  })
                })
              })
            })
          };
        }
        if (table === 'responses') {
          return {
            insert: jest.fn().mockReturnValue({
              select: jest.fn().mockReturnValue({
                single: jest.fn().mockResolvedValue({
                  data: {
                    id: 'response-clean',
                    response_text: 'Generated response'
                  },
                  error: null
                })
              })
            })
          };
        }
      });

      const result = await worker.processJob(job);

      expect(result.success).toBe(true);
      Math.random = originalRandom;
    });

    test('should handle auto-posting for eligible platforms', async () => {
      const job = {
        payload: {
          comment_id: 'comment-456',
          organization_id: 'org-123',
          platform: 'twitter',
          original_text: 'Your content is trash',
          toxicity_score: 0.9,
          severity_level: 'high',
          categories: ['TOXICITY']
        }
      };

      worker.queuePostingJob = jest.fn();

      const result = await worker.processJob(job);

      expect(result.success).toBe(true);
      expect(worker.queuePostingJob).toHaveBeenCalled();
    });
  });

  describe('generateResponse', () => {
    test('should generate response with OpenAI', async () => {
      const originalText = 'This is a terrible comment.';
      const config = {
        tone: 'sarcastic',
        humor_type: 'witty'
      };
      const context = {
        toxicity_score: 0.75,
        severity_level: 'high',
        categories: ['TOXICITY', 'INSULT'],
        platform: 'twitter'
      };

      const mockCompletion = {
        choices: [{
          message: {
            content: 'Wow, what an absolutely groundbreaking observation!'
          }
        }],
        usage: {
          total_tokens: 25
        }
      };

      mockOpenAIClient.chat.completions.create.mockResolvedValue(mockCompletion);

      const result = await worker.generateResponse(originalText, config, context);

      expect(result.text).toBe('Wow, what an absolutely groundbreaking observation!');
      expect(result.service).toBe('openai');
      expect(result.tokensUsed).toBe(25);
      expect(mockOpenAIClient.chat.completions.create).toHaveBeenCalled();
    });

    test('should fallback to template when OpenAI fails', async () => {
      const originalText = 'Test comment';
      const config = { tone: 'sarcastic', humor_type: 'witty' };
      const context = { platform: 'twitter' };

      mockOpenAIClient.chat.completions.create.mockRejectedValue(
        new Error('OpenAI API error')
      );

      const result = await worker.generateResponse(originalText, config, context);

      expect(result.service).toBe('template');
      expect(result.text).toBeDefined();
      expect(result.templated).toBe(true);
    });
  });

  describe('storeResponse', () => {
    test('should store response in database', async () => {
      const commentId = 'comment-456';
      const organizationId = 'org-123';
      const response = {
        text: 'Generated response',
        tokensUsed: 25
      };
      const config = {
        tone: 'sarcastic',
        humor_type: 'witty'
      };
      const generationTime = 1500;

      mockSupabase.from.mockReturnValue({
        insert: jest.fn().mockReturnValue({
          select: jest.fn().mockReturnValue({
            single: jest.fn().mockResolvedValue({
              data: { id: 'response-123', response_text: 'Generated response' },
              error: null
            })
          })
        })
      });

      const result = await worker.storeResponse(commentId, organizationId, response, config, generationTime);

      expect(result.id).toBe('response-123');
      expect(mockSupabase.from).toHaveBeenCalledWith('responses');
    });

    test('should handle database storage errors', async () => {
      const commentId = 'comment-456';
      const organizationId = 'org-123';
      const response = { text: 'Test response' };
      const config = { tone: 'sarcastic', humor_type: 'witty' };
      const generationTime = 1000;

      const mockError = new Error('Insert failed');
      mockSupabase.from.mockReturnValue({
        insert: jest.fn().mockReturnValue({
          select: jest.fn().mockReturnValue({
            single: jest.fn().mockResolvedValue({
              data: null,
              error: mockError
            })
          })
        })
      });

      await expect(
        worker.storeResponse(commentId, organizationId, response, config, generationTime)
      ).rejects.toThrow('Insert failed');
    });
  });

  describe('shouldRespondBasedOnFrequency', () => {
    test('should always respond for frequency 1.0', () => {
      expect(worker.shouldRespondBasedOnFrequency(1.0)).toBe(true);
    });

    test('should never respond for frequency 0.0', () => {
      expect(worker.shouldRespondBasedOnFrequency(0.0)).toBe(false);
    });

    test('should sometimes respond for frequency 0.5', () => {
      // Mock Math.random to control the outcome
      const originalRandom = Math.random;
      Math.random = jest.fn(() => 0.3); // Less than 0.5
      expect(worker.shouldRespondBasedOnFrequency(0.5)).toBe(true);
      
      Math.random = jest.fn(() => 0.7); // Greater than 0.5
      expect(worker.shouldRespondBasedOnFrequency(0.5)).toBe(false);
      
      Math.random = originalRandom;
    });
  });

  describe('validateResponseLength', () => {
    test('should return short text unchanged for Twitter', () => {
      const shortResponse = 'Short response text';
      const result = worker.validateResponseLength(shortResponse, 'twitter');
      expect(result).toBe(shortResponse);
    });

    test('should truncate long text for Twitter', () => {
      const longResponse = 'X'.repeat(300); // Over 270 characters
      const result = worker.validateResponseLength(longResponse, 'twitter');
      expect(result.length).toBeLessThanOrEqual(270);
      expect(result).toMatch(/\.\.\.$|X+$/);
    });

    test('should return medium text unchanged for YouTube', () => {
      const mediumResponse = 'X'.repeat(500);
      const result = worker.validateResponseLength(mediumResponse, 'youtube');
      expect(result).toBe(mediumResponse);
    });

    test('should truncate very long text for YouTube', () => {
      const veryLongResponse = 'X'.repeat(1100); // Over 1000 characters
      const result = worker.validateResponseLength(veryLongResponse, 'youtube');
      expect(result.length).toBeLessThanOrEqual(1000);
    });
  });

  describe('getIntegrationConfig', () => {
    test('should fetch integration config successfully', async () => {
      const organizationId = 'org-123';
      const configId = 'config-456';
      
      const mockConfig = {
        id: 'config-456',
        organization_id: 'org-123',
        platform: 'twitter',
        tone: 'sarcastic',
        humor_type: 'witty',
        response_frequency: 0.8
      };

      mockSupabase.from.mockReturnValue({
        select: jest.fn().mockReturnValue({
          eq: jest.fn().mockReturnValue({
            eq: jest.fn().mockReturnValue({
              single: jest.fn().mockResolvedValue({
                data: mockConfig,
                error: null
              })
            })
          })
        })
      });

      const result = await worker.getIntegrationConfig(organizationId, configId);

      expect(result.data).toEqual(mockConfig);
      expect(mockSupabase.from).toHaveBeenCalledWith('integration_configs');
    });

    test('should return null when config not found', async () => {
      const organizationId = 'org-123';
      const configId = 'missing-config';

      mockSupabase.from.mockReturnValue({
        select: jest.fn().mockReturnValue({
          eq: jest.fn().mockReturnValue({
            eq: jest.fn().mockReturnValue({
              single: jest.fn().mockResolvedValue({
                data: null,
                error: { message: 'Not found' }
              })
            })
          })
        })
      });

      const result = await worker.getIntegrationConfig(organizationId, configId);

      expect(result.data).toBeNull();
    });
  });

  describe('error handling', () => {
    test('should handle malformed job data', async () => {
      const malformedJob = {
        id: 'bad-job'
        // Missing required fields
      };

      const result = await worker.processJob(malformedJob);

      expect(result.success).toBe(false);
      expect(result.type).toBe('VALIDATION_ERROR');
    });

    test('should handle comment not found', async () => {
      const job = {
<<<<<<< HEAD
        payload: {
          id: 'job-missing-comment',
          organization_id: 'org-123',
          comment_id: 'missing-comment'
=======
        id: 'job-missing-comment',
        payload: {
          organization_id: 'org-123',
          comment_id: 'missing-comment',
          platform: 'twitter',
          original_text: 'Test comment'
>>>>>>> edf3b002
        }
      };

      mockCostControlService.canPerformOperation.mockResolvedValue({
        allowed: true
      });

      mockSupabase.from.mockReturnValue({
        select: jest.fn().mockReturnValue({
          eq: jest.fn().mockReturnValue({
            single: jest.fn().mockResolvedValue({
              data: null,
              error: { message: 'Comment not found' }
            })
          })
        })
      });

      const result = await worker.processJob(job);

      expect(result.success).toBe(false);
      expect(result.error).toContain('Comment missing-comment not found');
    });

    test('should handle roast generation failures gracefully', async () => {
      const job = {
        payload: {
          comment_id: 'comment-456',
          organization_id: 'org-123',
          platform: 'twitter',
          original_text: 'Test comment',
          toxicity_score: 0.8,
          severity_level: 'high',
          categories: ['TOXICITY']
        }
      };

      mockCostControlService.canPerformOperation.mockResolvedValue({
        allowed: true
      });

      mockSupabase.from.mockImplementation((table) => {
        if (table === 'comments') {
          return {
            select: jest.fn().mockReturnValue({
              eq: jest.fn().mockReturnValue({
                single: jest.fn().mockResolvedValue({
                  data: {
                    id: 'comment-456',
                    text: 'Test comment',
                    integration_config_id: 'config-missing'
                  },
                  error: null
                })
              })
            })
          };
        }
        if (table === 'integration_configs') {
          return {
            select: jest.fn().mockReturnValue({
              eq: jest.fn().mockReturnValue({
                eq: jest.fn().mockReturnValue({
                  single: jest.fn().mockResolvedValue({
                    data: null,
                    error: { message: 'Config not found' }
                  })
                })
              })
            })
          };
        }
      });

      const result = await worker.processJob(job);

      expect(result.success).toBe(false);
      expect(result.error).toContain('Integration config not found for comment comment-456');
    });
  });
});<|MERGE_RESOLUTION|>--- conflicted
+++ resolved
@@ -217,12 +217,8 @@
         payload: {
           comment_id: 'comment-456',
           organization_id: 'org-limited',
-<<<<<<< HEAD
-          platform: 'twitter'
-=======
           platform: 'twitter',
           original_text: 'Test comment'
->>>>>>> edf3b002
         }
       };
 
@@ -561,19 +557,12 @@
 
     test('should handle comment not found', async () => {
       const job = {
-<<<<<<< HEAD
-        payload: {
-          id: 'job-missing-comment',
-          organization_id: 'org-123',
-          comment_id: 'missing-comment'
-=======
         id: 'job-missing-comment',
         payload: {
           organization_id: 'org-123',
           comment_id: 'missing-comment',
           platform: 'twitter',
           original_text: 'Test comment'
->>>>>>> edf3b002
         }
       };
 
