/**
 * Shield Escalation Logic Integration Tests - Issue #408
 *
 * Tests for escalation matrix and behavior-based action progression:
 * - Time-based escalation thresholds
 * - Count-based escalation triggers
 * - Escalation matrix validation (warn → mute → block → report)
 * - Cross-platform escalation tracking
 * - Configuration-based escalation rules
 * - Emergency escalation for critical content
 *
 * PRODUCTION QUALITY APPROACH (Issue #482):
 * - Uses centralized mock factory with complete Supabase chains
 * - Validates BUSINESS LOGIC (user protection) not implementation details
 * - Realistic test data matching production schema
 * - Tests answer: "Does Shield protect users?" not "Was method called?"
 */

const { describe, it, expect, beforeEach, afterEach } = require('@jest/globals');
const ShieldService = require('../../src/services/shieldService');
const {
  createShieldSupabaseMock,
  createUserBehaviorData
} = require('../helpers/mockSupabaseFactory');

// Mock external dependencies
jest.mock('@supabase/supabase-js');

describe('Shield Escalation Logic Tests - Issue #408', () => {
  let shieldService;
  let mockSupabase;
  let mockCostControl;
  let mockQueueService;

  beforeEach(() => {
    jest.clearAllMocks();

    /**
     * Issue #482: Production-ready Supabase mock factory
     * - Complete operation chains (select, insert, update, upsert)
     * - Realistic test data matching production schema
     * - Business logic verification helpers
     *
     * Each test will configure its own user behavior data dynamically
     */
    mockSupabase = createShieldSupabaseMock({
      userBehavior: [],     // Populated dynamically by each test
      shieldActions: [],    // Tracks actions for verification
      jobQueue: [],         // For high-priority queueing
      appLogs: [],          // For audit trail
      enableLogging: false  // Set true for debugging
    });

    // Mock CostControl to allow Shield access
    mockCostControl = {
      canUseShield: jest.fn().mockResolvedValue({ allowed: true })
    };

    // Mock QueueService for high-priority jobs
    mockQueueService = {
      addJob: jest.fn().mockResolvedValue({ id: 'mock-job-id' }),
      shutdown: jest.fn().mockResolvedValue(true)
    };

    // Initialize Shield service with all mocks
    shieldService = new ShieldService({ enabled: true, autoActions: false });
    shieldService.supabase = mockSupabase;
    shieldService.costControl = mockCostControl;
    shieldService.queueService = mockQueueService;
  });

  afterEach(async () => {
    if (shieldService && shieldService.shutdown) {
      await shieldService.shutdown();
    }
  });

  describe('Escalation Matrix Validation', () => {
    it('should follow escalation path: warn → mute_temp → mute_permanent → block → report', async () => {
      /**
       * PRODUCTION QUALITY TEST (Issue #482):
       * Validates REAL escalation behavior - "After N violations, does Shield escalate correctly?"
       * NOT just "Was supabase.from() called?"
       *
       * Scenario: Same user commits 6 violations with increasing severity
       * Expected: Shield progressively escalates actions to protect community
       */
      const userId = 'user_escalation_path';
      const organizationId = 'org_123';

      const escalationSteps = [
        {
          step: 1,
          priorViolations: 0,
          severity: 'low',
          expectedAction: 'warn',
          expectedLevel: 'first'
        },
        {
          step: 2,
          priorViolations: 1,
          severity: 'low',
          expectedAction: 'mute_temp',  // low/repeat = mute_temp (per action matrix)
          expectedLevel: 'repeat'
        },
        {
          step: 3,
          priorViolations: 2,
          severity: 'medium',
          expectedAction: 'block',  // medium/persistent = block (2 prior + 1 current = 3 >= threshold(3))
          expectedLevel: 'persistent'
        },
        {
          step: 4,
          priorViolations: 3,
          severity: 'medium',
          expectedAction: 'block',  // medium/persistent = block (per action matrix)
          expectedLevel: 'persistent'
        },
        {
          step: 5,
          priorViolations: 4,
          severity: 'high',
          expectedAction: 'report',  // high/persistent = report (per action matrix)
          expectedLevel: 'persistent'
        },
        {
          step: 6,
          priorViolations: 5,
          severity: 'critical',
<<<<<<< HEAD
          expectedAction: 'escalate',  // critical/persistent = escalate (per action matrix)
=======
          expectedAction: 'block',  // critical/persistent = block (primary action)
>>>>>>> 16cdc151
          expectedLevel: 'persistent'
        }
      ];

      for (const step of escalationSteps) {
        // Clear previous test data
        mockSupabase._mockData.userBehavior = [];

        // Configure realistic user behavior for this step
        if (step.priorViolations > 0) {
          const userBehavior = createUserBehaviorData({
            userId,
            organizationId,
            platform: 'twitter',
            username: 'escalationuser',
            violationCount: step.priorViolations,
            actionsTaken: Array.from({ length: step.priorViolations }, (_, i) => ({
              action: i === 0 ? 'warn' : 'mute_temp',
              date: new Date(Date.now() - (step.priorViolations - i) * 86400000).toISOString(),
              severity: i < 2 ? 'low' : 'medium'
            })),
            lastViolation: new Date(Date.now() - 86400000).toISOString(),
            lastSeen: new Date(Date.now() - 86400000).toISOString()
          });

          mockSupabase._mockData.userBehavior.push(userBehavior);
        }

        const comment = {
          id: `comment_escalation_step_${step.step}`,
          organization_id: organizationId,
          platform: 'twitter',
          platform_user_id: userId,
          platform_username: 'escalationuser',
          original_text: `Escalation step ${step.step} content`
        };

        const analysisResult = {
          severity_level: step.severity,
          toxicity_score: step.severity === 'critical' ? 0.95 :
                         step.severity === 'high' ? 0.8 :
                         step.severity === 'medium' ? 0.6 : 0.35
        };

        const result = await shieldService.analyzeForShield(
          organizationId,
          comment,
          analysisResult
        );

        // Validate BUSINESS BEHAVIOR not implementation details
        expect(result.shieldActive).toBe(true);
        expect(result.actions.primary).toBe(step.expectedAction);
        expect(result.actions.offenseLevel).toBe(step.expectedLevel);
        expect(result.priority).toBeDefined();
        expect(result.userBehavior).toBeDefined();
<<<<<<< HEAD

        // Validate audit trail was recorded (production requirement)
        // Note: We can add mockSupabase.verify.actionRecorded(step.expectedAction) here
        // if Shield implementation actually records actions
=======
        
        // Verify escalate flag is set for critical severity
        if (step.severity === 'critical') {
          expect(result.actions.escalate).toBe(true);
        }

        // Validate audit trail was recorded (production requirement)
        mockSupabase.verify.actionRecorded(step.expectedAction);
>>>>>>> 16cdc151
      }
    });

    it('should handle severity-based immediate escalation for critical content', async () => {
      const userId = 'user_critical_escalation';
      const organizationId = 'org_123';

      // Mock first-time user
      mockSupabase.from().select().eq().single.mockResolvedValueOnce({
        data: null,
        error: { code: 'PGRST116' }
      });

      const comment = {
        id: 'comment_critical_immediate',
        organization_id: organizationId,
        platform: 'twitter',
        platform_user_id: userId,
        platform_username: 'criticaluser',
        original_text: 'Immediate threat requiring escalation'
      };

      const analysisResult = {
        severity_level: 'critical',
        toxicity_score: 0.98,
        categories: ['SEVERE_TOXICITY', 'THREAT', 'IDENTITY_ATTACK']
      };

      const result = await shieldService.analyzeForShield(
        organizationId,
        comment,
        analysisResult
      );

      expect(result.shieldActive).toBe(true);
      expect(result.actions.primary).toBe('block'); // critical/first = block (per action matrix)
      expect(result.actions.escalate).toBe(true);
      expect(result.actions.severity).toBe('critical');
      expect(result.priority).toBe(1); // Highest priority
    });

    it('should apply escalation based on violation frequency within time windows', async () => {
      const userId = 'user_frequency_escalation';
      const organizationId = 'org_123';

      // Issue #482: Use centralized factory correctly (like Test 1)
      const recentDate = new Date(Date.now() - 2 * 3600000).toISOString(); // 2 hours ago

      mockSupabase._mockData.userBehavior = []; // Clear previous data
      const userBehavior = createUserBehaviorData({
        userId,
        organizationId,
        platform: 'twitter',
        username: 'frequencyuser',
        violationCount: 2, // Issue #482: 2 EXISTING + 1 new = 3 total
        actionsTaken: [
          { action: 'warn', date: new Date(Date.now() - 23 * 3600000).toISOString() },
          { action: 'warn', date: new Date(Date.now() - 12 * 3600000).toISOString() },
          { action: 'mute_temp', date: recentDate }
        ],
        lastViolation: recentDate,
        lastSeen: recentDate
      });

      mockSupabase._mockData.userBehavior.push(userBehavior);

      const comment = {
        id: 'comment_frequency_test',
        organization_id: organizationId,
        platform: 'twitter',
        platform_user_id: userId,
        original_text: 'Fourth violation within 24 hours'
      };

      const analysisResult = {
        severity_level: 'medium',
        toxicity_score: 0.65
      };

      const result = await shieldService.analyzeForShield(
        organizationId,
        comment,
        analysisResult
      );

      expect(result.shieldActive).toBe(true);
      expect(result.userBehavior.total_violations).toBe(3);
      expect(result.actions.offenseLevel).toBe('persistent');
      // Should escalate faster due to frequency
      expect(['mute_permanent', 'block']).toContain(result.actions.primary);
    });
  });

  describe('Time-Based Escalation Logic', () => {
    it('should apply time decay for old violations in escalation calculations', async () => {
      const userId = 'user_time_decay_escalation';
      const organizationId = 'org_123';

      // Mock user with old violations (should have reduced escalation impact)
      const oldDate = new Date(Date.now() - (180 * 86400000)).toISOString(); // 180 days ago
      const mockBehavior = {
        organization_id: organizationId,
        platform: 'twitter',
        platform_user_id: userId,
        total_violations: 3,
        actions_taken: [
          { action: 'warn', severity: 'low', date: oldDate },
          { action: 'mute_temp', severity: 'medium', date: oldDate },
          { action: 'mute_permanent', severity: 'medium', date: oldDate }
        ],
        last_seen_at: oldDate
      };

      mockSupabase.from().select().eq().single.mockResolvedValueOnce({
        data: mockBehavior,
        error: null
      });

      const comment = {
        id: 'comment_time_decay_escalation',
        organization_id: organizationId,
        platform: 'twitter',
        platform_user_id: userId,
        original_text: 'New violation after long clean period'
      };

      const analysisResult = {
        severity_level: 'low',
        toxicity_score: 0.35
      };

      const result = await shieldService.analyzeForShield(
        organizationId,
        comment,
        analysisResult
      );

      expect(result.shieldActive).toBe(true);
      // Old violations should have reduced impact - treated closer to first offense
      expect(result.actions.offenseLevel).toBe('first');
      expect(result.actions.primary).toBe('warn'); // Reset to warning due to time decay
    });

    it('should escalate faster for violations within cooling-off period', async () => {
      const userId = 'user_cooling_off_test';
      const organizationId = 'org_123';

      // Issue #482: Use centralized factory correctly
      const recentDate = new Date(Date.now() - 3600000).toISOString(); // 1 hour ago

      mockSupabase._mockData.userBehavior = [];
      const userBehavior = createUserBehaviorData({
        userId,
        organizationId,
        platform: 'twitter',
        username: 'coolingoffuser',
        violationCount: 1,
        isMuted: true, // Issue #482: Preserve is_muted field
        actionsTaken: [
          { action: 'mute_temp', severity: 'medium', date: recentDate, duration: '24h' }
        ],
        lastViolation: recentDate,
        lastSeen: recentDate
      });

      // Add mute_expires_at field
      userBehavior.mute_expires_at = new Date(Date.now() + 23 * 3600000).toISOString();
      mockSupabase._mockData.userBehavior.push(userBehavior);

      const comment = {
        id: 'comment_cooling_off',
        organization_id: organizationId,
        platform: 'twitter',
        platform_user_id: userId,
        original_text: 'Violation during active mute period'
      };

      const analysisResult = {
        severity_level: 'medium',
        toxicity_score: 0.6
      };

      const result = await shieldService.analyzeForShield(
        organizationId,
        comment,
        analysisResult
      );

      expect(result.shieldActive).toBe(true);
      expect(result.userBehavior.is_muted).toBe(true);
      // Should escalate more aggressively due to violation during active punishment
      expect(['block', 'report']).toContain(result.actions.primary);
    });

    it('should handle escalation windows correctly across different time periods', async () => {
      const userId = 'user_time_windows';
      const organizationId = 'org_123';

      const timeWindows = [
        { hours: 1, expectedEscalation: 'aggressive' },   // Very recent
        { hours: 24, expectedEscalation: 'standard' },    // Within day
        { hours: 168, expectedEscalation: 'reduced' },    // Within week
        { hours: 720, expectedEscalation: 'minimal' }     // Within month
      ];

      for (const window of timeWindows) {
        const violationDate = new Date(Date.now() - (window.hours * 3600000)).toISOString();
        const mockBehavior = {
          organization_id: organizationId,
          platform: 'twitter',
          platform_user_id: userId,
          total_violations: 2,
          actions_taken: [
            { action: 'warn', date: violationDate },
            { action: 'mute_temp', date: violationDate }
          ],
          last_seen_at: violationDate
        };

        mockSupabase.from().select().eq().single.mockResolvedValueOnce({
          data: mockBehavior,
          error: null
        });

        const comment = {
          id: `comment_window_${window.hours}h`,
          organization_id: organizationId,
          platform: 'twitter',
          platform_user_id: userId,
          original_text: `Test escalation window ${window.hours} hours`
        };

        const analysisResult = {
          severity_level: 'medium',
          toxicity_score: 0.6
        };

        const result = await shieldService.analyzeForShield(
          organizationId,
          comment,
          analysisResult
        );

        expect(result.shieldActive).toBe(true);
        
        // Verify escalation follows expected pattern based on time window
        if (window.expectedEscalation === 'aggressive') {
          expect(['block', 'report']).toContain(result.actions.primary);
        } else if (window.expectedEscalation === 'minimal') {
          expect(['warn', 'mute_temp']).toContain(result.actions.primary);
        }
      }
    });
  });

  describe('Cross-Platform Escalation Tracking', () => {
    it('should aggregate violations across platforms for escalation decisions', async () => {
      const userId = 'user_cross_platform_escalation';
      const organizationId = 'org_123';

      // Mock user with violations across multiple platforms
      const mockBehavior = {
        organization_id: organizationId,
        platform: 'twitter', // Primary platform
        platform_user_id: userId,
        total_violations: 3,
        cross_platform_violations: {
          twitter: 2,
          discord: 1,
          youtube: 0
        },
        actions_taken: [
          { action: 'warn', platform: 'twitter', date: '2024-09-01', severity: 'low' },
          { action: 'mute_temp', platform: 'twitter', date: '2024-09-10', severity: 'medium' },
          { action: 'mute_temp', platform: 'discord', date: '2024-09-15', severity: 'medium' }
        ],
        last_seen_at: '2024-09-15T00:00:00Z'
      };

      mockSupabase.from().select().eq().single.mockResolvedValueOnce({
        data: mockBehavior,
        error: null
      });

      const comment = {
        id: 'comment_cross_platform_escalation',
        organization_id: organizationId,
        platform: 'youtube', // New platform for this user
        platform_user_id: userId,
        original_text: 'Cross-platform escalation test'
      };

      const analysisResult = {
        severity_level: 'medium',
        toxicity_score: 0.65
      };

      const result = await shieldService.analyzeForShield(
        organizationId,
        comment,
        analysisResult
      );

      expect(result.shieldActive).toBe(true);
      expect(result.userBehavior.total_violations).toBe(3);
      expect(result.userBehavior.cross_platform_violations).toBeDefined();
      
      // Should escalate based on total cross-platform history
      expect(['mute_permanent', 'block']).toContain(result.actions.primary);
    });

    it('should handle platform-specific escalation policies', async () => {
      const userId = 'user_platform_policies';
      const organizationId = 'org_123';

      const platforms = [
        { name: 'twitter', escalationPolicy: 'standard' },
        { name: 'discord', escalationPolicy: 'aggressive' },  // Gaming community - stricter
        { name: 'youtube', escalationPolicy: 'lenient' }      // Creator platform - more forgiving
      ];

      for (const platform of platforms) {
        // Mock user with platform-specific violation history
        const mockBehavior = {
          organization_id: organizationId,
          platform: platform.name,
          platform_user_id: userId,
          total_violations: 1,
          platform_specific_config: {
            escalation_policy: platform.escalationPolicy
          },
          actions_taken: [
            { action: 'warn', platform: platform.name, date: '2024-09-01' }
          ]
        };

        mockSupabase.from().select().eq().single.mockResolvedValueOnce({
          data: mockBehavior,
          error: null
        });

        const comment = {
          id: `comment_${platform.name}_policy`,
          organization_id: organizationId,
          platform: platform.name,
          platform_user_id: userId,
          original_text: `Platform-specific escalation test for ${platform.name}`
        };

        const analysisResult = {
          severity_level: 'medium',
          toxicity_score: 0.6
        };

        const result = await shieldService.analyzeForShield(
          organizationId,
          comment,
          analysisResult
        );

        expect(result.shieldActive).toBe(true);
        
        // Verify platform-specific escalation behavior
        if (platform.escalationPolicy === 'aggressive') {
          expect(['mute_permanent', 'block']).toContain(result.actions.primary);
        } else if (platform.escalationPolicy === 'lenient') {
          expect(['warn', 'mute_temp']).toContain(result.actions.primary);
        }
      }
    });
  });

  describe('Configuration-Based Escalation Rules', () => {
    it('should respect organization-specific escalation configurations', async () => {
      const userId = 'user_org_config';
      const organizationId = 'org_custom_escalation';

      // Mock organization with custom escalation configuration
      const mockOrgConfig = {
        escalation_matrix: {
          low_severity_threshold: 3,      // 3 strikes before escalation
          medium_severity_threshold: 2,   // 2 strikes for medium
          high_severity_threshold: 1,     // Immediate escalation for high
          time_decay_enabled: true,
          cooling_off_period_hours: 48
        }
      };

      // Mock user with 2 previous violations
      const mockBehavior = {
        organization_id: organizationId,
        platform: 'twitter',
        platform_user_id: userId,
        total_violations: 2,
        actions_taken: [
          { action: 'warn', severity: 'low', date: '2024-09-01' },
          { action: 'warn', severity: 'low', date: '2024-09-10' }
        ],
        organization_config: mockOrgConfig
      };

      mockSupabase.from().select().eq().single.mockResolvedValueOnce({
        data: mockBehavior,
        error: null
      });

      const comment = {
        id: 'comment_org_config',
        organization_id: organizationId,
        platform: 'twitter',
        platform_user_id: userId,
        original_text: 'Testing organization-specific escalation'
      };

      const analysisResult = {
        severity_level: 'low',
        toxicity_score: 0.4
      };

      const result = await shieldService.analyzeForShield(
        organizationId,
        comment,
        analysisResult
      );

      expect(result.shieldActive).toBe(true);
      // With custom config requiring 3 strikes for low severity, this should still be warning
      expect(result.actions.primary).toBe('warn');
    });

    it('should handle escalation rule exceptions for special user types', async () => {
      const userId = 'user_verified_creator';
      const organizationId = 'org_123';

      // Mock verified creator with special escalation rules
      const mockBehavior = {
        organization_id: organizationId,
        platform: 'youtube',
        platform_user_id: userId,
        total_violations: 1,
        user_type: 'verified_creator',
        special_escalation_rules: {
          lenient_mode: true,
          warning_threshold_multiplier: 2, // More warnings before escalation
          manual_review_required: true
        },
        actions_taken: [
          { action: 'warn', date: '2024-09-01' }
        ]
      };

      mockSupabase.from().select().eq().single.mockResolvedValueOnce({
        data: mockBehavior,
        error: null
      });

      const comment = {
        id: 'comment_special_user',
        organization_id: organizationId,
        platform: 'youtube',
        platform_user_id: userId,
        platform_username: 'verifiedcreator',
        original_text: 'Content from verified creator'
      };

      const analysisResult = {
        severity_level: 'medium',
        toxicity_score: 0.65
      };

      const result = await shieldService.analyzeForShield(
        organizationId,
        comment,
        analysisResult
      );

      expect(result.shieldActive).toBe(true);
      expect(result.userBehavior.user_type).toBe('verified_creator');
      // Should apply lenient escalation due to special user type
      expect(['warn', 'mute_temp']).toContain(result.actions.primary);
      expect(result.actions.manual_review_required).toBe(true);
    });
  });

  describe('Emergency Escalation Procedures', () => {
    it('should trigger emergency escalation for imminent threats', async () => {
      const comment = {
        id: 'comment_emergency',
        organization_id: 'org_123',
        platform: 'twitter',
        platform_user_id: 'user_emergency',
        platform_username: 'emergencyuser',
        original_text: 'Imminent threat content requiring immediate escalation'
      };

      const analysisResult = {
        severity_level: 'critical',
        toxicity_score: 0.99,
        categories: ['SEVERE_TOXICITY', 'THREAT', 'IDENTITY_ATTACK'],
        emergency_keywords: ['bomb', 'kill', 'threat'],
        immediate_threat: true
      };

      const result = await shieldService.analyzeForShield(
        comment.organization_id,
        comment,
        analysisResult
      );

      expect(result.shieldActive).toBe(true);
      expect(result.actions.primary).toBe('block'); // critical/first = block (per action matrix)
      expect(result.actions.escalate).toBe(true);
      expect(result.actions.emergency).toBe(true);
      expect(result.priority).toBe(1); // Highest priority
      expect(result.actions.notify_authorities).toBe(true);
    });

    it('should bypass normal escalation for legal compliance requirements', async () => {
      const comment = {
        id: 'comment_legal',
        organization_id: 'org_123',
        platform: 'discord',
        platform_user_id: 'user_legal',
        original_text: 'Content requiring legal compliance escalation'
      };

      const analysisResult = {
        severity_level: 'critical',
        toxicity_score: 0.95,
        categories: ['THREAT', 'IDENTITY_ATTACK'],
        legal_compliance_trigger: true,
        jurisdiction: 'EU',
        requires_reporting: true
      };

      const result = await shieldService.analyzeForShield(
        comment.organization_id,
        comment,
        analysisResult
      );

      expect(result.shieldActive).toBe(true);
      expect(result.actions.primary).toBe('block'); // critical/first = block (per action matrix)
      expect(result.actions.legal_compliance).toBe(true);
      expect(result.actions.jurisdiction).toBe('EU');
      expect(result.priority).toBe(1);
    });
  });

  describe('Escalation Performance and Edge Cases', () => {
    it('should handle concurrent escalation decisions without race conditions', async () => {
      const userId = 'user_concurrent_escalation';
      const organizationId = 'org_123';

      // Mock existing behavior for concurrent scenario
      const mockBehavior = {
        organization_id: organizationId,
        platform: 'twitter',
        platform_user_id: userId,
        total_violations: 2,
        actions_taken: [
          { action: 'warn', date: '2024-09-01' },
          { action: 'mute_temp', date: '2024-09-10' }
        ]
      };

      mockSupabase.from().select().eq().single.mockResolvedValue({
        data: mockBehavior,
        error: null
      });

      // Simulate concurrent escalation analyses
      const comment1 = {
        id: 'comment_concurrent_1',
        organization_id: organizationId,
        platform: 'twitter',
        platform_user_id: userId,
        original_text: 'Concurrent escalation test 1'
      };

      const comment2 = {
        id: 'comment_concurrent_2',
        organization_id: organizationId,
        platform: 'twitter',
        platform_user_id: userId,
        original_text: 'Concurrent escalation test 2'
      };

      const analysisResult = {
        severity_level: 'medium',
        toxicity_score: 0.65
      };

      // Run concurrent analyses
      const [result1, result2] = await Promise.all([
        shieldService.analyzeForShield(organizationId, comment1, analysisResult),
        shieldService.analyzeForShield(organizationId, comment2, analysisResult)
      ]);

      expect(result1.shieldActive).toBe(true);
      expect(result2.shieldActive).toBe(true);
      
      // Both should have consistent escalation decisions based on same user history
      expect(result1.actions.primary).toBe(result2.actions.primary);
      expect(result1.userBehavior.total_violations).toBe(2);
      expect(result2.userBehavior.total_violations).toBe(2);
    });

    it('should handle escalation with missing or corrupted behavior data', async () => {
      const comment = {
        id: 'comment_corrupted_data',
        organization_id: 'org_123',
        platform: 'twitter',
        platform_user_id: 'user_corrupted',
        original_text: 'Test with corrupted behavior data'
      };

      // Mock corrupted behavior data
      mockSupabase.from().select().eq().single.mockResolvedValueOnce({
        data: {
          // Corrupted/incomplete data
          total_violations: null,
          actions_taken: 'invalid_json_string',
          last_seen_at: 'invalid_date'
        },
        error: null
      });

      const analysisResult = {
        severity_level: 'medium',
        toxicity_score: 0.6
      };

      // Should handle gracefully without crashing
      const result = await shieldService.analyzeForShield(
        comment.organization_id,
        comment,
        analysisResult
      );

      expect(result.shieldActive).toBe(true);
      // Should default to first-time user behavior when data is corrupted
      expect(result.actions.offenseLevel).toBe('first');
      expect(result.actions.primary).toBe('mute_temp'); // medium/first = mute_temp (per action matrix)
    });

    it('should complete escalation analysis within performance thresholds', async () => {
      const comment = {
        id: 'comment_escalation_performance',
        organization_id: 'org_123',
        platform: 'twitter',
        platform_user_id: 'user_performance',
        original_text: 'Performance test for escalation analysis'
      };

      const analysisResult = {
        severity_level: 'high',
        toxicity_score: 0.85
      };

      const startTime = Date.now();
      
      const result = await shieldService.analyzeForShield(
        comment.organization_id,
        comment,
        analysisResult
      );

      const duration = Date.now() - startTime;

      expect(result.shieldActive).toBe(true);
      expect(duration).toBeLessThan(1500); // Should complete within 1.5 seconds
      expect(result.actions).toBeDefined();
    });
  });
});<|MERGE_RESOLUTION|>--- conflicted
+++ resolved
@@ -128,11 +128,7 @@
           step: 6,
           priorViolations: 5,
           severity: 'critical',
-<<<<<<< HEAD
-          expectedAction: 'escalate',  // critical/persistent = escalate (per action matrix)
-=======
           expectedAction: 'block',  // critical/persistent = block (primary action)
->>>>>>> 16cdc151
           expectedLevel: 'persistent'
         }
       ];
@@ -189,13 +185,7 @@
         expect(result.actions.offenseLevel).toBe(step.expectedLevel);
         expect(result.priority).toBeDefined();
         expect(result.userBehavior).toBeDefined();
-<<<<<<< HEAD
-
-        // Validate audit trail was recorded (production requirement)
-        // Note: We can add mockSupabase.verify.actionRecorded(step.expectedAction) here
-        // if Shield implementation actually records actions
-=======
-        
+
         // Verify escalate flag is set for critical severity
         if (step.severity === 'critical') {
           expect(result.actions.escalate).toBe(true);
@@ -203,7 +193,6 @@
 
         // Validate audit trail was recorded (production requirement)
         mockSupabase.verify.actionRecorded(step.expectedAction);
->>>>>>> 16cdc151
       }
     });
 
