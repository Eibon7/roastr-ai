--- conflicted
+++ resolved
@@ -34,7 +34,6 @@
 // Mock external dependencies
 jest.mock('../../src/utils/logger');
 
-<<<<<<< HEAD
 // Mock Supabase for integration tests
 jest.mock('@supabase/supabase-js', () => ({
   createClient: jest.fn(() => ({
@@ -73,11 +72,6 @@
 
 // Skip these tests in mock mode as they require real database integration
 const shouldSkipIntegrationTests = process.env.ENABLE_MOCK_MODE === 'true' || process.env.NODE_ENV === 'test';
-
-=======
-// Skip these tests in mock mode as they require real database integration
-const shouldSkipIntegrationTests = process.env.ENABLE_MOCK_MODE === 'true' || process.env.NODE_ENV === 'test';
->>>>>>> 81ac0ea3
 const describeFunction = shouldSkipIntegrationTests ? describe.skip : describe;
 
 describeFunction('Tier Validation Security Test Suite', () => {
@@ -87,17 +81,10 @@
   
   // Test data for different scenarios
   const testOrganizations = {
-<<<<<<< HEAD
-    free: { id: 'mock-free-org', subscription_tier: 'free', monthly_cost_limit: 0 },
-    starter: { id: 'mock-starter-org', subscription_tier: 'starter', monthly_cost_limit: 100 },
-    pro: { id: 'mock-pro-org', subscription_tier: 'pro', monthly_cost_limit: 500 },
-    plus: { id: 'mock-plus-org', subscription_tier: 'plus', monthly_cost_limit: 1000 }
-=======
     free: { id: 'mock-org-free', subscription_tier: 'free', monthly_cost_limit: 2.0 },
     starter: { id: 'mock-org-starter', subscription_tier: 'starter', monthly_cost_limit: 5.0 },
     pro: { id: 'mock-org-pro', subscription_tier: 'pro', monthly_cost_limit: 15.0 },
     plus: { id: 'mock-org-plus', subscription_tier: 'plus', monthly_cost_limit: 50.0 }
->>>>>>> 81ac0ea3
   };
 
   beforeAll(async () => {
