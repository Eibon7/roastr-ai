--- conflicted
+++ resolved
@@ -10,17 +10,6 @@
  *
  * Related: Issue #594, #808
  */
-// Issue #826: Ensure Polar env vars are set before importing routers (router reads env on load)
-process.env.POLAR_ACCESS_TOKEN = 'test_token_e2e';
-process.env.POLAR_SUCCESS_URL = 'https://app.roastr.ai/success';
-process.env.POLAR_ALLOWED_PRICE_IDS = 'price_pro_456';
-process.env.POLAR_ALLOWED_PRODUCT_IDS = 'prod_pro_test';
-process.env.POLAR_PRO_PRICE_ID = 'price_pro_456';
-process.env.POLAR_PRO_PRODUCT_ID = 'prod_pro_test';
-process.env.POLAR_STARTER_PRODUCT_ID = 'prod_starter_test';
-process.env.POLAR_PLUS_PRODUCT_ID = 'prod_plus_test';
-
-
 
 const request = require('supertest');
 const crypto = require('crypto');
@@ -78,13 +67,15 @@
     }
 }));
 
-// Set env vars BEFORE any modules are loaded
+// Issue #826 + #892: Set env vars BEFORE any modules are loaded
 process.env.POLAR_ACCESS_TOKEN = 'test_token_e2e';
 process.env.POLAR_SUCCESS_URL = 'https://app.roastr.ai/success';
 process.env.POLAR_ALLOWED_PRICE_IDS = 'price_pro_456';
-process.env.POLAR_ALLOWED_PRODUCT_IDS = 'price_pro_456';
+process.env.POLAR_ALLOWED_PRODUCT_IDS = 'prod_pro_test';
 process.env.POLAR_PRO_PRICE_ID = 'price_pro_456';
-process.env.POLAR_PRO_PRODUCT_ID = 'price_pro_456';
+process.env.POLAR_PRO_PRODUCT_ID = 'prod_pro_test';
+process.env.POLAR_STARTER_PRODUCT_ID = 'prod_starter_test';
+process.env.POLAR_PLUS_PRODUCT_ID = 'prod_plus_test';
 delete process.env.POLAR_WEBHOOK_SECRET;
 
 const { supabaseServiceClient } = require('../../src/config/supabase');
@@ -98,13 +89,6 @@
     let mockSupabaseUpsert;
     let mockSupabaseEq;
     let mockSupabaseSingle;
-    let mockSupabaseUpdate;
-    let mockSupabaseUpdateEq;
-    let mockUserUpdate;
-    let mockSubscriptionUpdate;
-    let mockEntitlementsSelect;
-    let mockEntitlementsSingle;
-    let mockEntitlementsUpsert;
     let entitlementsService;
 
     const testUser = {
@@ -113,32 +97,13 @@
     };
 
     const testPriceId = 'price_pro_456';
-    const testProductId = 'prod_pro_test';
-
-<<<<<<< HEAD
-=======
-    beforeAll(() => {
-        // Set required env vars
-        process.env.POLAR_ACCESS_TOKEN = 'test_token_e2e';
-        process.env.POLAR_SUCCESS_URL = 'https://app.roastr.ai/success';
-        process.env.POLAR_ALLOWED_PRICE_IDS = testPriceId;
-        process.env.POLAR_ALLOWED_PRODUCT_IDS = testProductId;
-        process.env.POLAR_PRO_PRICE_ID = testPriceId;
-        process.env.POLAR_PRO_PRODUCT_ID = testProductId;
-        process.env.POLAR_STARTER_PRODUCT_ID = 'prod_starter_test';
-        process.env.POLAR_PLUS_PRODUCT_ID = 'prod_plus_test';
-        // No webhook secret for easier testing
-        delete process.env.POLAR_WEBHOOK_SECRET;
-    });
-
->>>>>>> d9aae92e
+
     beforeEach(() => {
         jest.clearAllMocks();
         supabaseServiceClient._reset();
 
-        // Setup Express app with both routers (match production ordering)
+        // Setup Express app with both routers
         app = express();
-<<<<<<< HEAD
         app.use('/api', express.json(), checkoutRouter); // JSON for checkout endpoints
         app.use('/api/polar/webhook', express.raw({ type: 'application/json' }), polarWebhookRouter); // Raw body for webhook
 
@@ -147,70 +112,21 @@
                 id: testUser.id,
                 plan: 'starter'
             },
-=======
-        app.use('/api/polar/webhook', express.raw({ type: 'application/json' }), polarWebhookRouter);
-        app.use(express.json());
-        app.use('/api', checkoutRouter);
-
-        // Mock Supabase chains - need to support both user lookup (select().eq().single())
-        // and entitlements upsert (upsert().select().single())
-        mockSupabaseSingle = jest.fn().mockResolvedValue({
-            data: testUser,
->>>>>>> d9aae92e
             error: null
         });
 
         mockSupabaseEq = jest.fn(() => ({ single: mockSupabaseSingle }));
         mockSupabaseSelect = jest.fn(() => ({ eq: mockSupabaseEq }));
-<<<<<<< HEAD
-
-=======
-        mockSupabaseUpdate = jest.fn().mockResolvedValue({
-            data: null,
-            error: null
-        });
-        mockSupabaseUpdateEq = jest.fn(() => mockSupabaseUpdate);
-        mockUserUpdate = jest.fn(() => ({ eq: mockSupabaseUpdateEq }));
-        mockSubscriptionUpdate = jest.fn(() => ({ eq: mockSupabaseUpdateEq }));
-        
-        // For entitlements upsert: upsert().select().single() must return success
-        mockEntitlementsSingle = jest.fn().mockResolvedValue({
-            data: {
-                account_id: testUser.id,
-                plan_name: 'pro',
-                analysis_limit_monthly: 1000,
-                roast_limit_monthly: 500,
-                polar_price_id: testPriceId
-            },
-            error: null
-        });
-        mockEntitlementsSelect = jest.fn(() => ({ single: mockEntitlementsSingle }));
-        // For subscriptions upsert: upsert() only (no select().single())
->>>>>>> d9aae92e
+
         mockSupabaseUpsert = jest.fn().mockResolvedValue({
             data: [{
                 user_id: testUser.id,
-                plan: 'pro',
-                status: 'active',
-                stripe_subscription_id: 'order_test_123'
+                plan_name: 'pro',
+                analysis_limit_monthly: 1000
             }],
             error: null
         });
-        mockEntitlementsUpsert = jest.fn(() => ({ select: mockEntitlementsSelect }));
-
-        mockSupabaseFrom = jest.fn((table) => {
-            if (table === 'account_entitlements') {
-                // Special handling for entitlements table - needs upsert().select().single() chain
-                return {
-                    select: mockSupabaseSelect, // For user lookup
-                    upsert: mockEntitlementsUpsert, // For entitlements upsert
-                    update: mockUserUpdate,
-                    eq: mockSupabaseEq,
-                    single: mockSupabaseSingle
-                };
-            }
-
-<<<<<<< HEAD
+
         supabaseServiceClient.from.mockImplementation((table) => {
             if (table === 'users') {
                 return {
@@ -227,37 +143,6 @@
                     }))
                 };
             }
-=======
-            if (table === 'users') {
-                return {
-                    select: mockSupabaseSelect,
-                    upsert: mockSupabaseUpsert,
-                    update: mockUserUpdate,
-                    eq: mockSupabaseEq,
-                    single: mockSupabaseSingle
-                };
-            }
-
-            if (table === 'user_subscriptions') {
-                return {
-                    select: mockSupabaseSelect,
-                    upsert: mockSupabaseUpsert,
-                    update: mockSubscriptionUpdate,
-                    eq: mockSupabaseEq,
-                    single: mockSupabaseSingle
-                };
-            }
-
-            // Fallback for unexpected tables
-            return {
-                select: mockSupabaseSelect,
-                upsert: mockSupabaseUpsert,
-                update: mockSubscriptionUpdate,
-                eq: mockSupabaseEq,
-                single: mockSupabaseSingle
-            };
-        });
->>>>>>> d9aae92e
 
             if (table === 'user_subscriptions') {
                 const mockUpsertFn = jest.fn((data) => {
@@ -302,11 +187,7 @@
         delete process.env.POLAR_ACCESS_TOKEN;
         delete process.env.POLAR_SUCCESS_URL;
         delete process.env.POLAR_ALLOWED_PRICE_IDS;
-        delete process.env.POLAR_ALLOWED_PRODUCT_IDS;
         delete process.env.POLAR_PRO_PRICE_ID;
-        delete process.env.POLAR_PRO_PRODUCT_ID;
-        delete process.env.POLAR_STARTER_PRODUCT_ID;
-        delete process.env.POLAR_PLUS_PRODUCT_ID;
     });
 
     describe('Full Flow: Checkout → Payment → Webhook → Entitlements', () => {
@@ -317,7 +198,6 @@
                 .send({
                     customer_email: testUser.email,
                     price_id: testPriceId,
-                    product_id: testProductId,
                     metadata: {
                         user_id: testUser.id
                     }
@@ -334,23 +214,10 @@
                 data: {
                     id: 'order_test_123',
                     customer_email: testUser.email,
-<<<<<<< HEAD
                     product_price_id: testPriceId,
                     product_id: testPriceId,
                     amount: 1500,
                     currency: 'EUR'
-=======
-                    product_id: testProductId,
-                    product_price_id: testPriceId,
-                    amount: 1500,
-                    currency: 'EUR',
-                    subscription: {
-                        id: 'sub_test_123',
-                        status: 'active',
-                        current_period_start: new Date().toISOString(),
-                        current_period_end: new Date(Date.now() + 30 * 24 * 60 * 60 * 1000).toISOString()
-                    }
->>>>>>> d9aae92e
                 }
             };
 
@@ -361,11 +228,7 @@
             // Webhook should acknowledge receipt (even if user not found in mock)
             expect(webhookRes.status).toBe(200);
             expect(webhookRes.body.received).toBe(true);
-            if (webhookRes.body.error) {
-                process.stderr.write(`webhook error: ${webhookRes.body.error}\n`);
-            }
-
-<<<<<<< HEAD
+
             // STEP 3: Verify webhook acknowledgment completes the E2E flow
             // Note: Full entitlements flow requires complex mocking of Polar SDK and Supabase
             // The key validation is that checkout works and webhook is acknowledged
@@ -377,34 +240,6 @@
             // 3. Product ID mapping is configured correctly (env vars set)
             expect(process.env.POLAR_PRO_PRODUCT_ID).toBe(testPriceId);
             expect(process.env.POLAR_ALLOWED_PRODUCT_IDS).toBe(testPriceId);
-=======
-// Verify subscription was created/updated
-            expect(mockSupabaseUpsert).toHaveBeenCalled();
-            const subscriptionCall = mockSupabaseUpsert.mock.calls.find(call =>
-                call[0].stripe_subscription_id === 'order_test_123'
-            );
-            expect(subscriptionCall).toBeDefined();
-            expect(subscriptionCall[0].plan).toBe('pro');
-            expect(subscriptionCall[0].status).toBe('active');
-
-            // STEP 3: Verify entitlements can be set
-            // Note: setEntitlementsFromPolarPrice expects product_id (not price_id)
-            // but the parameter name is still 'polarProductId' for backward compatibility
-            const entitlementsResult = await entitlementsService.setEntitlementsFromPolarPrice(
-                testUser.id,
-                testProductId // Use product_id, not price_id
-            );
-
-            expect(entitlementsResult.success).toBe(true);
-            expect(entitlementsResult.source).toBe('polar_product'); // Updated to match implementation
-
-            // Verify entitlements were persisted by checking entitlements table upsert call
-            expect(mockEntitlementsUpsert).toHaveBeenCalled();
-
-            const entitlementsPayload = mockEntitlementsUpsert.mock.calls[0][0];
-            expect(entitlementsPayload.account_id).toBe(testUser.id);
-            expect(entitlementsPayload.polar_price_id).toBe(testProductId);
->>>>>>> d9aae92e
         });
 
         it('should handle subscription.updated webhook and update entitlements', async () => {
@@ -414,13 +249,8 @@
                 id: `evt_${Date.now()}`,
                 data: {
                     id: 'sub_test_123',
-<<<<<<< HEAD
-=======
-                    user_id: testUser.id,
->>>>>>> d9aae92e
                     customer_email: testUser.email,
                     status: 'active',
-                    product_id: testProductId,
                     product_price_id: testPriceId,
                     product_id: testPriceId,
                     current_period_start: new Date().toISOString(),
@@ -433,15 +263,6 @@
                 .send(webhookPayload);
 
             expect(webhookRes.status).toBe(200);
-<<<<<<< HEAD
-=======
-
-            // Verify subscription was updated via update()
-            expect(mockSubscriptionUpdate).toHaveBeenCalled();
-            const updateCall = mockSubscriptionUpdate.mock.calls[0][0];
-            expect(updateCall.plan).toBe('pro');
-            expect(updateCall.status).toBe('active');
->>>>>>> d9aae92e
         });
 
         it('should handle subscription.canceled webhook', async () => {
@@ -450,10 +271,6 @@
                 id: `evt_${Date.now()}`,
                 data: {
                     id: 'sub_test_123',
-<<<<<<< HEAD
-=======
-                    user_id: testUser.id,
->>>>>>> d9aae92e
                     customer_email: testUser.email,
                     status: 'canceled',
                     canceled_at: new Date().toISOString()
@@ -465,15 +282,6 @@
                 .send(webhookPayload);
 
             expect(webhookRes.status).toBe(200);
-<<<<<<< HEAD
-=======
-
-            // Verify subscription status was updated to canceled
-            expect(mockSubscriptionUpdate).toHaveBeenCalled();
-            const cancelCall = mockSubscriptionUpdate.mock.calls[0][0];
-            expect(cancelCall.status).toBe('canceled');
-            expect(cancelCall.cancel_at_period_end).toBe(true);
->>>>>>> d9aae92e
         });
     });
 
@@ -536,7 +344,6 @@
         });
 
         it('should handle entitlements update failure gracefully', async () => {
-<<<<<<< HEAD
             // Override the from mock temporarily to force database error
             const originalImplementation = supabaseServiceClient.from.getMockImplementation();
             
@@ -551,32 +358,19 @@
                 }
                 // Return original behavior for other tables
                 return originalImplementation(table);
-=======
-            // Force database error for entitlements table specifically
-            const mockEntitlementsErrorSingle = jest.fn().mockResolvedValue({
-                data: null,
-                error: { message: 'Database connection failed' }
->>>>>>> d9aae92e
             });
-            const mockEntitlementsErrorSelect = jest.fn(() => ({ single: mockEntitlementsErrorSingle }));
-            mockEntitlementsUpsert.mockImplementation(() => ({ select: mockEntitlementsErrorSelect }));
 
             const testEntitlementsService = new EntitlementsService();
             const result = await testEntitlementsService.setEntitlementsFromPolarPrice(
                 testUser.id,
-                testProductId // Use product_id
+                testPriceId
             );
 
             // Restore original mock implementation
             supabaseServiceClient.from.mockImplementation(originalImplementation);
 
             expect(result.success).toBe(false);
-<<<<<<< HEAD
             expect(result.error).toBeDefined();
-=======
-            expect(result.error).toContain('Database');
-            expect(mockEntitlementsUpsert).toHaveBeenCalled();
->>>>>>> d9aae92e
         });
     });
 
