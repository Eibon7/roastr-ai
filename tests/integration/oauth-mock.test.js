--- conflicted
+++ resolved
@@ -6,7 +6,6 @@
 const request = require('supertest');
 const { app } = require('../../src/index');
 const { flags } = require('../../src/config/flags');
-const oauthRouter = require('../../src/routes/oauth');
 
 describe('OAuth Mock Integration Tests', () => {
   let authToken;
@@ -110,7 +109,6 @@
   describe('OAuth Connect Flow', () => {
     const testPlatform = 'twitter';
 
-
     it('should initiate connection successfully', async () => {
       const response = await request(app)
         .post(`/api/auth/${testPlatform}/connect`)
@@ -169,12 +167,6 @@
       mockCode = 'mock_auth_code_' + Date.now();
     });
 
-    afterEach(() => {
-      // Issue #638: Clear twitter connections to prevent test pollution
-      // OAuth Callback Flow tests use twitter, need to clear for Complete OAuth Flow
-      oauthRouter.mockStore.clearAll();
-    });
-
     it('should handle successful callback', async () => {
       const response = await request(app)
         .get(`/api/auth/twitter/callback?code=${mockCode}&state=${state}`);
@@ -266,9 +258,6 @@
     const testPlatform = 'twitter';
 
     beforeEach(async () => {
-      // Issue #638: Clear all connections to prevent test pollution from earlier tests
-      oauthRouter.mockStore.clearAll();
-
       // Setup a connected platform
       const connectResponse = await request(app)
         .post(`/api/auth/${testPlatform}/connect`)
@@ -316,14 +305,8 @@
     });
 
     it('should handle refresh for non-existent connection', async () => {
-      // Issue #638: Use valid platform (youtube) with no connection, not "nonexistent"
-      // Valid platform + no connection = 404, Invalid platform = 400
-      const response = await request(app)
-<<<<<<< HEAD
-        .post('/api/auth/youtube/refresh')
-=======
+      const response = await request(app)
         .post('/api/auth/nonexistent/refresh')
->>>>>>> e9549c27
         .set('Authorization', `Bearer ${authToken}`);
 
       expect(response.status).toBe(404);
@@ -332,14 +315,8 @@
     });
 
     it('should handle disconnect for non-existent connection', async () => {
-      // Issue #638: Use valid platform (linkedin) with no connection, not "nonexistent"
-      // Valid platform + no connection = 404, Invalid platform = 400
-      const response = await request(app)
-<<<<<<< HEAD
-        .post('/api/auth/linkedin/disconnect')
-=======
+      const response = await request(app)
         .post('/api/auth/nonexistent/disconnect')
->>>>>>> e9549c27
         .set('Authorization', `Bearer ${authToken}`);
 
       expect(response.status).toBe(404);
@@ -423,11 +400,6 @@
   });
 
   describe('Error Handling & Edge Cases', () => {
-    afterEach(() => {
-      // Issue #638: Clear all connections to prevent test pollution
-      oauthRouter.mockStore.clearAll();
-    });
-
     it('should handle malformed state parameter', async () => {
       const response = await request(app)
         .get('/api/auth/twitter/callback?code=testcode&state=invalid_base64!@#');
@@ -474,20 +446,9 @@
     });
 
     it('should validate platform parameter format', async () => {
-      // Issue #638: Empty string doesn't match route (404)
-      // Space and unsupported platforms match route but fail validation (400)
-      const routeMismatchPlatforms = [''];  // 404 - route doesn't match
-      const unsupportedPlatforms = [' ', 'nonexistent', 'fakeplatform'];  // 400 - route matches, validation fails
-
-      for (const platform of routeMismatchPlatforms) {
-        const response = await request(app)
-          .post(`/api/auth/${encodeURIComponent(platform)}/connect`)
-          .set('Authorization', `Bearer ${authToken}`);
-
-        expect(response.status).toBe(404);
-      }
-
-      for (const platform of unsupportedPlatforms) {
+      const invalidPlatforms = ['', ' ', 'platform with spaces', 'platform-with-dashes!'];
+
+      for (const platform of invalidPlatforms) {
         const response = await request(app)
           .post(`/api/auth/${encodeURIComponent(platform)}/connect`)
           .set('Authorization', `Bearer ${authToken}`);
