<?xml version="1.0" encoding="UTF-8"?>
<<<<<<< HEAD
<testsuites name="jest tests" tests="17" failures="0" errors="0" time="1.896">
  <testsuite name="API Health Smoke Tests" errors="0" failures="0" skipped="0" timestamp="2025-09-01T21:37:36" time="1.798" tests="11">
    <testcase classname="API Health Smoke Tests Health Check Endpoints" name="GET /health should return 200" time="0.032">
    </testcase>
    <testcase classname="API Health Smoke Tests Health Check Endpoints" name="GET /api/health should be accessible" time="0.015">
=======
<testsuites name="jest tests" tests="17" failures="0" errors="0" time="1.443">
  <testsuite name="Feature Flags Smoke Tests" errors="0" failures="0" skipped="0" timestamp="2025-09-01T21:52:51" time="0.277" tests="6">
    <testcase classname="Feature Flags Smoke Tests" name="Feature flags should initialize without errors" time="0.002">
>>>>>>> edf3b002
    </testcase>
    <testcase classname="Feature Flags Smoke Tests" name="Should be able to check flag status" time="0">
    </testcase>
<<<<<<< HEAD
    <testcase classname="API Health Smoke Tests Auth Endpoints Accessibility" name="POST /api/auth/login should be accessible" time="0.005">
    </testcase>
    <testcase classname="API Health Smoke Tests Billing Endpoints Accessibility" name="GET /api/billing/plans should be accessible" time="0.007">
    </testcase>
    <testcase classname="API Health Smoke Tests Billing Endpoints Accessibility" name="POST /api/billing/create-checkout-session endpoint exists" time="0.005">
    </testcase>
    <testcase classname="API Health Smoke Tests Integration Endpoints Accessibility" name="GET /api/user/integrations endpoint exists" time="0.005">
    </testcase>
    <testcase classname="API Health Smoke Tests Integration Endpoints Accessibility" name="POST /api/user/integrations/connect endpoint exists" time="0.004">
    </testcase>
    <testcase classname="API Health Smoke Tests Error Handling" name="Non-existent endpoints should return proper error" time="0.007">
    </testcase>
    <testcase classname="API Health Smoke Tests Error Handling" name="Wrong HTTP method should return proper error" time="0.007">
    </testcase>
    <testcase classname="API Health Smoke Tests Security Headers" name="Should include security headers" time="0.004">
    </testcase>
  </testsuite>
  <testsuite name="Feature Flags Smoke Tests" errors="0" failures="0" skipped="0" timestamp="2025-09-01T21:37:37" time="0.019" tests="6">
    <testcase classname="Feature Flags Smoke Tests" name="Feature flags should initialize without errors" time="0.001">
=======
    <testcase classname="Feature Flags Smoke Tests" name="Should return service status" time="0.001">
    </testcase>
    <testcase classname="Feature Flags Smoke Tests" name="Should return all flags" time="0.004">
    </testcase>
    <testcase classname="Feature Flags Smoke Tests" name="Should handle unknown flags gracefully" time="0.001">
    </testcase>
    <testcase classname="Feature Flags Smoke Tests" name="Feature flags should be consistent" time="0">
    </testcase>
  </testsuite>
  <testsuite name="API Health Smoke Tests" errors="0" failures="0" skipped="0" timestamp="2025-09-01T21:52:51" time="1.085" tests="11">
    <testcase classname="API Health Smoke Tests Health Check Endpoints" name="GET /health should return 200" time="0.025">
    </testcase>
    <testcase classname="API Health Smoke Tests Health Check Endpoints" name="GET /api/health should be accessible" time="0.009">
    </testcase>
    <testcase classname="API Health Smoke Tests Auth Endpoints Accessibility" name="POST /api/auth/register should be accessible" time="0.019">
    </testcase>
    <testcase classname="API Health Smoke Tests Auth Endpoints Accessibility" name="POST /api/auth/login should be accessible" time="0.005">
    </testcase>
    <testcase classname="API Health Smoke Tests Billing Endpoints Accessibility" name="GET /api/billing/plans should be accessible" time="0.007">
>>>>>>> edf3b002
    </testcase>
    <testcase classname="API Health Smoke Tests Billing Endpoints Accessibility" name="POST /api/billing/create-checkout-session endpoint exists" time="0.006">
    </testcase>
<<<<<<< HEAD
    <testcase classname="Feature Flags Smoke Tests" name="Should return service status" time="0.001">
    </testcase>
    <testcase classname="Feature Flags Smoke Tests" name="Should return all flags" time="0.001">
=======
    <testcase classname="API Health Smoke Tests Integration Endpoints Accessibility" name="GET /api/user/integrations endpoint exists" time="0.006">
    </testcase>
    <testcase classname="API Health Smoke Tests Integration Endpoints Accessibility" name="POST /api/user/integrations/connect endpoint exists" time="0.004">
>>>>>>> edf3b002
    </testcase>
    <testcase classname="API Health Smoke Tests Error Handling" name="Non-existent endpoints should return proper error" time="0.007">
    </testcase>
<<<<<<< HEAD
    <testcase classname="Feature Flags Smoke Tests" name="Feature flags should be consistent" time="0.001">
=======
    <testcase classname="API Health Smoke Tests Error Handling" name="Wrong HTTP method should return proper error" time="0.006">
    </testcase>
    <testcase classname="API Health Smoke Tests Security Headers" name="Should include security headers" time="0.004">
>>>>>>> edf3b002
    </testcase>
  </testsuite>
</testsuites><|MERGE_RESOLUTION|>--- conflicted
+++ resolved
@@ -1,39 +1,10 @@
 <?xml version="1.0" encoding="UTF-8"?>
-<<<<<<< HEAD
-<testsuites name="jest tests" tests="17" failures="0" errors="0" time="1.896">
-  <testsuite name="API Health Smoke Tests" errors="0" failures="0" skipped="0" timestamp="2025-09-01T21:37:36" time="1.798" tests="11">
-    <testcase classname="API Health Smoke Tests Health Check Endpoints" name="GET /health should return 200" time="0.032">
-    </testcase>
-    <testcase classname="API Health Smoke Tests Health Check Endpoints" name="GET /api/health should be accessible" time="0.015">
-=======
 <testsuites name="jest tests" tests="17" failures="0" errors="0" time="1.443">
   <testsuite name="Feature Flags Smoke Tests" errors="0" failures="0" skipped="0" timestamp="2025-09-01T21:52:51" time="0.277" tests="6">
     <testcase classname="Feature Flags Smoke Tests" name="Feature flags should initialize without errors" time="0.002">
->>>>>>> edf3b002
     </testcase>
     <testcase classname="Feature Flags Smoke Tests" name="Should be able to check flag status" time="0">
     </testcase>
-<<<<<<< HEAD
-    <testcase classname="API Health Smoke Tests Auth Endpoints Accessibility" name="POST /api/auth/login should be accessible" time="0.005">
-    </testcase>
-    <testcase classname="API Health Smoke Tests Billing Endpoints Accessibility" name="GET /api/billing/plans should be accessible" time="0.007">
-    </testcase>
-    <testcase classname="API Health Smoke Tests Billing Endpoints Accessibility" name="POST /api/billing/create-checkout-session endpoint exists" time="0.005">
-    </testcase>
-    <testcase classname="API Health Smoke Tests Integration Endpoints Accessibility" name="GET /api/user/integrations endpoint exists" time="0.005">
-    </testcase>
-    <testcase classname="API Health Smoke Tests Integration Endpoints Accessibility" name="POST /api/user/integrations/connect endpoint exists" time="0.004">
-    </testcase>
-    <testcase classname="API Health Smoke Tests Error Handling" name="Non-existent endpoints should return proper error" time="0.007">
-    </testcase>
-    <testcase classname="API Health Smoke Tests Error Handling" name="Wrong HTTP method should return proper error" time="0.007">
-    </testcase>
-    <testcase classname="API Health Smoke Tests Security Headers" name="Should include security headers" time="0.004">
-    </testcase>
-  </testsuite>
-  <testsuite name="Feature Flags Smoke Tests" errors="0" failures="0" skipped="0" timestamp="2025-09-01T21:37:37" time="0.019" tests="6">
-    <testcase classname="Feature Flags Smoke Tests" name="Feature flags should initialize without errors" time="0.001">
-=======
     <testcase classname="Feature Flags Smoke Tests" name="Should return service status" time="0.001">
     </testcase>
     <testcase classname="Feature Flags Smoke Tests" name="Should return all flags" time="0.004">
@@ -53,29 +24,18 @@
     <testcase classname="API Health Smoke Tests Auth Endpoints Accessibility" name="POST /api/auth/login should be accessible" time="0.005">
     </testcase>
     <testcase classname="API Health Smoke Tests Billing Endpoints Accessibility" name="GET /api/billing/plans should be accessible" time="0.007">
->>>>>>> edf3b002
     </testcase>
     <testcase classname="API Health Smoke Tests Billing Endpoints Accessibility" name="POST /api/billing/create-checkout-session endpoint exists" time="0.006">
     </testcase>
-<<<<<<< HEAD
-    <testcase classname="Feature Flags Smoke Tests" name="Should return service status" time="0.001">
-    </testcase>
-    <testcase classname="Feature Flags Smoke Tests" name="Should return all flags" time="0.001">
-=======
     <testcase classname="API Health Smoke Tests Integration Endpoints Accessibility" name="GET /api/user/integrations endpoint exists" time="0.006">
     </testcase>
     <testcase classname="API Health Smoke Tests Integration Endpoints Accessibility" name="POST /api/user/integrations/connect endpoint exists" time="0.004">
->>>>>>> edf3b002
     </testcase>
     <testcase classname="API Health Smoke Tests Error Handling" name="Non-existent endpoints should return proper error" time="0.007">
     </testcase>
-<<<<<<< HEAD
-    <testcase classname="Feature Flags Smoke Tests" name="Feature flags should be consistent" time="0.001">
-=======
     <testcase classname="API Health Smoke Tests Error Handling" name="Wrong HTTP method should return proper error" time="0.006">
     </testcase>
     <testcase classname="API Health Smoke Tests Security Headers" name="Should include security headers" time="0.004">
->>>>>>> edf3b002
     </testcase>
   </testsuite>
 </testsuites>