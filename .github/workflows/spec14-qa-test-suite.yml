--- conflicted
+++ resolved
@@ -389,11 +389,7 @@
         echo "  Coverage: $COVERAGE_RESULT"  
         echo "  Scenarios: $SCENARIOS_RESULT"
         
-<<<<<<< HEAD
-        # Verify all critical requirements (allow skipped for dependency-only PRs)
-=======
         # Verify all critical requirements (accept "skipped" for dependency-only PRs)
->>>>>>> 7380bf17
         if [[ ("$CORE_RESULT" == "success" || "$CORE_RESULT" == "skipped") && ("$SCENARIOS_RESULT" == "success" || "$SCENARIOS_RESULT" == "skipped") ]]; then
           echo ""
           echo "✅ SPEC 14 Requirements Met:"
