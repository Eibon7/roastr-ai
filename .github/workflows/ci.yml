name: CI/CD Pipeline

on:
  push:
    branches: [main, feature/*, feat/*, chore/*, codex/*]
  pull_request:
    branches: [main]

jobs:
  build-check:
    name: Build Check
    runs-on: ubuntu-latest

    steps:
      - name: Checkout code
        uses: actions/checkout@v6

      - name: Setup Node.js 20
        uses: actions/setup-node@v6
        with:
          node-version: '20'

      - name: Clean frontend environment
        run: |
          rm -rf frontend/node_modules

      - name: Cache npm
        uses: actions/cache@v4
        with:
          path: ~/.npm
          key: ${{ runner.os }}-npm-${{ hashFiles('frontend/package-lock.json') }}
          restore-keys: |
            ${{ runner.os }}-npm-

      - name: Install frontend deps (lockfile-first with fallback)
        working-directory: ./frontend
        run: |
          npm ci || (echo "⚠️ npm ci failed, falling back to npm install for diagnostics" && npm install && exit 1)

      - name: Ensure Rollup native dependencies
        working-directory: ./frontend
        run: |
          npm ls @rollup/rollup-linux-x64-gnu || npm install @rollup/rollup-linux-x64-gnu --no-save || true

      - name: Build frontend production bundle
        working-directory: ./frontend
        run: npm run build:ci

  security-audit:
    name: Security Audit
    runs-on: ubuntu-latest
    needs: build-check

    steps:
      - name: Checkout code
        uses: actions/checkout@v6

      - name: Setup Node.js 20
        uses: actions/setup-node@v6
        with:
          node-version: '20'
          cache: 'npm'
          cache-dependency-path: |
            ./package-lock.json
            ./frontend/package-lock.json

      - name: Install backend dependencies
        run: npm ci

      - name: Install frontend dependencies
        working-directory: ./frontend
        run: npm ci

      - name: Run backend security audit
        run: npm audit --audit-level=high || true

      - name: Run frontend security audit
        working-directory: ./frontend
        run: npm audit --audit-level=high || true

  lint-and-test:
    name: Lint and Test
    runs-on: ubuntu-latest
    needs: [build-check, security-audit]

    env:
      # Prevent OOM in Jest runs on CI runners
      NODE_OPTIONS: "--max-old-space-size=8192"
      # Global Mock Mode - Forces all services to use mock data
      ENABLE_MOCK_MODE: true
      NODE_ENV: test
      SKIP_E2E: true
      IS_TEST: '1'

      # Core System Flags
      ENABLE_RQC: false
      ENABLE_SHIELD: false
      ENABLE_DEBUG_LOGS: false
      VERBOSE_LOGS: false

      # Database (Mock)
      SUPABASE_URL: 'http://localhost:54321/mock'
      SUPABASE_SERVICE_KEY: 'mock-service-key-for-testing'
      SUPABASE_ANON_KEY: 'mock-anon-key-for-testing'

      # AI Services (Mock)
      OPENAI_API_KEY: 'mock-openai-key-sk-test123456789'
      PERSPECTIVE_API_KEY: 'mock-perspective-key-AIzaSy123456789'

      # Billing (Mock)
      STRIPE_SECRET_KEY: 'sk_test_mock123456789'
      STRIPE_WEBHOOK_SECRET: 'whsec_mock123456789'

      # Social Media Integrations (Mock)
      TWITTER_BEARER_TOKEN: 'mock-twitter-bearer-token'
      TWITTER_APP_KEY: 'mock-twitter-app-key'
      TWITTER_APP_SECRET: 'mock-twitter-app-secret'
      TWITTER_ACCESS_TOKEN: 'mock-twitter-access-token'
      TWITTER_ACCESS_SECRET: 'mock-twitter-access-secret'
      YOUTUBE_API_KEY: 'AIzaSyMockYouTubeKey123456789'
      INSTAGRAM_ACCESS_TOKEN: 'IGQVJYMockInstagramToken123456789'
      FACEBOOK_ACCESS_TOKEN: 'EAAMockFacebookToken123456789'
      DISCORD_BOT_TOKEN: 'MockDiscordBotToken.123456.789'
      TWITCH_CLIENT_ID: 'mock_twitch_client_id'
      TWITCH_CLIENT_SECRET: 'mock_twitch_client_secret'
      REDDIT_CLIENT_ID: 'mock-reddit-client-id'
      REDDIT_CLIENT_SECRET: 'mock-reddit-client-secret'
      TIKTOK_ACCESS_TOKEN: 'mock-tiktok-access-token'
      BLUESKY_HANDLE: 'mock@bluesky.social'
      BLUESKY_PASSWORD: 'mock-bluesky-password'

      # Frontend Mock Variables
      REACT_APP_ENABLE_MOCK_MODE: true
      REACT_APP_SUPABASE_URL: 'http://localhost:54321/mock'
      REACT_APP_SUPABASE_ANON_KEY: 'mock-anon-key-for-testing'
      REACT_APP_API_URL: 'http://localhost:3001'

      # Build Configuration
      CI: true
      GENERATE_SOURCEMAP: false

    steps:
      - name: Checkout code
        uses: actions/checkout@v6

      - name: Setup Node.js 20
        uses: actions/setup-node@v6
        with:
          node-version: '20'
          cache: 'npm'
          cache-dependency-path: |
            ./package-lock.json
            ./frontend/package-lock.json

      - name: Install backend dependencies
        run: npm ci

      - name: Install frontend dependencies
        working-directory: ./frontend
        run: npm ci

      - name: Run backend linting
        run: |
          echo "🔍 Running backend ESLint checks from repo root"
          npx eslint -v
          npx eslint --ext .js,.jsx,.ts,.tsx apps/backend-v2 scripts

      - name: Run backend tests (smoke suite)
        run: |
<<<<<<< HEAD
          echo "🧪 Running backend smoke tests (jest.ci.config.cjs)"
          npm run test:ci
=======
          echo "🧪 Running backend targeted tests (workers/unit + worker integrations) with increased heap to avoid OOM"
          echo "🔧 Command: NODE_OPTIONS=\"${NODE_OPTIONS}\" npm test -- --runInBand tests/unit/workers tests/integration/workers"
          NODE_OPTIONS="${NODE_OPTIONS}" npm test -- --runInBand tests/unit/workers tests/integration/workers
          # Evita OOM en Actions; la suite completa se mantiene para ejecuciones locales/optimización futura sin relajar validaciones críticas.
>>>>>>> aea778d9

      - name: Run Perspective-Shield integration test
        run: |
          echo "🛡️ Running Perspective API → Shield integration validation..."
          node scripts/test-perspective-shield-integration.js
          echo "✅ Integration test completed"
        continue-on-error: false

      - name: Run frontend linting
        working-directory: ./frontend
        run: |
          echo "🔍 Running frontend ESLint checks..."
          npm run lint
        continue-on-error: false

      - name: Run frontend tests
        working-directory: ./frontend
        run: |
          echo "🧪 Running frontend tests with complete mocking:"
          echo "REACT_APP_ENABLE_MOCK_MODE: $REACT_APP_ENABLE_MOCK_MODE"
          echo "CI: $CI"
          echo "SKIP_E2E: $SKIP_E2E"
          npm run test

      - name: Upload backend test results
        uses: actions/upload-artifact@v5
        if: always()
        with:
          name: backend-test-results
          path: junit.xml
          retention-days: 30

      - name: Upload frontend test results
        uses: actions/upload-artifact@v5
        if: always()
        with:
          name: frontend-test-results
          path: frontend/junit.xml
          retention-days: 30

      - name: Build frontend production bundle
        working-directory: ./frontend
        run: |
          echo "🏗️ Building frontend production bundle with mocks..."
          echo "REACT_APP_ENABLE_MOCK_MODE: $REACT_APP_ENABLE_MOCK_MODE"
          echo "REACT_APP_SUPABASE_URL: $REACT_APP_SUPABASE_URL"
          npm run build:ci

      - name: Upload frontend build artifacts
        uses: actions/upload-artifact@v5
        if: success()
        with:
          name: frontend-build-artifacts
          path: frontend/build/
          retention-days: 7

  smoke-tests:
    name: Smoke Tests
    runs-on: ubuntu-latest
    needs: lint-and-test
    if: ${{ false }} # Skip for now as requested

    steps:
      - name: Skip smoke tests
        run: echo "Smoke tests are currently disabled"

  notify-slack:
    name: Notify Slack
    runs-on: ubuntu-latest
    needs: [lint-and-test, smoke-tests]
    if: ${{ false }} # Skip for now as requested

    steps:
      - name: Skip Slack notification
        run: echo "Slack notifications are currently disabled"<|MERGE_RESOLUTION|>--- conflicted
+++ resolved
@@ -167,15 +167,10 @@
 
       - name: Run backend tests (smoke suite)
         run: |
-<<<<<<< HEAD
-          echo "🧪 Running backend smoke tests (jest.ci.config.cjs)"
-          npm run test:ci
-=======
           echo "🧪 Running backend targeted tests (workers/unit + worker integrations) with increased heap to avoid OOM"
           echo "🔧 Command: NODE_OPTIONS=\"${NODE_OPTIONS}\" npm test -- --runInBand tests/unit/workers tests/integration/workers"
           NODE_OPTIONS="${NODE_OPTIONS}" npm test -- --runInBand tests/unit/workers tests/integration/workers
           # Evita OOM en Actions; la suite completa se mantiene para ejecuciones locales/optimización futura sin relajar validaciones críticas.
->>>>>>> aea778d9
 
       - name: Run Perspective-Shield integration test
         run: |
