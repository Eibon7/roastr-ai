--- conflicted
+++ resolved
@@ -37,12 +37,8 @@
         uses: anthropics/claude-code-action@beta
         with:
           claude_code_oauth_token: ${{ secrets.CLAUDE_CODE_OAUTH_TOKEN }}
-<<<<<<< HEAD
-	allowed_bots: "claude"
-=======
           allowed_bots: "claude"
 
->>>>>>> 1bc1642d
           # Optional: Specify model (defaults to Claude Sonnet 4, uncomment for Claude Opus 4)
           # model: "claude-opus-4-20250514"
           
