name: PR Branch Guard
on:
  pull_request:
    types: [opened, synchronize, edited, reopened]
jobs:
  guard:
    runs-on: ubuntu-latest
    steps:
      - name: Check branch naming & issue reference
        env:
          BRANCH: ${{ github.head_ref }}
          TITLE: ${{ github.event.pull_request.title }}
          BODY: ${{ github.event.pull_request.body }}
        run: |
<<<<<<< HEAD
          # Requiere feature/issue-<id> o fix/issue-<id> o chore/issue-<id>
          # También permite feat/epic-<id>-week-<N> para trabajo de epics por semana
          if ! echo "$BRANCH" | grep -E '^(feature|fix|chore)/issue-[0-9]+$|^feat/epic-[0-9]+-week-[0-9]+$' > /dev/null 2>&1; then
            echo "Branch incorrecta: $BRANCH (usa feature|fix|chore/issue-<id> o feat/epic-<id>-week-<N>)"
=======
          # Permitir ramas de Dependabot sin validación (no tienen issues asociadas)
          if echo "$BRANCH" | grep -E '^dependabot/' > /dev/null 2>&1; then
            echo "✅ Rama de Dependabot detectada - omitiendo validación"
            exit 0
          fi

          # Requiere <prefijo>/issue-<id> con prefijos estándar
          # También permite feat/epic-<id>-week-<N> para trabajo de epics por semana
          # Prefijos permitidos: feature, fix, chore, docs, test, refactor, perf, ci, build, style
          if ! echo "$BRANCH" | grep -E '^(feature|fix|chore|docs|test|refactor|perf|ci|build|style)/issue-[0-9]+$|^feat/epic-[0-9]+-week-[0-9]+$' > /dev/null 2>&1; then
            echo "Branch incorrecta: $BRANCH"
            echo "Formatos válidos:"
            echo "  - (feature|fix|chore|docs|test|refactor|perf|ci|build|style)/issue-<id>"
            echo "  - feat/epic-<id>-week-<N>"
>>>>>>> 5c601c4e
            exit 1
          fi
          # Exigir referencia a Issue en título o body
          if ! echo "$TITLE $BODY" | grep -E 'Issue #[0-9]+' > /dev/null 2>&1; then
            echo "La PR debe referenciar 'Issue #<id>' en título o descripción."
            exit 1
          fi

<|MERGE_RESOLUTION|>--- conflicted
+++ resolved
@@ -12,12 +12,6 @@
           TITLE: ${{ github.event.pull_request.title }}
           BODY: ${{ github.event.pull_request.body }}
         run: |
-<<<<<<< HEAD
-          # Requiere feature/issue-<id> o fix/issue-<id> o chore/issue-<id>
-          # También permite feat/epic-<id>-week-<N> para trabajo de epics por semana
-          if ! echo "$BRANCH" | grep -E '^(feature|fix|chore)/issue-[0-9]+$|^feat/epic-[0-9]+-week-[0-9]+$' > /dev/null 2>&1; then
-            echo "Branch incorrecta: $BRANCH (usa feature|fix|chore/issue-<id> o feat/epic-<id>-week-<N>)"
-=======
           # Permitir ramas de Dependabot sin validación (no tienen issues asociadas)
           if echo "$BRANCH" | grep -E '^dependabot/' > /dev/null 2>&1; then
             echo "✅ Rama de Dependabot detectada - omitiendo validación"
@@ -32,7 +26,6 @@
             echo "Formatos válidos:"
             echo "  - (feature|fix|chore|docs|test|refactor|perf|ci|build|style)/issue-<id>"
             echo "  - feat/epic-<id>-week-<N>"
->>>>>>> 5c601c4e
             exit 1
           fi
           # Exigir referencia a Issue en título o body
