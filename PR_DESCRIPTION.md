--- conflicted
+++ resolved
@@ -3,6 +3,8 @@
 ## 🎯 Objetivo
 
 Aplicar la migración `031_create_admin_settings.sql` en Supabase para crear la tabla `admin_settings` que forma parte de la infraestructura SSOT v2.
+
+**Nota:** Este PR se enfoca únicamente en el trabajo original de ROA-268. El validador genérico de infraestructura está en PR #1163.
 
 ## ✅ Cambios Realizados
 
@@ -17,7 +19,6 @@
 - Verificaciones post-migración (tabla, estructura, RLS, triggers)
 - Referencias a documentación relacionada
 
-<<<<<<< HEAD
 ### 3. Script de Verificación Automática
 - **Archivo:** `scripts/verify-admin-settings-table.js`
 - Verifica automáticamente que la tabla existe y está correctamente configurada
@@ -58,6 +59,7 @@
 - **Plan de implementación:** `docs/plan/issue-1090.md`
 - **Completion report:** `docs/plan/issue-1090-COMPLETION.md`
 - **SSOT Architecture:** `docs/architecture/sources-of-truth.md`
+- **Validador genérico de infraestructura:** PR #1163
 
 ## 📝 Notas
 
@@ -68,67 +70,6 @@
 
 ## ✅ Checklist Pre-Merge
 
-=======
-### 3. Verificador Genérico de Prerequisitos de Infraestructura
-- **Archivo principal:** `scripts/verify-infra-prerequisites.js`
-- **Check de admin_settings:** `scripts/infra-checks/admin-settings.check.js`
-- Arquitectura genérica y extensible para futuros checks
-- Verifica automáticamente que la tabla existe y está correctamente configurada
-- Read-only: no modifica la base de datos
-- Integrado en CI para garantizar que la migración está aplicada
-
-### 4. Integración CI
-- **Workflow:** `.github/workflows/verify-infra-prerequisites.yml`
-- Ejecuta verificación automática en PRs a `main`
-- Usa secrets existentes (SUPABASE_URL, SUPABASE_SERVICE_KEY)
-
-### 5. Guía de Pasos
-- **Archivo:** `MIGRATION-STEPS.md`
-- Instrucciones detalladas paso a paso para aplicar la migración
-- Checklist de verificación completo
-
-## ✅ Verificación de Prerequisitos de Infraestructura
-
-**IMPORTANTE:** Este PR provee tooling y CI verification para confirmar que la migración ha sido aplicada. **La aplicación de la migración es manual** (Supabase Dashboard / CLI).
-
-La migración `031_create_admin_settings.sql` debe ser aplicada manualmente, y su existencia es verificada automáticamente mediante el verificador genérico de prerequisitos de infraestructura.
-
-**El verificador (read-only) valida:**
-- ✅ Existencia de la tabla `admin_settings`
-- ✅ Estructura de columnas correcta (key, value, created_at, updated_at)
-- ✅ RLS habilitado
-- ✅ Políticas RLS existentes para service_role (SELECT, INSERT, UPDATE, DELETE)
-
-**Comportamiento:**
-- `exit 0`: Todas las verificaciones pasaron
-- `exit 1`: Una o más verificaciones fallaron (migración puede no estar aplicada)
-
-**El verificador es read-only** y no modifica la base de datos. No ejecuta migraciones automáticamente. El sistema confía en la verificación automática para confirmar que la migración manual ha sido aplicada correctamente.
-
-## 📋 Validaciones Ejecutadas
-
-- ✅ `validate-v2-doc-paths.js --ci` - Todos los paths declarados existen
-- ✅ `validate-ssot-health.js --ci` - Health Score: 100/100
-- ✅ `check-system-map-drift.js --ci` - System-map drift check passed
-- ✅ `validate-strong-concepts.js --ci` - All Strong Concepts properly owned
-
-## 🔗 Relacionado
-
-- **Issue original:** #1090
-- **Plan de implementación:** `docs/plan/issue-1090.md`
-- **Completion report:** `docs/plan/issue-1090-COMPLETION.md`
-- **SSOT Architecture:** `docs/architecture/sources-of-truth.md`
-
-## 📝 Notas
-
-- La migración es idempotente (usa `IF NOT EXISTS`)
-- Solo `service_role` puede acceder por seguridad (RLS)
-- La tabla está inicialmente vacía, los valores se añadirán dinámicamente
-- Esta migración completa la infraestructura SSOT v2
-
-## ✅ Checklist Pre-Merge
-
->>>>>>> 468e2c6c
 - [x] Script de verificación automática creado
 - [x] Verificación read-only (no modifica DB)
 - [x] Documentación actualizada para reflejar verificación automática
