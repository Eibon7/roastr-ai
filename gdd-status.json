{
<<<<<<< HEAD
  "timestamp": "2025-10-13T07:53:52.150Z",
=======
  "timestamp": "2025-10-13T09:26:14.254Z",
>>>>>>> a9f31e42
  "mode": "full",
  "nodes_validated": 15,
  "orphans": [],
  "drift": {},
  "outdated": [],
  "cycles": [],
  "missing_refs": [],
  "broken_links": [],
  "coverage_integrity": [
    {
      "type": "missing_coverage_data",
      "node": "analytics",
      "severity": "warning",
      "declared": 70,
      "actual": null,
      "message": "Coverage data not available for validation"
    },
    {
      "type": "missing_coverage_data",
      "node": "billing",
      "severity": "warning",
      "declared": 70,
      "actual": null,
      "message": "Coverage data not available for validation"
    },
    {
      "type": "missing_coverage_data",
      "node": "cost-control",
      "severity": "warning",
      "declared": 5,
      "actual": null,
      "message": "Coverage data not available for validation"
    },
    {
      "type": "missing_coverage_data",
      "node": "guardian",
      "severity": "warning",
      "declared": 50,
      "actual": null,
      "message": "Coverage data not available for validation"
    },
    {
      "type": "missing_coverage_data",
      "node": "multi-tenant",
      "severity": "warning",
      "declared": 70,
      "actual": null,
      "message": "Coverage data not available for validation"
    },
    {
      "type": "missing_coverage_data",
      "node": "observability",
      "severity": "warning",
      "declared": 14,
      "actual": null,
      "message": "Coverage data not available for validation"
    },
    {
      "type": "missing_coverage_data",
      "node": "persona",
      "severity": "warning",
      "declared": 70,
      "actual": null,
      "message": "Coverage data not available for validation"
    },
    {
      "type": "missing_coverage_data",
      "node": "plan-features",
      "severity": "warning",
      "declared": 2,
      "actual": null,
      "message": "Coverage data not available for validation"
    },
    {
      "type": "missing_coverage_data",
      "node": "platform-constraints",
      "severity": "warning",
      "declared": 100,
      "actual": null,
      "message": "Coverage data not available for validation"
    },
    {
      "type": "missing_coverage_data",
      "node": "queue-system",
      "severity": "warning",
<<<<<<< HEAD
      "declared": 45,
=======
      "declared": 17,
>>>>>>> a9f31e42
      "actual": null,
      "message": "Coverage data not available for validation"
    },
    {
      "type": "missing_coverage_data",
      "node": "roast",
      "severity": "warning",
      "declared": 32,
      "actual": null,
      "message": "Coverage data not available for validation"
    },
    {
      "type": "missing_coverage_data",
      "node": "shield",
      "severity": "warning",
<<<<<<< HEAD
      "declared": 0,
=======
      "declared": 2,
>>>>>>> a9f31e42
      "actual": null,
      "message": "Coverage data not available for validation"
    },
    {
      "type": "missing_coverage_data",
      "node": "social-platforms",
      "severity": "warning",
      "declared": 0,
      "actual": null,
      "message": "Coverage data not available for validation"
    },
    {
      "type": "missing_coverage_data",
      "node": "tone",
      "severity": "warning",
      "declared": 70,
      "actual": null,
      "message": "Coverage data not available for validation"
    },
    {
      "type": "missing_coverage_data",
      "node": "trainer",
      "severity": "warning",
      "declared": 50,
      "actual": null,
      "message": "Coverage data not available for validation"
    }
  ],
  "status": "healthy"
}<|MERGE_RESOLUTION|>--- conflicted
+++ resolved
@@ -1,9 +1,5 @@
 {
-<<<<<<< HEAD
-  "timestamp": "2025-10-13T07:53:52.150Z",
-=======
   "timestamp": "2025-10-13T09:26:14.254Z",
->>>>>>> a9f31e42
   "mode": "full",
   "nodes_validated": 15,
   "orphans": [],
@@ -89,11 +85,7 @@
       "type": "missing_coverage_data",
       "node": "queue-system",
       "severity": "warning",
-<<<<<<< HEAD
-      "declared": 45,
-=======
       "declared": 17,
->>>>>>> a9f31e42
       "actual": null,
       "message": "Coverage data not available for validation"
     },
@@ -109,11 +101,7 @@
       "type": "missing_coverage_data",
       "node": "shield",
       "severity": "warning",
-<<<<<<< HEAD
-      "declared": 0,
-=======
       "declared": 2,
->>>>>>> a9f31e42
       "actual": null,
       "message": "Coverage data not available for validation"
     },
