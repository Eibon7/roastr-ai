{
<<<<<<< HEAD
  "timestamp": "2025-11-05T22:54:48.160Z",
=======
  "timestamp": "2025-11-08T16:45:24.430Z",
>>>>>>> 1aea4a74
  "mode": "full",
  "nodes_validated": 15,
  "orphans": [],
  "drift": {},
  "outdated": [],
  "cycles": [],
  "missing_refs": [],
  "broken_links": [],
  "coverage_integrity": [
    {
      "type": "missing_coverage_data",
      "node": "analytics",
      "severity": "warning",
      "declared": 49,
      "actual": null,
      "message": "Coverage data not available for validation"
    },
    {
      "type": "missing_coverage_data",
      "node": "billing",
      "severity": "warning",
      "declared": 72,
      "actual": null,
      "message": "Coverage data not available for validation"
    },
    {
      "type": "missing_coverage_data",
      "node": "cost-control",
      "severity": "warning",
      "declared": 38,
      "actual": null,
      "message": "Coverage data not available for validation"
    },
    {
      "type": "missing_coverage_data",
      "node": "guardian",
      "severity": "warning",
      "declared": 0,
      "actual": null,
      "message": "Coverage data not available for validation"
    },
    {
      "type": "missing_coverage_data",
      "node": "multi-tenant",
      "severity": "warning",
      "declared": 0,
      "actual": null,
      "message": "Coverage data not available for validation"
    },
    {
      "type": "missing_coverage_data",
      "node": "observability",
      "severity": "warning",
      "declared": 46,
      "actual": null,
      "message": "Coverage data not available for validation"
    },
    {
      "type": "missing_coverage_data",
      "node": "persona",
      "severity": "warning",
      "declared": 90,
      "actual": null,
      "message": "Coverage data not available for validation"
    },
    {
      "type": "missing_coverage_data",
      "node": "plan-features",
      "severity": "warning",
      "declared": 65,
      "actual": null,
      "message": "Coverage data not available for validation"
    },
    {
      "type": "missing_coverage_data",
      "node": "platform-constraints",
      "severity": "warning",
      "declared": 67,
      "actual": null,
      "message": "Coverage data not available for validation"
    },
    {
      "type": "missing_coverage_data",
      "node": "queue-system",
      "severity": "warning",
      "declared": 68,
      "actual": null,
      "message": "Coverage data not available for validation"
    },
    {
      "type": "missing_coverage_data",
      "node": "roast",
      "severity": "warning",
      "declared": 60,
      "actual": null,
      "message": "Coverage data not available for validation"
    },
    {
      "type": "missing_coverage_data",
      "node": "shield",
      "severity": "warning",
      "declared": 86,
      "actual": null,
      "message": "Coverage data not available for validation"
    },
    {
      "type": "missing_coverage_data",
      "node": "social-platforms",
      "severity": "warning",
      "declared": 0,
      "actual": null,
      "message": "Coverage data not available for validation"
    },
    {
      "type": "missing_coverage_data",
      "node": "tone",
      "severity": "warning",
      "declared": 100,
      "actual": null,
      "message": "Coverage data not available for validation"
    },
    {
      "type": "missing_coverage_data",
      "node": "trainer",
      "severity": "warning",
      "declared": 0,
      "actual": null,
      "message": "Coverage data not available for validation"
    }
  ],
  "status": "healthy"
}<|MERGE_RESOLUTION|>--- conflicted
+++ resolved
@@ -1,9 +1,5 @@
 {
-<<<<<<< HEAD
-  "timestamp": "2025-11-05T22:54:48.160Z",
-=======
   "timestamp": "2025-11-08T16:45:24.430Z",
->>>>>>> 1aea4a74
   "mode": "full",
   "nodes_validated": 15,
   "orphans": [],
