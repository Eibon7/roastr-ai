{
<<<<<<< HEAD
  "timestamp": "2025-11-19T11:45:50.365Z",
=======
  "timestamp": "2025-11-19T15:25:28.901Z",
>>>>>>> 11390d26
  "mode": "full",
  "nodes_validated": 15,
  "orphans": [],
  "drift": {},
  "outdated": [],
  "cycles": [],
  "missing_refs": [],
  "broken_links": [],
  "coverage_integrity": [
    {
      "type": "missing_coverage_data",
      "node": "analytics",
      "severity": "warning",
      "declared": 59,
      "actual": null,
      "message": "Coverage data not available for validation"
    },
    {
      "type": "missing_coverage_data",
      "node": "billing",
      "severity": "warning",
      "declared": 97.63,
      "actual": null,
      "message": "Coverage data not available for validation"
    },
    {
<<<<<<< HEAD
      "type": "coverage_integrity_violation",
      "node": "cost-control",
      "severity": "critical",
      "declared": 95.1,
      "actual": 0,
      "diff": 95.1,
      "message": "Coverage mismatch: declared 95.1% but actual is 0% (diff: 95.1%)"
    },
    {
=======
>>>>>>> 11390d26
      "type": "missing_coverage_data",
      "node": "guardian",
      "severity": "warning",
      "declared": 0,
      "actual": null,
      "message": "Coverage data not available for validation"
    },
    {
      "type": "missing_coverage_data",
      "node": "multi-tenant",
      "severity": "warning",
      "declared": 94.25,
      "actual": null,
      "message": "Coverage data not available for validation"
    },
    {
<<<<<<< HEAD
      "type": "coverage_integrity_violation",
      "node": "observability",
      "severity": "critical",
      "declared": 100,
      "actual": 3,
      "diff": 97,
      "message": "Coverage mismatch: declared 100% but actual is 3% (diff: 97%)"
    },
    {
      "type": "coverage_integrity_violation",
      "node": "persona",
      "severity": "critical",
      "declared": 90,
      "actual": 0,
      "diff": 90,
      "message": "Coverage mismatch: declared 90% but actual is 0% (diff: 90%)"
    },
    {
      "type": "coverage_integrity_violation",
      "node": "plan-features",
      "severity": "critical",
      "declared": 65,
      "actual": 0,
      "diff": 65,
      "message": "Coverage mismatch: declared 65% but actual is 0% (diff: 65%)"
    },
    {
      "type": "missing_coverage_data",
      "node": "platform-constraints",
      "severity": "warning",
      "declared": 50,
      "actual": null,
      "message": "Coverage data not available for validation"
    },
    {
      "type": "coverage_integrity_violation",
      "node": "queue-system",
      "severity": "critical",
      "declared": 68,
      "actual": 6,
      "diff": 62,
      "message": "Coverage mismatch: declared 68% but actual is 6% (diff: 62%)"
    },
    {
      "type": "coverage_integrity_violation",
      "node": "roast",
      "severity": "critical",
      "declared": 60,
      "actual": 0,
      "diff": 60,
      "message": "Coverage mismatch: declared 60% but actual is 0% (diff: 60%)"
    },
    {
      "type": "coverage_integrity_violation",
      "node": "shield",
      "severity": "critical",
      "declared": 86,
      "actual": 0,
      "diff": 86,
      "message": "Coverage mismatch: declared 86% but actual is 0% (diff: 86%)"
=======
      "type": "missing_coverage_data",
      "node": "platform-constraints",
      "severity": "warning",
      "declared": 100,
      "actual": null,
      "message": "Coverage data not available for validation"
>>>>>>> 11390d26
    },
    {
      "type": "missing_coverage_data",
      "node": "tone",
      "severity": "warning",
      "declared": 100,
      "actual": null,
      "message": "Coverage data not available for validation"
    },
    {
      "type": "missing_coverage_data",
      "node": "trainer",
      "severity": "warning",
      "declared": 0,
      "actual": null,
      "message": "Coverage data not available for validation"
    }
  ],
  "status": "critical"
}<|MERGE_RESOLUTION|>--- conflicted
+++ resolved
@@ -1,9 +1,5 @@
 {
-<<<<<<< HEAD
-  "timestamp": "2025-11-19T11:45:50.365Z",
-=======
   "timestamp": "2025-11-19T15:25:28.901Z",
->>>>>>> 11390d26
   "mode": "full",
   "nodes_validated": 15,
   "orphans": [],
@@ -30,18 +26,6 @@
       "message": "Coverage data not available for validation"
     },
     {
-<<<<<<< HEAD
-      "type": "coverage_integrity_violation",
-      "node": "cost-control",
-      "severity": "critical",
-      "declared": 95.1,
-      "actual": 0,
-      "diff": 95.1,
-      "message": "Coverage mismatch: declared 95.1% but actual is 0% (diff: 95.1%)"
-    },
-    {
-=======
->>>>>>> 11390d26
       "type": "missing_coverage_data",
       "node": "guardian",
       "severity": "warning",
@@ -58,75 +42,12 @@
       "message": "Coverage data not available for validation"
     },
     {
-<<<<<<< HEAD
-      "type": "coverage_integrity_violation",
-      "node": "observability",
-      "severity": "critical",
-      "declared": 100,
-      "actual": 3,
-      "diff": 97,
-      "message": "Coverage mismatch: declared 100% but actual is 3% (diff: 97%)"
-    },
-    {
-      "type": "coverage_integrity_violation",
-      "node": "persona",
-      "severity": "critical",
-      "declared": 90,
-      "actual": 0,
-      "diff": 90,
-      "message": "Coverage mismatch: declared 90% but actual is 0% (diff: 90%)"
-    },
-    {
-      "type": "coverage_integrity_violation",
-      "node": "plan-features",
-      "severity": "critical",
-      "declared": 65,
-      "actual": 0,
-      "diff": 65,
-      "message": "Coverage mismatch: declared 65% but actual is 0% (diff: 65%)"
-    },
-    {
-      "type": "missing_coverage_data",
-      "node": "platform-constraints",
-      "severity": "warning",
-      "declared": 50,
-      "actual": null,
-      "message": "Coverage data not available for validation"
-    },
-    {
-      "type": "coverage_integrity_violation",
-      "node": "queue-system",
-      "severity": "critical",
-      "declared": 68,
-      "actual": 6,
-      "diff": 62,
-      "message": "Coverage mismatch: declared 68% but actual is 6% (diff: 62%)"
-    },
-    {
-      "type": "coverage_integrity_violation",
-      "node": "roast",
-      "severity": "critical",
-      "declared": 60,
-      "actual": 0,
-      "diff": 60,
-      "message": "Coverage mismatch: declared 60% but actual is 0% (diff: 60%)"
-    },
-    {
-      "type": "coverage_integrity_violation",
-      "node": "shield",
-      "severity": "critical",
-      "declared": 86,
-      "actual": 0,
-      "diff": 86,
-      "message": "Coverage mismatch: declared 86% but actual is 0% (diff: 86%)"
-=======
       "type": "missing_coverage_data",
       "node": "platform-constraints",
       "severity": "warning",
       "declared": 100,
       "actual": null,
       "message": "Coverage data not available for validation"
->>>>>>> 11390d26
     },
     {
       "type": "missing_coverage_data",
