{
<<<<<<< HEAD
  "timestamp": "2025-11-19T11:31:28.836Z",
=======
  "timestamp": "2025-11-19T10:47:28.838Z",
>>>>>>> 482730ee
  "mode": "full",
  "nodes_validated": 15,
  "orphans": [],
  "drift": {},
  "outdated": [],
  "cycles": [],
  "missing_refs": [],
  "broken_links": [],
  "coverage_integrity": [
    {
      "type": "missing_coverage_data",
      "node": "analytics",
      "severity": "warning",
      "declared": 59,
      "actual": null,
      "message": "Coverage data not available for validation"
    },
    {
      "type": "missing_coverage_data",
      "node": "billing",
      "severity": "warning",
      "declared": 97.63,
      "actual": null,
      "message": "Coverage data not available for validation"
    },
    {
      "type": "coverage_integrity_violation",
      "node": "cost-control",
      "severity": "critical",
      "declared": 95.1,
      "actual": 0,
      "diff": 95.1,
      "message": "Coverage mismatch: declared 95.1% but actual is 0% (diff: 95.1%)"
    },
    {
      "type": "missing_coverage_data",
      "node": "guardian",
      "severity": "warning",
      "declared": 0,
      "actual": null,
      "message": "Coverage data not available for validation"
    },
    {
      "type": "missing_coverage_data",
      "node": "multi-tenant",
      "severity": "warning",
      "declared": 94.25,
      "actual": null,
      "message": "Coverage data not available for validation"
    },
    {
      "type": "coverage_integrity_violation",
      "node": "observability",
      "severity": "critical",
      "declared": 100,
      "actual": 3,
      "diff": 97,
      "message": "Coverage mismatch: declared 100% but actual is 3% (diff: 97%)"
    },
    {
      "type": "coverage_integrity_violation",
      "node": "persona",
      "severity": "critical",
      "declared": 90,
      "actual": 0,
      "diff": 90,
      "message": "Coverage mismatch: declared 90% but actual is 0% (diff: 90%)"
    },
    {
      "type": "coverage_integrity_violation",
      "node": "plan-features",
      "severity": "critical",
      "declared": 65,
      "actual": 0,
      "diff": 65,
      "message": "Coverage mismatch: declared 65% but actual is 0% (diff: 65%)"
    },
    {
      "type": "missing_coverage_data",
      "node": "platform-constraints",
      "severity": "warning",
      "declared": 50,
      "actual": null,
      "message": "Coverage data not available for validation"
    },
    {
      "type": "coverage_integrity_violation",
      "node": "queue-system",
      "severity": "critical",
      "declared": 68,
      "actual": 6,
      "diff": 62,
      "message": "Coverage mismatch: declared 68% but actual is 6% (diff: 62%)"
    },
    {
      "type": "coverage_integrity_violation",
      "node": "roast",
      "severity": "critical",
      "declared": 60,
      "actual": 0,
      "diff": 60,
      "message": "Coverage mismatch: declared 60% but actual is 0% (diff: 60%)"
    },
    {
      "type": "coverage_integrity_violation",
      "node": "shield",
      "severity": "critical",
      "declared": 86,
      "actual": 0,
      "diff": 86,
      "message": "Coverage mismatch: declared 86% but actual is 0% (diff: 86%)"
    },
    {
      "type": "missing_coverage_data",
      "node": "tone",
      "severity": "warning",
      "declared": 100,
      "actual": null,
      "message": "Coverage data not available for validation"
    },
    {
      "type": "missing_coverage_data",
      "node": "trainer",
      "severity": "warning",
      "declared": 0,
      "actual": null,
      "message": "Coverage data not available for validation"
    }
  ],
  "status": "critical"
}<|MERGE_RESOLUTION|>--- conflicted
+++ resolved
@@ -1,9 +1,5 @@
 {
-<<<<<<< HEAD
-  "timestamp": "2025-11-19T11:31:28.836Z",
-=======
-  "timestamp": "2025-11-19T10:47:28.838Z",
->>>>>>> 482730ee
+  "timestamp": "2025-11-19T11:45:50.365Z",
   "mode": "full",
   "nodes_validated": 15,
   "orphans": [],
