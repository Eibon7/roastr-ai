{
<<<<<<< HEAD
  "timestamp": "2025-10-13T08:54:18.902Z",
=======
  "timestamp": "2025-10-13T09:26:14.254Z",
>>>>>>> a9f31e42
  "mode": "full",
  "nodes_validated": 15,
  "orphans": [],
  "drift": {},
  "outdated": [],
  "cycles": [],
  "missing_refs": [],
  "broken_links": [],
  "coverage_integrity": [
    {
      "type": "missing_coverage_data",
      "node": "analytics",
      "severity": "warning",
      "declared": 70,
      "actual": null,
      "message": "Coverage data not available for validation"
    },
    {
      "type": "missing_coverage_data",
      "node": "billing",
      "severity": "warning",
      "declared": 70,
      "actual": null,
      "message": "Coverage data not available for validation"
    },
    {
      "type": "missing_coverage_data",
      "node": "cost-control",
      "severity": "warning",
      "declared": 5,
      "actual": null,
      "message": "Coverage data not available for validation"
    },
    {
      "type": "missing_coverage_data",
      "node": "guardian",
      "severity": "warning",
      "declared": 50,
      "actual": null,
      "message": "Coverage data not available for validation"
    },
    {
      "type": "missing_coverage_data",
      "node": "multi-tenant",
      "severity": "warning",
      "declared": 70,
      "actual": null,
      "message": "Coverage data not available for validation"
    },
    {
      "type": "missing_coverage_data",
      "node": "observability",
      "severity": "warning",
      "declared": 14,
      "actual": null,
      "message": "Coverage data not available for validation"
    },
    {
      "type": "missing_coverage_data",
      "node": "persona",
      "severity": "warning",
      "declared": 70,
      "actual": null,
      "message": "Coverage data not available for validation"
    },
    {
      "type": "missing_coverage_data",
      "node": "plan-features",
      "severity": "warning",
      "declared": 2,
      "actual": null,
      "message": "Coverage data not available for validation"
    },
    {
      "type": "missing_coverage_data",
      "node": "platform-constraints",
      "severity": "warning",
      "declared": 100,
      "actual": null,
      "message": "Coverage data not available for validation"
    },
    {
      "type": "missing_coverage_data",
      "node": "queue-system",
      "severity": "warning",
      "declared": 17,
      "actual": null,
      "message": "Coverage data not available for validation"
    },
    {
      "type": "missing_coverage_data",
      "node": "roast",
      "severity": "warning",
      "declared": 32,
      "actual": null,
      "message": "Coverage data not available for validation"
    },
    {
      "type": "missing_coverage_data",
      "node": "shield",
      "severity": "warning",
      "declared": 2,
      "actual": null,
      "message": "Coverage data not available for validation"
    },
    {
      "type": "missing_coverage_data",
      "node": "social-platforms",
      "severity": "warning",
      "declared": 0,
      "actual": null,
      "message": "Coverage data not available for validation"
    },
    {
      "type": "missing_coverage_data",
      "node": "tone",
      "severity": "warning",
      "declared": 70,
      "actual": null,
      "message": "Coverage data not available for validation"
    },
    {
      "type": "missing_coverage_data",
      "node": "trainer",
      "severity": "warning",
      "declared": 50,
      "actual": null,
      "message": "Coverage data not available for validation"
    }
  ],
  "status": "healthy"
}<|MERGE_RESOLUTION|>--- conflicted
+++ resolved
@@ -1,9 +1,5 @@
 {
-<<<<<<< HEAD
-  "timestamp": "2025-10-13T08:54:18.902Z",
-=======
   "timestamp": "2025-10-13T09:26:14.254Z",
->>>>>>> a9f31e42
   "mode": "full",
   "nodes_validated": 15,
   "orphans": [],
