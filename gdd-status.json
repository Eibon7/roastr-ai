{
<<<<<<< HEAD
  "timestamp": "2025-10-13T19:35:06.543Z",
=======
  "timestamp": "2025-10-13T18:16:46.635Z",
>>>>>>> dec8e923
  "mode": "full",
  "nodes_validated": 15,
  "orphans": [],
  "drift": {},
  "outdated": [],
  "cycles": [],
  "missing_refs": [],
  "broken_links": [],
  "coverage_integrity": [
    {
      "type": "missing_coverage_data",
      "node": "analytics",
      "severity": "warning",
      "declared": 70,
      "actual": null,
      "message": "Coverage data not available for validation"
    },
    {
      "type": "missing_coverage_data",
      "node": "billing",
      "severity": "warning",
      "declared": 70,
      "actual": null,
      "message": "Coverage data not available for validation"
    },
    {
      "type": "coverage_integrity_violation",
      "node": "cost-control",
      "severity": "critical",
      "declared": 5,
      "actual": 0,
      "diff": 5,
      "message": "Coverage mismatch: declared 5% but actual is 0% (diff: 5%)"
    },
    {
      "type": "missing_coverage_data",
      "node": "guardian",
      "severity": "warning",
      "declared": 50,
      "actual": null,
      "message": "Coverage data not available for validation"
    },
    {
      "type": "missing_coverage_data",
      "node": "multi-tenant",
      "severity": "warning",
      "declared": 70,
      "actual": null,
      "message": "Coverage data not available for validation"
    },
    {
      "type": "coverage_integrity_violation",
      "node": "observability",
      "severity": "critical",
      "declared": 14,
      "actual": 4,
      "diff": 10,
      "message": "Coverage mismatch: declared 14% but actual is 4% (diff: 10%)"
    },
    {
      "type": "missing_coverage_data",
      "node": "persona",
      "severity": "warning",
      "declared": 70,
      "actual": null,
      "message": "Coverage data not available for validation"
    },
    {
      "type": "missing_coverage_data",
<<<<<<< HEAD
=======
      "node": "plan-features",
      "severity": "warning",
      "declared": 3,
      "actual": null,
      "message": "Coverage data not available for validation"
    },
    {
      "type": "missing_coverage_data",
>>>>>>> dec8e923
      "node": "platform-constraints",
      "severity": "warning",
      "declared": 100,
      "actual": null,
      "message": "Coverage data not available for validation"
    },
    {
      "type": "coverage_integrity_violation",
      "node": "queue-system",
<<<<<<< HEAD
      "severity": "critical",
      "declared": 17,
      "actual": 6,
      "diff": 11,
      "message": "Coverage mismatch: declared 17% but actual is 6% (diff: 11%)"
=======
      "severity": "warning",
      "declared": 45,
      "actual": null,
      "message": "Coverage data not available for validation"
>>>>>>> dec8e923
    },
    {
      "type": "coverage_integrity_violation",
      "node": "roast",
<<<<<<< HEAD
      "severity": "critical",
      "declared": 32,
      "actual": 0,
      "diff": 32,
      "message": "Coverage mismatch: declared 32% but actual is 0% (diff: 32%)"
=======
      "severity": "warning",
      "declared": 0,
      "actual": null,
      "message": "Coverage data not available for validation"
    },
    {
      "type": "missing_coverage_data",
      "node": "shield",
      "severity": "warning",
      "declared": 2,
      "actual": null,
      "message": "Coverage data not available for validation"
    },
    {
      "type": "missing_coverage_data",
      "node": "social-platforms",
      "severity": "warning",
      "declared": 50,
      "actual": null,
      "message": "Coverage data not available for validation"
>>>>>>> dec8e923
    },
    {
      "type": "missing_coverage_data",
      "node": "tone",
      "severity": "warning",
      "declared": 70,
      "actual": null,
      "message": "Coverage data not available for validation"
    },
    {
      "type": "missing_coverage_data",
      "node": "trainer",
      "severity": "warning",
      "declared": 50,
      "actual": null,
      "message": "Coverage data not available for validation"
    }
  ],
  "status": "critical"
}<|MERGE_RESOLUTION|>--- conflicted
+++ resolved
@@ -1,9 +1,5 @@
 {
-<<<<<<< HEAD
-  "timestamp": "2025-10-13T19:35:06.543Z",
-=======
   "timestamp": "2025-10-13T18:16:46.635Z",
->>>>>>> dec8e923
   "mode": "full",
   "nodes_validated": 15,
   "orphans": [],
@@ -30,13 +26,12 @@
       "message": "Coverage data not available for validation"
     },
     {
-      "type": "coverage_integrity_violation",
+      "type": "missing_coverage_data",
       "node": "cost-control",
-      "severity": "critical",
+      "severity": "warning",
       "declared": 5,
-      "actual": 0,
-      "diff": 5,
-      "message": "Coverage mismatch: declared 5% but actual is 0% (diff: 5%)"
+      "actual": null,
+      "message": "Coverage data not available for validation"
     },
     {
       "type": "missing_coverage_data",
@@ -55,13 +50,12 @@
       "message": "Coverage data not available for validation"
     },
     {
-      "type": "coverage_integrity_violation",
+      "type": "missing_coverage_data",
       "node": "observability",
-      "severity": "critical",
+      "severity": "warning",
       "declared": 14,
-      "actual": 4,
-      "diff": 10,
-      "message": "Coverage mismatch: declared 14% but actual is 4% (diff: 10%)"
+      "actual": null,
+      "message": "Coverage data not available for validation"
     },
     {
       "type": "missing_coverage_data",
@@ -73,8 +67,6 @@
     },
     {
       "type": "missing_coverage_data",
-<<<<<<< HEAD
-=======
       "node": "plan-features",
       "severity": "warning",
       "declared": 3,
@@ -83,7 +75,6 @@
     },
     {
       "type": "missing_coverage_data",
->>>>>>> dec8e923
       "node": "platform-constraints",
       "severity": "warning",
       "declared": 100,
@@ -91,31 +82,16 @@
       "message": "Coverage data not available for validation"
     },
     {
-      "type": "coverage_integrity_violation",
+      "type": "missing_coverage_data",
       "node": "queue-system",
-<<<<<<< HEAD
-      "severity": "critical",
-      "declared": 17,
-      "actual": 6,
-      "diff": 11,
-      "message": "Coverage mismatch: declared 17% but actual is 6% (diff: 11%)"
-=======
       "severity": "warning",
       "declared": 45,
       "actual": null,
       "message": "Coverage data not available for validation"
->>>>>>> dec8e923
     },
     {
-      "type": "coverage_integrity_violation",
+      "type": "missing_coverage_data",
       "node": "roast",
-<<<<<<< HEAD
-      "severity": "critical",
-      "declared": 32,
-      "actual": 0,
-      "diff": 32,
-      "message": "Coverage mismatch: declared 32% but actual is 0% (diff: 32%)"
-=======
       "severity": "warning",
       "declared": 0,
       "actual": null,
@@ -136,7 +112,6 @@
       "declared": 50,
       "actual": null,
       "message": "Coverage data not available for validation"
->>>>>>> dec8e923
     },
     {
       "type": "missing_coverage_data",
@@ -155,5 +130,5 @@
       "message": "Coverage data not available for validation"
     }
   ],
-  "status": "critical"
+  "status": "healthy"
 }