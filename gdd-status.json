--- conflicted
+++ resolved
@@ -1,9 +1,5 @@
 {
-<<<<<<< HEAD
-  "timestamp": "2025-11-11T10:55:43.340Z",
-=======
   "timestamp": "2025-11-11T11:10:00.416Z",
->>>>>>> ea0dcee9
   "mode": "full",
   "nodes_validated": 15,
   "orphans": [],
@@ -17,7 +13,7 @@
       "type": "missing_coverage_data",
       "node": "analytics",
       "severity": "warning",
-      "declared": 30,
+      "declared": 49,
       "actual": null,
       "message": "Coverage data not available for validation"
     },
@@ -26,14 +22,6 @@
       "node": "cost-control",
       "severity": "warning",
       "declared": 38,
-      "actual": null,
-      "message": "Coverage data not available for validation"
-    },
-    {
-      "type": "missing_coverage_data",
-      "node": "cost-control",
-      "severity": "warning",
-      "declared": 64,
       "actual": null,
       "message": "Coverage data not available for validation"
     },
@@ -49,17 +37,6 @@
       "type": "missing_coverage_data",
       "node": "observability",
       "severity": "warning",
-<<<<<<< HEAD
-      "declared": 50,
-      "actual": null,
-      "message": "Coverage data not available for validation"
-    },
-    {
-      "type": "missing_coverage_data",
-      "node": "observability",
-      "severity": "warning",
-=======
->>>>>>> ea0dcee9
       "declared": 46,
       "actual": null,
       "message": "Coverage data not available for validation"
