{
<<<<<<< HEAD
  "timestamp": "2025-10-16T21:44:03.849Z",
=======
  "timestamp": "2025-10-17T14:17:41.850Z",
>>>>>>> 8ef0e73c
  "mode": "full",
  "nodes_validated": 15,
  "orphans": [],
  "drift": {},
  "outdated": [],
  "cycles": [],
  "missing_refs": [],
  "broken_links": [],
  "coverage_integrity": [
    {
      "type": "missing_coverage_data",
      "node": "analytics",
      "severity": "warning",
      "declared": 70,
      "actual": null,
      "message": "Coverage data not available for validation"
    },
    {
      "type": "missing_coverage_data",
      "node": "billing",
      "severity": "warning",
      "declared": 70,
      "actual": null,
      "message": "Coverage data not available for validation"
    },
    {
      "type": "missing_coverage_data",
      "node": "guardian",
      "severity": "warning",
      "declared": 50,
      "actual": null,
      "message": "Coverage data not available for validation"
    },
    {
      "type": "missing_coverage_data",
      "node": "multi-tenant",
      "severity": "warning",
      "declared": 70,
      "actual": null,
      "message": "Coverage data not available for validation"
    },
    {
      "type": "missing_coverage_data",
      "node": "persona",
      "severity": "warning",
      "declared": 70,
      "actual": null,
      "message": "Coverage data not available for validation"
    },
    {
      "type": "missing_coverage_data",
      "node": "platform-constraints",
      "severity": "warning",
      "declared": 100,
      "actual": null,
      "message": "Coverage data not available for validation"
    },
    {
      "type": "missing_coverage_data",
      "node": "tone",
      "severity": "warning",
      "declared": 70,
      "actual": null,
      "message": "Coverage data not available for validation"
    },
    {
      "type": "missing_coverage_data",
      "node": "trainer",
      "severity": "warning",
      "declared": 50,
      "actual": null,
      "message": "Coverage data not available for validation"
    }
  ],
  "status": "healthy"
}<|MERGE_RESOLUTION|>--- conflicted
+++ resolved
@@ -1,9 +1,5 @@
 {
-<<<<<<< HEAD
-  "timestamp": "2025-10-16T21:44:03.849Z",
-=======
   "timestamp": "2025-10-17T14:17:41.850Z",
->>>>>>> 8ef0e73c
   "mode": "full",
   "nodes_validated": 15,
   "orphans": [],
