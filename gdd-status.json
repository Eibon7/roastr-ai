{
<<<<<<< HEAD
  "timestamp": "2025-10-20T16:40:09.567Z",
=======
  "timestamp": "2025-10-20T16:06:31.134Z",
>>>>>>> 09016332
  "mode": "full",
  "nodes_validated": 15,
  "orphans": [],
  "drift": {},
  "outdated": [],
  "cycles": [],
  "missing_refs": [],
  "broken_links": [],
  "coverage_integrity": [
    {
      "type": "missing_coverage_data",
      "node": "analytics",
      "severity": "warning",
      "declared": 70,
      "actual": null,
      "message": "Coverage data not available for validation"
    },
    {
      "type": "missing_coverage_data",
      "node": "billing",
      "severity": "warning",
      "declared": 70,
      "actual": null,
      "message": "Coverage data not available for validation"
    },
    {
      "type": "missing_coverage_data",
      "node": "guardian",
      "severity": "warning",
      "declared": 50,
      "actual": null,
      "message": "Coverage data not available for validation"
    },
    {
      "type": "missing_coverage_data",
      "node": "multi-tenant",
      "severity": "warning",
      "declared": 70,
      "actual": null,
      "message": "Coverage data not available for validation"
    },
    {
      "type": "missing_coverage_data",
      "node": "persona",
      "severity": "warning",
      "declared": 92,
      "actual": null,
      "message": "Coverage data not available for validation"
    },
    {
      "type": "missing_coverage_data",
      "node": "platform-constraints",
      "severity": "warning",
      "declared": 100,
      "actual": null,
      "message": "Coverage data not available for validation"
    },
    {
      "type": "missing_coverage_data",
      "node": "tone",
      "severity": "warning",
      "declared": 70,
      "actual": null,
      "message": "Coverage data not available for validation"
    },
    {
      "type": "missing_coverage_data",
      "node": "trainer",
      "severity": "warning",
      "declared": 50,
      "actual": null,
      "message": "Coverage data not available for validation"
    }
  ],
  "status": "healthy"
}<|MERGE_RESOLUTION|>--- conflicted
+++ resolved
@@ -1,9 +1,5 @@
 {
-<<<<<<< HEAD
-  "timestamp": "2025-10-20T16:40:09.567Z",
-=======
   "timestamp": "2025-10-20T16:06:31.134Z",
->>>>>>> 09016332
   "mode": "full",
   "nodes_validated": 15,
   "orphans": [],
