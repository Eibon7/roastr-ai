{
<<<<<<< HEAD
  "timestamp": "2025-10-17T14:14:34.170Z",
=======
  "timestamp": "2025-10-17T14:17:41.850Z",
>>>>>>> 1c0622a6
  "mode": "full",
  "nodes_validated": 15,
  "orphans": [],
  "drift": {},
  "outdated": [],
  "cycles": [],
  "missing_refs": [],
  "broken_links": [],
  "coverage_integrity": [
    {
      "type": "missing_coverage_data",
      "node": "analytics",
      "severity": "warning",
      "declared": 70,
      "actual": null,
      "message": "Coverage data not available for validation"
    },
    {
      "type": "missing_coverage_data",
      "node": "billing",
      "severity": "warning",
      "declared": 70,
      "actual": null,
      "message": "Coverage data not available for validation"
    },
    {
      "type": "missing_coverage_data",
      "node": "guardian",
      "severity": "warning",
      "declared": 50,
      "actual": null,
      "message": "Coverage data not available for validation"
    },
    {
      "type": "missing_coverage_data",
      "node": "multi-tenant",
      "severity": "warning",
      "declared": 70,
      "actual": null,
      "message": "Coverage data not available for validation"
    },
    {
<<<<<<< HEAD
      "type": "coverage_integrity_violation",
      "node": "observability",
      "severity": "critical",
      "declared": 14,
      "actual": 3,
      "diff": 11,
      "message": "Coverage mismatch: declared 14% but actual is 3% (diff: 11%)"
    },
    {
=======
>>>>>>> 1c0622a6
      "type": "missing_coverage_data",
      "node": "persona",
      "severity": "warning",
      "declared": 70,
      "actual": null,
      "message": "Coverage data not available for validation"
    },
    {
      "type": "missing_coverage_data",
      "node": "platform-constraints",
      "severity": "warning",
      "declared": 100,
      "actual": null,
      "message": "Coverage data not available for validation"
    },
    {
      "type": "missing_coverage_data",
      "node": "tone",
      "severity": "warning",
      "declared": 70,
      "actual": null,
      "message": "Coverage data not available for validation"
    },
    {
      "type": "missing_coverage_data",
      "node": "trainer",
      "severity": "warning",
      "declared": 50,
      "actual": null,
      "message": "Coverage data not available for validation"
    }
  ],
  "status": "healthy"
}<|MERGE_RESOLUTION|>--- conflicted
+++ resolved
@@ -1,9 +1,5 @@
 {
-<<<<<<< HEAD
-  "timestamp": "2025-10-17T14:14:34.170Z",
-=======
   "timestamp": "2025-10-17T14:17:41.850Z",
->>>>>>> 1c0622a6
   "mode": "full",
   "nodes_validated": 15,
   "orphans": [],
@@ -46,18 +42,6 @@
       "message": "Coverage data not available for validation"
     },
     {
-<<<<<<< HEAD
-      "type": "coverage_integrity_violation",
-      "node": "observability",
-      "severity": "critical",
-      "declared": 14,
-      "actual": 3,
-      "diff": 11,
-      "message": "Coverage mismatch: declared 14% but actual is 3% (diff: 11%)"
-    },
-    {
-=======
->>>>>>> 1c0622a6
       "type": "missing_coverage_data",
       "node": "persona",
       "severity": "warning",
