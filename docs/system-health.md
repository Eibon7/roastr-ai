--- conflicted
+++ resolved
@@ -1,22 +1,16 @@
 # 📊 GDD Node Health Report
 
-<<<<<<< HEAD
-**Generated:** 2025-11-11T20:02:03.281Z
-**Overall Status:** 🟢 HEALTHY
-**Average Score:** 91/100
-=======
 **Generated:** 2025-11-11T17:11:02.837Z
 **Overall Status:** 🟢 HEALTHY
 **Average Score:** 92.2/100
->>>>>>> f9738592
 
 ---
 
 ## Summary
 
 - **Total Nodes:** 15
-- 🟢 **Healthy (80-100):** 14
-- 🟡 **Degraded (50-79):** 1
+- 🟢 **Healthy (80-100):** 15
+- 🟡 **Degraded (50-79):** 0
 - 🔴 **Critical (<50):** 0
 
 ---
@@ -25,7 +19,6 @@
 
 | Node | Score | Status | Last Updated | Coverage | Dependencies | Issues |
 |------|-------|--------|--------------|----------|--------------|--------|
-| platform-constraints | 🟡 68 | degraded | 2025-11-11 | N/A | 0 | 0 |
 | guardian | 🟢 80 | healthy | 2025-10-23 | 0% | 0 | 0 |
 | trainer | 🟢 82 | healthy | 2025-10-29 | 0% | 0 | 0 |
 | analytics | 🟢 86 | healthy | 2025-10-29 | 49% | 0 | 0 |
@@ -46,34 +39,26 @@
 
 ## ⚠️ Top 5 Nodes to Review
 
-### platform-constraints (Score: 68)
-
-**Status:** 🟡 DEGRADED
-
-**Score Breakdown:**
-- Sync Accuracy: 100/100
-- Update Freshness: 100/100
-- Dependency Integrity: 100/100
-- Coverage Evidence: 0/100
-- Agent Relevance: 0/100
-- Integrity Score: 80/100
-
-
-<<<<<<< HEAD
 ### guardian (Score: 80)
-=======
-### trainer (Score: 82)
->>>>>>> f9738592
 
 **Status:** 🟢 HEALTHY
 
 **Score Breakdown:**
 - Sync Accuracy: 100/100
-<<<<<<< HEAD
 - Update Freshness: 62/100
-=======
+- Dependency Integrity: 100/100
+- Coverage Evidence: 30/100
+- Agent Relevance: 100/100
+- Integrity Score: 100/100
+
+
+### trainer (Score: 82)
+
+**Status:** 🟢 HEALTHY
+
+**Score Breakdown:**
+- Sync Accuracy: 100/100
 - Update Freshness: 74/100
->>>>>>> f9738592
 - Dependency Integrity: 100/100
 - Coverage Evidence: 30/100
 - Agent Relevance: 100/100
@@ -93,21 +78,13 @@
 - Integrity Score: 100/100
 
 
-<<<<<<< HEAD
-### analytics (Score: 86)
-=======
 ### platform-constraints (Score: 86)
->>>>>>> f9738592
 
 **Status:** 🟢 HEALTHY
 
 **Score Breakdown:**
 - Sync Accuracy: 100/100
-<<<<<<< HEAD
-- Update Freshness: 74/100
-=======
 - Update Freshness: 100/100
->>>>>>> f9738592
 - Dependency Integrity: 100/100
 - Coverage Evidence: 30/100
 - Agent Relevance: 100/100
