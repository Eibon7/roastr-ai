--- conflicted
+++ resolved
@@ -1,15 +1,5 @@
 # Auto-Repair Changelog
 
-<<<<<<< HEAD
-## 2025-10-12T15:04:57.824Z
-
-**Repair ID:** 2025-10-12T15:04:57Z
-**Triggered by:** CI/CD
-**Nodes affected:** social-platforms
-
-**Fixes applied:**
-- Added coverage to social-platforms
-=======
 ## 2025-10-12T18:19:09.894Z
 
 **Repair ID:** 2025-10-12T18:19:09Z
@@ -27,16 +17,11 @@
 - Added coverage source to platform-constraints
 - Added coverage source to tone
 - Added coverage source to trainer
->>>>>>> e01365e8
 
 **Outcome:**
 - Health score: 88.5 → 89.4
 - Issues created: 0 (human review)
-<<<<<<< HEAD
-- Backup: `/tmp/gdd-auto-repair-backups/2025-10-12T15-04-57-578Z`
-=======
 - Backup: `/tmp/gdd-auto-repair-backups/2025-10-12T18-19-09-707Z`
->>>>>>> e01365e8
 
 ---
 
