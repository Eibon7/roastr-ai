--- conflicted
+++ resolved
@@ -547,26 +547,6 @@
 ### E2E Tests (Issue #419)
 
 **Test Suite:** [`tests/e2e/manual-approval-resilience.spec.js`](../../tests/e2e/manual-approval-resilience.spec.js)
-<<<<<<< HEAD
-**Frontend Implementation:** [`public/js/manual-approval.js`](../../public/js/manual-approval.js)
-**Backend Error Handling:** [`src/routes/approval.js`](../../src/routes/approval.js)
-
-**Focus:** Manual Approval UI resilience under timeout, network errors, variant exhaustion scenarios.
-
-**Key Tests:**
-- Timeout handling with graceful degradation (30s)
-- Network error recovery with retry logic
-- Variant exhaustion (max 5 per roast) with fallback UI
-- Error code propagation (E_TIMEOUT, E_NETWORK, E_VARIANT_LIMIT, E_VALIDATION, E_SERVER)
-- Loading state management and user feedback
-- Rate limiting and concurrent request handling
-
-**Configuration:**
-- `maxRetries (UI/OpenAI client): 1` — Fail-fast for manual-approval fetches (Issue #419)
-  (Service-level generation retries remain 3; see "Retry Logic" section above)
-- `VARIANT_GENERATION_TIMEOUT: 30000ms` — OpenAI timeout for variant generation
-- `MAX_VARIANTS_PER_ROAST: 5` — Hard limit to prevent infinite loops
-=======
 
 **Frontend Implementation:** [`public/js/manual-approval.js`](../../public/js/manual-approval.js)
 
@@ -590,7 +570,6 @@
 - CI/CD integration via GitHub Actions
 
 **Configuration:** `playwright.config.js` - 30s timeout, retry: 1, screenshots on failure
->>>>>>> 10e36764
 
 ## Feature Flags
 
