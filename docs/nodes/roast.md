# Roast Generation System

**Node ID:** `roast`
**Owner:** Backend Developer
**Priority:** Critical
**Status:** Production
<<<<<<< HEAD
**Last Updated:** 2025-10-23
**Coverage:** 0%
=======
**Last Updated:** 2025-10-28
**Coverage:** 60%
>>>>>>> e87892d2
**Coverage Source:** auto
**Related PRs:** #499, #632 (Unified Analysis Department), #634 (CodeRabbit Security Fix - Conservative Gatekeeper Fallback)
**Protected:** true
**Last Verified:** 2025-10-23
**Protection Reason:** GDD 2.0 Maintenance Mode - Phase 18 Operational Freeze

## Dependencies

- `persona` - User personality and roast style configuration
- `tone` - Tone mapping and humor type configuration
- `platform-constraints` - Platform-specific character limits and style guides
- `shield` - Automated content moderation with escalating actions
- `cost-control` - Usage tracking, billing integration, and limit enforcement

## Overview

The roast generation system is the core feature of Roastr.ai, responsible for creating intelligent, context-aware, and personalized roast responses to toxic or offensive comments on social media platforms.

### Key Components

1. **RoastEngine** - Main orchestrator (SPEC 7 - Issue #363)
2. **RoastGeneratorEnhanced** - Enhanced generation with integrated RQC
3. **RoastPromptTemplate** - Master prompt template system (v1)
4. **CsvRoastService** - Reference roast database and similarity matching

## Architecture

### Main Flow

```
Comment Detection
    ↓
AnalyzeToxicityWorker → Analysis Department (Issue #632)
    ↓
[PARALLEL EXECUTION]
    ├─ Gatekeeper Service (Security)
    │  └─ Prompt injection detection
    └─ Perspective API (Toxicity)
       └─ Toxicity score + Platform violations
    ↓
AnalysisDecisionEngine → Unified Decision
    ↓
    - SHIELD (critical/high toxicity) → Shield Service
    - PUBLISH (<0.30 toxicity) → Publish normally
    - ROAST (0.30-0.94 toxicity) → Continue below ✅
    ↓
RoastEngine.generateRoast() [Only if direction=ROAST]
    ↓
[Validation] → Input validation, user config fetch
    ↓
[Generation] → RoastGeneratorEnhanced with retry logic (3 attempts)
    ↓
[Moderation] → Basic (Free/Pro) OR Advanced RQC (Creator+)
    ↓
[Transparency] → Apply AI-generated disclaimers
    ↓
[Auto-Approve] → Optional auto-publish with transparency validation
    ↓
[Metadata] → Persist metadata only (GDPR compliant)
```

**Analysis Department Integration (Issue #632):**

Before roast generation begins, the Analysis Department runs parallel Gatekeeper + Perspective analysis to determine if the comment should be:
- **SHIELD** (≥0.95 toxicity OR platform violations) → Blocked, no roast generated
- **PUBLISH** (<0.30 toxicity) → Published normally, no roast needed
- **ROAST** (0.30-0.94 toxicity) → Proceed to roast generation

This ensures platform violations (threats, identity attacks) are caught and reported BEFORE roast generation, preventing ToS violations.

**Key Change:** Roast generation is now **conditional** on Analysis Department returning `direction: 'ROAST'`. This is determined by:
- Combined Gatekeeper + Perspective results
- Platform violation detection (threat ≥0.8, identity_attack ≥0.8)
- Toxicity thresholds (roast_lower: 0.30, roast_upper: 0.94)

<<<<<<< HEAD
See `docs/nodes/shield.md` for full Analysis Department decision matrix.
=======
**Fallback Mode (CodeRabbit Review #634):**

When Gatekeeper service is unavailable, the decision matrix includes a conservative fallback:

```text
RULE 0: Gatekeeper Fallback Mode → SHIELD (highest priority)
    ↓
Condition: Gatekeeper unavailable + fallback=true
    ↓
Action: Force SHIELD regardless of toxicity scores
Result: NO roast generation (security over convenience)
```

This fail-safe ensures that during Gatekeeper outages, low-toxicity prompt injections cannot bypass security by routing to ROAST. All fallback-mode comments are blocked and flagged for manual review.

See `docs/nodes/shield.md` for full Analysis Department decision matrix and fallback security policy.
>>>>>>> e87892d2

### Component Files

| File | Path | Purpose |
|------|------|---------|
| **RoastEngine** | `src/services/roastEngine.js` | Main orchestrator with auto-approve logic |
| **RoastGeneratorEnhanced** | `src/services/roastGeneratorEnhanced.js` | Enhanced generation with RQC integration |
| **RoastPromptTemplate** | `src/services/roastPromptTemplate.js` | Master prompt template system |
| **CsvRoastService** | `src/services/csvRoastService.js` | Reference roast database |
| **RQCService** | `src/services/rqcService.js` | Roast Quality Control (3 parallel reviewers) |

## Master Prompt Template System (v1)

**Version:** `v1-roast-prompt` (Issue #122, #128)
**Template Service:** `src/services/roastPromptTemplate.js`

### Features

- **Dynamic Field Replacement** - Supports placeholders for original comment, category, references, user tone
- **Comment Categorization** - Automatically categorizes comments (insults, body shaming, political, etc.)
- **Reference Integration** - Includes similar roasts from CSV database as examples
- **User Tone Mapping** - Personalizes responses based on user preferences and plan features
- **Security Protection** - Robust input sanitization and prompt injection prevention (Issue #127)
- **Performance Optimization** - O(n log n) similarity algorithm with word frequency indexing (Issue #128)

### Template Structure

```
Tu tarea es generar una respuesta sarcástica e ingeniosa...

💬 COMENTARIO ORIGINAL: {{original_comment}}
🎭 CATEGORÍA DEL COMENTARIO: {{comment_category}}
📚 EJEMPLOS DE ROASTS: {{reference_roasts_from_CSV}}
👤 TONO PERSONAL: {{user_tone}}
```

### Security (Issue #127)

- **Prompt Injection Protection** - Sanitizes malicious template placeholders
- **Input Validation** - Strict validation for comment type, length, content
- **Error Traceability** - Comprehensive logging with error context and version tracking
- **Length Limits** - 2000 character limit to prevent DoS attacks
- **Fallback System** - Graceful degradation when validation fails

### Performance Optimizations (Issue #128)

- **Word Frequency Index** - Pre-built index for O(n log n) similarity matching
- **Centralized Constants** - All patterns and mappings in `src/config/constants.js`
- **Chunked CSV Loading** - Memory-optimized reference roast loading
- **Category Score Boost** - Higher weight for category matches (5 points)
- **Adaptive Thresholds** - Dynamic thresholds based on dataset size

## RQC (Roast Quality Control)

**Feature:** Advanced quality control for Creator+ plans
**Service:** `src/services/rqcService.js`

### Two-Tier System

#### Basic Moderation (Free/Pro Plans)
- Integrated moderation in prompt template
- Single-pass generation with OpenAI
- Cost-optimized for high volume
- Uses `gpt-3.5-turbo` (Free) or `gpt-4o` (Pro)

#### Advanced RQC (Creator+ Plans)
- 3 parallel AI reviewers: Moderator, Comedian, Style Expert
- Up to 3 regeneration attempts
- Higher quality and brand safety
- Uses `gpt-4o` or `gpt-5` (auto-detected, Issue #326)

### RQC Reviewers

| Reviewer | Role | Validation |
|----------|------|-----------|
| **Moderator** | Content safety and platform policies | No hate speech, violence, discrimination |
| **Comedian** | Humor quality and creativity | Clever, original, not lazy or obvious |
| **Style Expert** | Brand voice and user preferences | Matches user tone, intensity level, custom prompts |

### RQC Decision Flow

```
Generate Roast (Attempt 1-3)
    ↓
[Parallel Review] → Moderator + Comedian + Style
    ↓
All Pass? → Approved ✅
    ↓
Any Fail? → Regenerate with feedback
    ↓
Max Attempts Reached? → Fallback roast
```

## Voice Styles (SPEC 7)

**Feature:** Predefined voice styles per language
**Implementation:** `RoastEngine.voiceStyles`

### Spanish (ES)

| Style | Name | Description | Intensity |
|-------|------|-------------|-----------|
| `flanders` | Flanders | Tono amable pero con ironía sutil | 2/5 |
| `balanceado` | Balanceado | Equilibrio entre ingenio y firmeza | 3/5 |
| `canalla` | Canalla | Directo y sin filtros, más picante | 4/5 |

### English (EN)

| Style | Name | Description | Intensity |
|-------|------|-------------|-----------|
| `light` | Light | Gentle wit with subtle irony | 2/5 |
| `balanced` | Balanced | Perfect mix of humor and firmness | 3/5 |
| `savage` | Savage | Direct and unfiltered, maximum impact | 4/5 |

## Version Control (1-2 Versions)

**Feature Flag:** `ROAST_VERSIONS_MULTIPLE`
**Default:** 1 version (cost optimization)

### Single Version Mode (Flag OFF)
- 1 roast generated per request
- Faster processing (~2-3 seconds)
- Lower cost (~150-200 tokens)
- Recommended for Free/Pro plans

### Multiple Version Mode (Flag ON)
- 2 roasts generated in parallel
- User selects preferred version
- Higher quality options
- Recommended for Creator+ plans
- ~300-400 tokens total

## Transparency & Disclaimers

**Service:** `src/services/transparencyService.js` (Issue #196, #199)
**Requirement:** Mandatory for auto-approve flow

### Transparency Modes

| Mode | Description | Example |
|------|-------------|---------|
| `signature` | AI signature in bio | "Roasts generados por IA" in profile |
| `inline` | Inline disclaimer | "✨ Cortesía de tu asistente anti-trolls" |
| `hidden` | No transparency (Creator+ only) | - |

### Creative Disclaimer Pool

**Auto-Approve Mode:** Random selection from predefined pool

Spanish:
- "Cortesía de tu asistente personal anti-trolls ✨"
- "Mensaje automático: troll detectado y neutralizado 🎯"
- "Tu IA personal se encarga de los molestos 🤖"
- "Auto-respuesta inteligente: problema resuelto 🛡️"
- "Generado automáticamente por tu escudo digital 🔥"

English:
- "Courtesy of your personal anti-troll assistant ✨"
- "Auto-response: troll detected and neutralized 🎯"
- "Your AI personal assistant handles the annoying ones 🤖"
- "Smart auto-reply: problem solved 🛡️"
- "Auto-generated by your digital shield 🔥"

### Transparency Validation

**Requirement:** Mandatory validation before auto-publish

```javascript
validateTransparency(disclaimerResult) {
  if (!disclaimerResult.enhancedText) return { isValid: false };
  if (!disclaimerResult.disclaimer) return { isValid: false };
  if (!disclaimerResult.enhancedText.includes(disclaimerResult.disclaimer)) {
    return { isValid: false };
  }
  return { isValid: true };
}
```

**Failure Handling:**
- Block publication if transparency validation fails
- Log error to Sentry (production)
- Fallback to pending status (requires manual approval)

## Auto-Approve Flow

**Feature:** Automatic publication with transparency validation
**SPEC 7 Requirement:** Distinct behavior from manual flow

### Auto-Approve Checklist

1. ✅ User has auto-approve enabled in settings
2. ✅ Roast generation successful
3. ✅ Transparency disclaimer applied from pool
4. ✅ Transparency validation passed
5. ✅ Metadata persisted to database

### Transparency Validation Flow

```
Auto-Approve Requested
    ↓
Apply Creative Transparency (random from pool)
    ↓
Validate Transparency Integration
    ↓
Valid? → Status: auto_approved ✅
    ↓
Invalid? → Log to Sentry → Status: pending ⚠️
```

## Retry Logic

**Max Attempts:** 3
**Delay:** Exponential backoff (500ms × attempt)

### Retry Scenarios

| Scenario | Action |
|----------|--------|
| OpenAI API timeout | Retry with delay |
| Rate limit error | Retry with longer delay |
| Network error | Retry up to max attempts |
| Validation error | No retry, return error |
| Max attempts reached | Return fallback roast |

### Fallback Roast

When all retries fail:
1. Attempt safe fallback prompt (low temperature, strict safety)
2. If fallback fails, use mock generator
3. If mock fails, return static roast: "😉 Tomo nota, pero hoy prefiero mantener la clase."

## Metadata Persistence (GDPR Compliant)

**Table:** `roasts_metadata`
**Storage:** Only metadata, NO roast content stored

### Metadata Fields

| Field | Type | Description |
|-------|------|-------------|
| `id` | string | Unique roast identifier |
| `user_id` | uuid | User who generated roast |
| `org_id` | uuid | Organization (multi-tenant) |
| `platform` | string | Social platform (twitter, youtube, etc.) |
| `comment_id` | string | Original comment identifier |
| `style` | string | Voice style used |
| `language` | string | Language (es, en) |
| `versions_count` | int | Number of versions generated |
| `auto_approve` | boolean | Was auto-approve enabled |
| `transparency_applied` | boolean | Was transparency disclaimer applied |
| `status` | string | pending, auto_approved, published |
| `tokens_used` | int | Total tokens consumed |
| `method` | string | basic_moderation, advanced_rqc, fallback |
| `created_at` | timestamp | Generation timestamp |

**GDPR Compliance:**
- No roast text stored in database
- Only metadata for analytics and debugging
- Full data deletion on account deletion
- Transparent data usage in privacy policy

## Model Selection (GPT-5 Auto-Detection)

**Feature:** Automatic GPT-5 detection and usage (Issue #326)
**Service:** `src/services/modelAvailabilityService.js`

### Model Mapping by Plan

| Plan | Default Model | GPT-5 Available | Notes |
|------|---------------|-----------------|-------|
| Free | `gpt-3.5-turbo` | No | Basic quality |
| Starter | `gpt-4o` | Auto-detect | Good quality |
| Pro | `gpt-4o` | Auto-detect | High quality |
| Plus | `gpt-4o` | Auto-detect → `gpt-5` | Premium quality |
| Custom | `gpt-4o` | Auto-detect → `gpt-5` | Enterprise |

### Auto-Detection Logic

```javascript
async getModelForPlan(plan) {
  const modelService = getModelAvailabilityService();
  return await modelService.getModelForPlan(plan); // Auto-detects GPT-5
}
```

## CSV Reference Roast Database

**Service:** `src/services/csvRoastService.js`
**Data:** `data/roasts.csv`

### Reference Roast Structure

| Field | Description |
|-------|-------------|
| `comment` | Original toxic comment |
| `roast` | High-quality roast response |
| `category` | Comment category |
| `language` | Language (es, en) |

### Similarity Matching (O(n log n))

**Algorithm:** Word frequency indexing with category boost

1. Build word frequency index (lazy, cached)
2. Score roasts by shared words
3. Boost score for matching category (+5 points)
4. Sort by score (O(n log n))
5. Return top N matches (default: 3)

**Performance:**
- Index rebuilds every 5 minutes or on first load
- Adaptive thresholds for small datasets (<100 roasts)
- Minimal word length: 2 characters (small datasets) or 3 characters (large)
- Minimum similarity score: 1 point

### Reference Integration by Plan

| Plan | References Included | Count |
|------|---------------------|-------|
| Free | ❌ No | 0 |
| Starter | ✅ Yes | 3 |
| Pro | ✅ Yes | 3 |
| Plus | ✅ Yes | 3-5 |
| Creator+ | ✅ Yes | 5 |

## API Usage Examples

### Basic Generation

```javascript
const roastEngine = new RoastEngine();

const result = await roastEngine.generateRoast(
  {
    comment: "Esta aplicación es horrible",
    toxicityScore: 0.7,
    commentId: "comment_123"
  },
  {
    userId: "user_uuid",
    orgId: "org_uuid",
    platform: "twitter",
    style: "balanceado",
    language: "es",
    autoApprove: false
  }
);

console.log(result.roast); // Generated roast text
console.log(result.status); // "pending" or "auto_approved"
```

### With Auto-Approve

```javascript
const result = await roastEngine.generateRoast(
  {
    comment: "You're so dumb",
    toxicityScore: 0.8,
    commentId: "comment_456"
  },
  {
    userId: "user_uuid",
    autoApprove: true, // Enable auto-approve
    style: "savage",
    language: "en"
  }
);

// Auto-approve flow:
// 1. Generates roast
// 2. Applies creative transparency disclaimer
// 3. Validates transparency integration
// 4. Sets status to "auto_approved" (or "pending" if validation fails)
```

### Multiple Versions

```javascript
// Requires ROAST_VERSIONS_MULTIPLE flag enabled
const result = await roastEngine.generateRoast(input, options);

console.log(result.versions);
// [
//   { id: 1, text: "First version...", style: "balanced" },
//   { id: 2, text: "Second version...", style: "balanced" }
// ]
```

## Cost Control Integration

**Dependency:** `cost-control` node
**Service:** `src/services/costControl.js`

### Token Tracking

- Estimate tokens: ~4 characters per token
- Track total tokens per roast generation
- Include prompt + response + RQC reviews

### Cost Limits by Plan

| Plan | Monthly Roasts | Approximate Cost |
|------|----------------|------------------|
| Free | 100 | $0 (subsidized) |
| Starter | 500 | $2-3 |
| Pro | 1,000 | $5-7 |
| Plus | Unlimited | Pay-as-you-go |

### Throttling

- Automatic throttling when approaching plan limits
- Hard limit enforcement at 100% usage
- Grace period: 10% overage allowed

## Toxicity Analysis (Perspective API)

**Service:** `src/services/perspective.js` → `src/workers/AnalyzeToxicityWorker.js`
**Provider:** Google Perspective API
**Documentation:** https://developers.perspectiveapi.com/s/

### Integration Flow

```text
Comment Detected
    ↓
AnalyzeToxicityWorker.processJob()
    ↓
PerspectiveService.analyzeToxicity()
    ↓
Perspective API (Google)
    ↓
[Toxicity Analysis Result]
    ↓
    - toxicity_score: 0-1 (TOXICITY attribute)
    - severity_level: critical/high/medium/low/clean
    - categories: threat, severe_toxicity, insult, profanity, etc.
    - raw_scores: All 6 Perspective attributes
    ↓
Router: BLOCK (≥0.85) | ROAST (0.30-0.84) | PUBLISH (<0.30)
```

### Toxicity Attributes

Perspective API analyzes 6 toxicity dimensions:

| Attribute | Description | Roast Usage |
|-----------|-------------|-------------|
| **TOXICITY** | Overall toxicity score | Primary routing decision |
| **SEVERE_TOXICITY** | Severe toxic content | Contributes to severity |
| **IDENTITY_ATTACK** | Attacks on identity/protected groups | Shield escalation |
| **INSULT** | Insulting language | Comment categorization |
| **PROFANITY** | Profane language | Tone adjustment |
| **THREAT** | Threatening language | Shield critical priority |

### Severity Calculation

Perspective API calculates severity using multi-factor logic:

```javascript
// Critical: Severe toxicity or threat >= 0.95
if (severeToxicity >= 0.95 || threat >= 0.95) return 'critical';

// High: Any critical category >= 0.85
if (toxicity >= 0.85 || severeToxicity >= 0.85 || threat >= 0.85) return 'high';

// Medium: Toxicity >= 0.6
if (toxicity >= 0.6) return 'medium';

// Low: Toxicity >= 0.4
if (toxicity >= 0.4) return 'low';

// Clean: Toxicity < 0.4
return 'clean';
```

**Important:** Severity considers multiple attributes, not just toxicity score. A comment with low toxicity (0.60) but high threat (0.95) will be classified as `critical`.

### Roast Routing by Toxicity

| Toxicity Score | Severity | Routing Decision |
|----------------|----------|------------------|
| ≥0.85 | critical/high | **BLOCK** + Shield analysis (no roast) |
| 0.60-0.84 | medium | **ROAST** generation eligible |
| 0.30-0.59 | low | **ROAST** generation eligible |
| <0.30 | clean | **PUBLISH** normally (no roast needed) |

### Fallback Strategy

If Perspective API is unavailable:

1. **OpenAI Moderation API** - Secondary toxicity detection
2. **Pattern-Based Detection** - Regex patterns for common toxic language
3. **Safe Default** - Classify as medium toxicity (roastable)

**Fallback Chain:**
```text
Perspective API fails
    ↓
Try OpenAI Moderation
    ↓ (fails)
Try Pattern-Based Detection
    ↓ (fails)
Safe Default: toxicity = 0.55 (roastable)
```

### Integration with Roast Generation

```javascript
// Example: Toxicity analysis result
{
  toxicity_score: 0.72,           // TOXICITY attribute
  severity_level: 'medium',        // Calculated severity
  categories: ['insult'],          // Detected categories
  raw_scores: {
    toxicity: 0.72,
    severeToxicity: 0.35,
    identityAttack: 0.20,
    insult: 0.68,
    profanity: 0.42,
    threat: 0.15
  }
}

// Roasting eligible (0.30-0.84)
await roastEngine.generateRoast(comment, {
  userId,
  toxicityScore: 0.72,           // Used for tone intensity
  categories: ['insult'],         // Used for roast style selection
  style: 'balanced',              // User preference
  language: 'en'
});
```

### Perspective API Configuration

**Rate Limiting:** 1 QPS (free tier)
**Request Timeout:** 10 seconds
**Max Retries:** 3 with exponential backoff
**Character Limit:** 3000 characters (auto-truncate)
**Languages Supported:** English, Spanish (configurable)

### Validation

**Test Evidence:** `docs/test-evidence/perspective-shield-validation.md`
**Integration Tests:** `tests/unit/services/perspective.test.js` (31 tests, 100% passing)

## Shield Integration

**Dependency:** `shield` node
**Integration Point:** Post-generation safety check

### Shield Actions

After roast generation, Shield may:
1. **Auto-mute** - Mute user if roast quality is low
2. **Flag for review** - Queue roast for human review
3. **Block publication** - Prevent roast from being published
4. **Report to platform** - Report toxic comment to platform

### Priority System

Shield actions get priority 1 in queue system for immediate processing.

### Perspective → Shield Flow

For comments with toxicity ≥0.85 (BLOCK zone):

```text
Perspective Analysis (severity = 'high')
    ↓
Shield receives severity_level
    ↓
Shield Priority Calculation
    ↓
    - critical → Priority 1, auto-block + report
    - high → Priority 2, auto-mute + manual review
    - medium → Priority 3, manual moderation
    ↓
ShieldActionWorker executes platform action
```

**Note:** Shield decisions are based on Perspective's `severity_level`, not just `toxicity_score`. This ensures multi-factor analysis (threat, severe toxicity, etc.) drives moderation actions.

## Platform Constraints Integration

**Dependency:** `platform-constraints` node
**Service:** `src/config/platforms.js`

### Character Limits

| Platform | Limit | Validation |
|----------|-------|-----------|
| Twitter | 280 | Hard limit |
| YouTube | 10,000 | Soft limit (recommend 500) |
| Instagram | 2,200 | Soft limit (recommend 500) |
| Facebook | 63,206 | Soft limit (recommend 1000) |
| Discord | 2,000 | Hard limit |

### Platform Validation

```javascript
const { validateRoastForPlatform } = require('../config/platforms');

const isValid = validateRoastForPlatform(roastText, 'twitter');
if (!isValid) {
  // Roast exceeds platform character limit
  // Trigger regeneration with stricter length constraint
}
```

## Testing

### Unit Tests

| Test File | Coverage | Focus |
|-----------|----------|-------|
| `roastPromptTemplate.test.js` | 85% | Template building, sanitization, categorization |
| `roastGeneratorEnhanced.test.js` | 75% | Basic/advanced generation, RQC integration |
| `roastEngine.test.js` | 70% | Auto-approve flow, retry logic, metadata |
| `csvRoastService.test.js` | 90% | Similarity matching, reference loading |

### Integration Tests

| Test File | Focus | Status |
|-----------|-------|--------|
| `multiTenantWorkflow.test.js` | End-to-end roast generation with cost control | ✅ Passing |
| `rqc-integration.test.js` | RQC review process and decision flow | ✅ Passing |
| `generation-issue-409.test.js` | **Issue #409** - Tone enforcement + 2 initial variants + 1 post-selection | ✅ 15/15 passing |

### Test Utilities

```javascript
// Using Jest moduleNameMapper alias
const { createMockRoastConfig } = require('@tests/utils/sharedMocks');

const mockConfig = createMockRoastConfig({
  plan: 'pro',
  rqc_enabled: true,
  intensity_level: 3
});
```

### E2E Tests (Issue #419)

**Test Suite:** [`tests/e2e/manual-approval-resilience.spec.js`](../../tests/e2e/manual-approval-resilience.spec.js)

**Frontend Implementation:** [`public/js/manual-approval.js`](../../public/js/manual-approval.js)

**Backend Error Handling:** [`src/routes/approval.js`](../../src/routes/approval.js)

| Test File | Focus | Tests | Status |
|-----------|-------|-------|--------|
| `manual-approval-resilience.spec.js` | UI resilience for manual approval flow | 17 | ✅ Implemented |

**Test Coverage:**
- AC #1: Timeout handling (3 tests) - 30s timeout, retry, no hanging
- AC #2: Network error handling (4 tests) - approval, variant, rejection, transient recovery
- AC #3: Variant exhaustion (3 tests) - 429 handling, approval/rejection still available
- AC #4: Error messages (3 tests) - clear messages, no sensitive data, actionable guidance
- AC #5: Retry functionality (4 tests) - conditional retry, no duplication

**Infrastructure:**
- Playwright E2E framework with Chromium browser
- Mock server pattern for API simulation
- Screenshot/video capture on failure
- CI/CD integration via GitHub Actions

**Configuration:** `playwright.config.js` - 30s timeout, retry: 1, screenshots on failure

## Feature Flags

| Flag | Default | Purpose |
|------|---------|---------|
| `ROAST_VERSIONS_MULTIPLE` | OFF | Enable 2-version generation |
| `ENABLE_RQC` | ON | Enable advanced RQC system |
| `ENABLE_CUSTOM_PROMPT` | OFF | Allow custom style prompts (admin-configured) |
| `ENABLE_GPT5_DETECTION` | ON | Auto-detect and use GPT-5 |

## Error Handling

### Common Errors

| Error | Cause | Resolution |
|-------|-------|-----------|
| `OPENAI_API_KEY not found` | Missing API key | Use mock mode fallback |
| `Comment exceeds maximum length` | Comment > 2000 chars | Return validation error |
| `RQC all attempts failed` | Quality too low | Return safe fallback roast |
| `Transparency validation failed` | Disclaimer not applied | Block publication, log to Sentry |
| `User config not found` | Database error | Use default config |

### Error Codes (Issue #419)

**Backend Constants** (`src/routes/approval.js`):

```javascript
const ERROR_CODES = {
  TIMEOUT: 'E_TIMEOUT',
  NETWORK_ERROR: 'E_NETWORK',
  VARIANTS_EXHAUSTED: 'E_VARIANT_LIMIT',
  VALIDATION_ERROR: 'E_VALIDATION',
  SERVER_ERROR: 'E_SERVER'
};

const MAX_VARIANTS_PER_ROAST = 5;
```

**Frontend Error Handling** (`public/js/manual-approval.js`):
- Displays user-friendly error messages based on error code
- Implements retry logic for transient errors (E_TIMEOUT, E_NETWORK)
- Shows fallback UI when variants exhausted (E_VARIANT_LIMIT)
- Prevents retry for validation/server errors (E_VALIDATION, E_SERVER)

**OpenAI Client Configuration** (`src/services/roastGeneratorEnhanced.js`):

```javascript
const VARIANT_GENERATION_TIMEOUT = 30000; // 30 seconds

this.openai = new OpenAI({
  apiKey,
  timeout: VARIANT_GENERATION_TIMEOUT,
  maxRetries: 1
});
```

### Error Response Format

```javascript
{
  success: false,
  error: 'No pudimos generar el roast en este momento',
  details: 'OpenAI API timeout', // Only in development
  retries: 3,
  processingTimeMs: 5234
}
```

## Monitoring & Observability

### Logging

All roast generation events logged with:
- User ID and organization ID
- Plan and RQC status
- Processing time and token usage
- Method (basic_moderation, advanced_rqc, fallback)
- Errors and retry attempts

### Metrics to Track

- **Generation success rate** - % successful generations
- **Average processing time** - Median time per roast
- **RQC approval rate** - % roasts approved by RQC
- **Fallback rate** - % roasts using fallback
- **Transparency compliance** - % auto-approved roasts with valid transparency

### Alerting

- Alert when fallback rate > 20%
- Alert when transparency validation fails > 5%
- Alert when average processing time > 10 seconds

## Future Enhancements

- [ ] Multi-language support (French, German, Italian)
- [ ] User-uploadable reference roasts
- [ ] A/B testing for prompt templates
- [ ] Real-time roast quality scoring
- [ ] Advanced RQC with human-in-the-loop
- [ ] Platform-specific style guides
- [ ] Sentiment analysis integration

## Agentes Relevantes

Los siguientes agentes son responsables de mantener este nodo:

- **Backend Developer**
- **Documentation Agent**
- **Front-end Dev** (Issue #419 - Manual approval UI)
- **Guardian** (PR #640 - Validated Fallback Mode documentation)
- **Orchestrator**
- **Test Engineer** (Issue #419 - E2E resilience tests)


## Related Nodes

- **persona** - User personality configuration and style preferences
- **tone** - Tone mapping system for humor type and intensity
- **platform-constraints** - Character limits and platform-specific rules
- **shield** - Post-generation safety validation and actions
- **cost-control** - Usage tracking and billing enforcement

---

**Maintained by:** Backend Developer
**Review Frequency:** Bi-weekly or on major feature changes
**Last Reviewed:** 2025-10-03
**Version:** 1.0.0<|MERGE_RESOLUTION|>--- conflicted
+++ resolved
@@ -4,13 +4,8 @@
 **Owner:** Backend Developer
 **Priority:** Critical
 **Status:** Production
-<<<<<<< HEAD
-**Last Updated:** 2025-10-23
-**Coverage:** 0%
-=======
 **Last Updated:** 2025-10-28
 **Coverage:** 60%
->>>>>>> e87892d2
 **Coverage Source:** auto
 **Related PRs:** #499, #632 (Unified Analysis Department), #634 (CodeRabbit Security Fix - Conservative Gatekeeper Fallback)
 **Protected:** true
@@ -86,9 +81,6 @@
 - Platform violation detection (threat ≥0.8, identity_attack ≥0.8)
 - Toxicity thresholds (roast_lower: 0.30, roast_upper: 0.94)
 
-<<<<<<< HEAD
-See `docs/nodes/shield.md` for full Analysis Department decision matrix.
-=======
 **Fallback Mode (CodeRabbit Review #634):**
 
 When Gatekeeper service is unavailable, the decision matrix includes a conservative fallback:
@@ -105,7 +97,6 @@
 This fail-safe ensures that during Gatekeeper outages, low-toxicity prompt injections cannot bypass security by routing to ROAST. All fallback-mode comments are blocked and flagged for manual review.
 
 See `docs/nodes/shield.md` for full Analysis Department decision matrix and fallback security policy.
->>>>>>> e87892d2
 
 ### Component Files
 
