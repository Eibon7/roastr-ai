# Shield - Automated Content Moderation System

**Node ID:** `shield`
**Owner:** Back-end Dev
**Priority:** Critical
**Status:** Production
**Last Updated:** 2025-11-23
**Coverage:** 62%
**Coverage Source:** auto
**Note:** Coverage improved in Issue #929 but requires integration tests approach (not unit tests) to reach 75% target. 68 tests passing (100%). Large uncovered blocks need end-to-end testing (103-183, 733-849, 1208-1566). Follow-up issue recommended.
**Related PRs:** #499, #587 (Issue #487 - Flow Validation Complete), #617 (Flow Validation Dashboard + Validation Script), #632 (Unified Analysis Department), #634 (CodeRabbit Security Fix - Conservative Gatekeeper Fallback), #865 (Issue #859 - Brand Safety for Sponsors), #968 (Issue #929 - Coverage expansion 62.5%, +30% from baseline)

## Dependencies

- `cost-control` - Usage tracking, billing integration, and limit enforcement
- `queue-system` - Unified Redis/Upstash + Database queue management

## Overview

Shield is the automated content moderation system for Roastr.ai that provides advanced toxicity protection through escalating response actions, user behavior tracking, and reincidence detection. It operates as a high-priority system that can automatically mute, block, or report toxic users based on configurable thresholds and offender history.

### Key Capabilities

1. **Automated Moderation** - Intelligent action escalation based on toxicity and user history
2. **Multi-Platform Support** - Platform-specific actions for Twitter, Discord, Twitch, YouTube, and more
3. **Recidivism Tracking** - Sophisticated offender history and risk level assessment
4. **Configurable Thresholds** - Database-driven settings with organization and platform-specific overrides
5. **Circuit Breaker Pattern** - Fault tolerance with automatic fallback strategies
6. **Red Lines System** - User-defined zero-tolerance rules for specific content

## Architecture

### Main Flow

```text
Comment Detected
    ↓
AnalyzeToxicityWorker
    ↓
Perspective API (Google)
    ↓ (toxicity_score, severity_level, categories, raw_scores)
Shield Service receives analysis
    ↓
ShieldDecisionEngine.makeDecision()
    ↓
[Load Settings] → Database settings with platform inheritance
    ↓
[Process Input] → Validate and normalize input data
    ↓
[Check Offender History] → Get recidivism data and risk level
    ↓
[Apply Decision Logic] → Severity-based decision tree
    ↓
    - Critical (severity='critical'): Immediate block + report
    - High (severity='high'): Auto-moderate + manual review
    - Medium (severity='medium'): Manual moderation (temp mute)
    - Low/Clean (severity='low'/'clean'): No action
    ↓
[Record Decision] → Persistence layer for audit trail
    ↓
[Queue Action] → ShieldActionWorker (priority 1)
    ↓
[Execute Action] → Platform-specific API calls with retry logic
    ↓
[Update History] → Track action and update user behavior
```

### Perspective API Integration

**Integration Point:** `src/workers/AnalyzeToxicityWorker.js` → `src/services/shieldService.js`

Shield receives toxicity analysis from Perspective API via AnalyzeToxicityWorker:

```javascript
{
  toxicity_score: 0.88,           // TOXICITY score (0-1)
  severity_level: 'high',          // Perspective's calculated severity
  categories: ['insult'],          // Detected categories
  raw_scores: {
    toxicity: 0.88,
    severeToxicity: 0.60,
    identityAttack: 0.44,
    insult: 0.616,
    profanity: 0.528,
    threat: 0.40
  }
}
```

**Severity Mapping (Perspective → Shield):**

| Perspective Severity | Shield Priority | Shield Action  | Auto Execute | Manual Review |
| -------------------- | --------------- | -------------- | ------------ | ------------- |
| `critical` (≥0.95)   | 1 (critical)    | block + report | YES          | NO            |
| `high` (≥0.85)       | 2 (high)        | mute_permanent | YES          | YES           |
| `medium` (≥0.60)     | 3 (medium)      | mute_temp      | NO           | NO            |
| `low` (≥0.40)        | 5 (low)         | warn           | NO           | NO            |
| `clean` (<0.40)      | 5 (low)         | warn           | NO           | NO            |

**Important:** Shield uses Perspective's `severity_level` directly (not toxicity_score) for priority calculation. This ensures Perspective's multi-factor analysis (considering severeToxicity, threat, multiple thresholds) drives Shield decisions.

**Validation:** See `docs/test-evidence/perspective-shield-validation.md` for integration test results.

### Fallback Security Policy (CodeRabbit Review #634)

**Critical Security Enhancement:** Conservative fallback when security services unavailable.

**Issue:** When Gatekeeper service fails, the system must default to a secure state rather than allowing potentially malicious content through.

**Conservative Fallback Strategy:**

When Gatekeeper service is unavailable (timeout, API error, service outage):

```javascript
// SECURITY FIX (CodeRabbit Review #634)
return {
  classification: 'MALICIOUS', // Conservative default
  is_prompt_injection: true, // Treat as potential threat
  injection_score: 0.5, // Moderate risk indicator
  injection_categories: ['fallback_mode'],
  fallback: true,
  fallback_reason: 'Gatekeeper unavailable - conservative classification applied'
};
```

**Decision Matrix Integration:**

The Analysis Department's decision matrix includes explicit fallback detection as **RULE 0** (highest priority):

```text
RULE 0: Gatekeeper Fallback Mode → SHIELD
    ↓
Condition: fallback=true AND fallback_reason present
    ↓
Action: Force SHIELD regardless of toxicity scores
Action Tags: ['hide_comment', 'require_manual_review', 'gatekeeper_unavailable']
Severity: critical
```

**Rationale:**

- **Fail-safe principle**: When security service unavailable, block rather than allow
- **Security over convenience**: False positives (blocked clean comments) < False negatives (published injections)
- **Manual review required**: All fallback-mode comments flagged for human oversight
- **Monitoring**: Track `gatekeeper_unavailable` action tag to detect service issues

**Fallback Action Tags:**

- `hide_comment` - Hide potentially malicious comment from public view
- `require_manual_review` - Queue for human moderator review
- `gatekeeper_unavailable` - Service availability flag for monitoring

**Monitoring Recommendations:**

- Alert if `gatekeeper_unavailable` appears in >5% of comments (indicates service issue)
- Track Gatekeeper service SLA and uptime
- Dashboard for fallback frequency by time period

**Implementation:** `src/services/AnalysisDecisionEngine.js:103-121` (fallback classification), `lines 265-284` (fallback detection in decision matrix)

**Test Coverage:** `tests/integration/analysis-department.test.js` - Edge 2, Edge 7, Edge 8 validate fallback behavior

### Component Files

| File                         | Path                                       | Purpose                                       |
| ---------------------------- | ------------------------------------------ | --------------------------------------------- |
| **ShieldService**            | `src/services/shieldService.js`            | Legacy service, main orchestrator             |
| **ShieldDecisionEngine**     | `src/services/shieldDecisionEngine.js`     | Core decision-making component                |
| **ShieldActionExecutor**     | `src/services/shieldActionExecutor.js`     | Unified action execution with circuit breaker |
| **ShieldPersistenceService** | `src/services/shieldPersistenceService.js` | Database persistence and history tracking     |
| **ShieldSettingsService**    | `src/services/shieldSettingsService.js`    | Settings management with inheritance          |
| **ShieldActionWorker**       | `src/workers/ShieldActionWorker.js`        | Background worker for action execution        |

## Shield Decision Engine

**Core Component:** `src/services/shieldDecisionEngine.js`
**Version:** 1.0

### Decision Thresholds

#### Default Thresholds (Toxicity Score Range: 0-1)

| Threshold      | Score | Action                                               |
| -------------- | ----- | ---------------------------------------------------- |
| **Critical**   | ≥0.98 | Immediate severe action (block, report, escalate)    |
| **High**       | ≥0.95 | Moderate Shield action (timeout, hide comment, warn) |
| **Moderate**   | ≥0.90 | Roastable comment (generate roast, monitor user)     |
| **Corrective** | ≥0.85 | First strike with corrective guidance message        |
| **Normal**     | <0.85 | Publish normally (no action)                         |

#### Database-Driven Thresholds

Thresholds can be configured per organization and platform in `organization_shield_settings`:

```sql
-- Organization-level settings (inherited by all platforms)
tau_roast_lower: 0.25    -- Minimum roastable threshold
tau_shield: 0.70         -- Shield activation threshold
tau_critical: 0.90       -- Critical action threshold

-- Platform-specific overrides (optional)
-- Example: More lenient for Discord, stricter for Twitter
```

**Threshold Calculation:**

```javascript
moderate = tau_roast_lower + (tau_shield - tau_roast_lower) * 0.6;
high = tau_shield;
critical = tau_critical;
corrective = tau_roast_lower;
```

### Recidivism Adjustment

Shield adjusts toxicity scores upward for repeat offenders:

```javascript
// Base adjustment: 0.02 per offense (max 0.08)
adjustment = min(0.08, totalOffenses * 0.02);

// Additional for escalation level
adjustment += escalationLevel * 0.01;

// Bonus for high average toxicity (≥0.8)
if (avgToxicity >= 0.8) adjustment += 0.03;

// Total cap: 0.12 maximum adjustment
finalScore = min(1.0, toxicityScore + adjustment);
```

**Example:**

- User has 5 prior offenses, escalation level 3, average toxicity 0.82
- New comment toxicity: 0.88
- Adjustment: (5 _ 0.02) + (3 _ 0.01) + 0.03 = 0.23 (capped at 0.12)
- Final score: 0.88 + 0.12 = 1.0 → Critical action

### Escalation Levels

| Level | Offenses | Description                    |
| ----- | -------- | ------------------------------ |
| 0     | 0-1      | First time or isolated offense |
| 1     | 2        | Early repeat offender          |
| 2     | 3-4      | Multiple violations            |
| 3     | 5-6      | Persistent offender            |
| 4     | 7-9      | Habitual violator              |
| 5     | 10+      | Critical repeat offender       |

### Red Lines System

User-defined zero-tolerance rules that override all thresholds:

#### Category Red Lines

```javascript
userRedLines.categories = ['threat', 'harassment', 'hate'];
// Any comment with these labels → immediate critical action
```

#### Keyword Red Lines

```javascript
userRedLines.keywords = ['palabra prohibida', 'otro término'];
// Exact word boundary matching with special char support
// Case-insensitive, supports regex escaping
```

#### Threshold Red Lines

```javascript
userRedLines.toxicityThreshold = 0.6;
// Any comment ≥0.60 → immediate critical action
// Overrides default thresholds
```

**Red Line Violation Result:**

```javascript
{
  action: 'shield_action_critical',
  reason: 'User red line violated: keyword:palabra',
  severity: 'critical',
  requiresHumanReview: true,
  autoExecute: !autoApprove,
  metadata: { redLineViolation: 'keyword:palabra', userDefined: true }
}
```

### Corrective Zone (First Strike)

For toxicity scores ≥0.85 and <0.90 (first-time offenders):

**Corrective Message Pools:**

```javascript
general: [
  'Parece que necesitas un momento para reflexionar...',
  'Tu comentario podría beneficiarse de un enfoque más respetuoso...',
  'Detectamos que tu mensaje puede resultar ofensivo...'
];

insult: [
  'Los insultos no fortalecen tu argumento...',
  'Entendemos que puedes estar frustrado, pero...',
  'Tu opinión es válida, pero sería más efectiva sin...'
];

harassment: [
  'Este tipo de comentarios puede hacer sentir incómodos...',
  'Valoramos la diversidad de opiniones, pero el respeto...',
  'Tu participación es importante, pero necesitamos...'
];

threat: [
  'Los comentarios amenazantes no están permitidos...',
  'Detectamos lenguaje que puede interpretarse como...',
  'Nuestra comunidad se basa en el respeto mutuo...'
];
```

**Selection Logic:**

- Primary category determines message pool
- Repeat offenders (≥2 offenses) get harassment pool (firmer tone)
- Random selection from pool for variety
- Fallback: Generic respectful message if pool empty

### Decision Output

```javascript
{
  action: 'shield_action_moderate',           // Decision action
  reason: 'High toxicity requiring moderation',
  severity: 'high',                           // critical, high, moderate, low, none
  toxicityScore: 0.96,                        // Adjusted score (with recidivism)
  primaryCategory: 'insult',                  // Top toxicity category
  escalationLevel: 2,                         // Current escalation level
  requiresHumanReview: false,                 // Flag for manual review
  autoExecute: true,                          // Auto-execute or queue for approval
  suggestedActions: [                         // Platform actions to take
    'timeout_user',
    'hide_comment',
    'warn_user'
  ],
  correctiveMessage: null,                    // Only for corrective zone
  timestamp: '2025-10-03T12:00:00Z',
  version: '1.0',
  processingTimeMs: 45,
  metadata: {
    originalScore: 0.88,                      // Pre-adjustment score
    escalationAdjustment: 0.08,               // Recidivism adjustment
    isRepeatOffender: true,
    offenderHistory: {
      totalOffenses: 4,
      riskLevel: 'medium',
      escalationLevel: 2
    }
  }
}
```

## Platform-Specific Actions

Shield maps generic actions to platform-specific implementations:

### Action Mapping Matrix

| Generic Action     | Twitter        | Discord            | Twitch           | YouTube           |
| ------------------ | -------------- | ------------------ | ---------------- | ----------------- |
| **warn**           | Reply warning  | Send warning DM    | 60s timeout      | Reply warning     |
| **mute_temp**      | Mute 24h       | Timeout 1h         | Timeout 10m      | ❌ Not available  |
| **mute_permanent** | Mute permanent | Remove voice perms | Ban user         | ❌ Limited access |
| **block**          | Block user     | Kick user          | Ban user         | ❌ Not available  |
| **report**         | Report user    | Report to mods     | Report to Twitch | Report comment    |

### Platform Capabilities

#### Twitter/X

```javascript
{
  warn: { action: 'reply_warning', available: true },
  mute_temp: { action: 'mute_user', duration: '24h', available: true },
  mute_permanent: { action: 'mute_user', duration: 'permanent', available: true },
  block: { action: 'block_user', available: true },
  report: { action: 'report_user', available: true }
}
```

#### Discord

```javascript
{
  warn: { action: 'send_warning_dm', available: true },
  mute_temp: { action: 'timeout_user', duration: '1h', available: true },
  mute_permanent: { action: 'remove_voice_permissions', available: true },
  block: { action: 'kick_user', available: true },
  report: { action: 'report_to_moderators', available: true }
}
```

#### Twitch

```javascript
{
  warn: { action: 'timeout_user', duration: '60s', available: true },
  mute_temp: { action: 'timeout_user', duration: '10m', available: true },
  mute_permanent: { action: 'ban_user', available: true },
  block: { action: 'ban_user', available: true },
  report: { action: 'report_to_twitch', available: true }
}
```

#### YouTube

```javascript
{
  warn: { action: 'reply_warning', available: true },
  mute_temp: { action: 'hide_user_comments', duration: '24h', available: false },
  mute_permanent: { action: 'ban_user_from_channel', available: false },
  block: { action: 'block_user', available: false },
  report: { action: 'report_comment', available: true }
}
```

### Action Execution Flow

```text
Decision Made → Queue shield_action job (priority 1)
    ↓
ShieldActionWorker picks up job
    ↓
ShieldActionExecutor.executeAction()
    ↓
[Get Platform Adapter] → Twitter/Discord/Twitch/YouTube adapter
    ↓
[Circuit Breaker Check] → Is platform healthy?
    ↓
[Execute with Retry] → 3 attempts, exponential backoff
    ↓
Success? → Record event, update history ✅
    ↓
Failure? → Try fallback action or manual review queue ⚠️
```

## Offender History & Persistence

**Service:** `src/services/shieldPersistenceService.js`
**Table:** `shield_offender_history`

### Offender History Structure

```javascript
{
  id: 'uuid',
  organization_id: 'org_uuid',
  platform: 'twitter',
  external_author_id: 'twitter_user_123',
  external_author_username: '@toxicuser',

  // Violation tracking
  total_offenses: 5,
  total_critical: 2,
  total_high: 2,
  total_moderate: 1,
  total_low: 0,

  // Toxicity metrics
  average_toxicity: 0.87,
  max_toxicity: 0.96,

  // Escalation
  escalation_level: 2,
  is_recidivist: true,
  risk_level: 'medium',  // low, medium, high

  // Recent actions
  recent_actions_summary: {
    warn: 1,
    mute_temp: 2,
    mute_permanent: 1,
    block: 1
  },

  // Timeline
  first_offense_at: '2025-09-15T10:00:00Z',
  last_offense_at: '2025-10-03T12:00:00Z',
  last_action: 'mute_permanent',
  last_action_at: '2025-10-03T12:00:00Z',

  // Metadata
  metadata: {
    primaryCategories: ['insult', 'profanity', 'harassment'],
    platformSpecificData: { /* platform context */ }
  },

  created_at: '2025-09-15T10:00:00Z',
  updated_at: '2025-10-03T12:00:00Z'
}
```

### Shield Events Log

**Table:** `shield_events`

```javascript
{
  id: 'uuid',
  organization_id: 'org_uuid',
  user_id: 'user_uuid',

  // Comment context
  platform: 'twitter',
  account_ref: 'account_ref_uuid',
  external_comment_id: 'tweet_123',
  external_author_id: 'twitter_user_123',
  external_author_username: '@toxicuser',
  original_text: 'toxic comment text',  // Only for shield actions (GDPR)

  // Toxicity analysis
  toxicity_score: 0.96,
  toxicity_labels: ['insult', 'profanity'],

  // Decision
  action_taken: 'shield_action_moderate',
  action_reason: 'High toxicity requiring moderation',
  action_status: 'completed',  // pending, completed, failed, manual_review
  action_details: {
    severity: 'high',
    escalationLevel: 2,
    suggestedActions: ['timeout_user', 'hide_comment'],
    requiresHumanReview: false
  },

  // Execution
  processed_by: 'shield_decision_engine',
  processing_time_ms: 45,

  // Metadata
  metadata: {
    decisionVersion: '1.0',
    offenderHistory: {
      isRecidivist: true,
      totalOffenses: 4,
      riskLevel: 'medium'
    },
    circuitBreakerStatus: 'closed',
    fallbackUsed: false
  },

  created_at: '2025-10-03T12:00:00Z',
  updated_at: '2025-10-03T12:00:05Z'
}
```

## Circuit Breaker & Fault Tolerance

**Service:** `src/services/shieldActionExecutor.js`
**Pattern:** Circuit Breaker with exponential backoff

### Circuit Breaker States

| State         | Description       | Behavior                                 |
| ------------- | ----------------- | ---------------------------------------- |
| **CLOSED**    | Normal operation  | Requests pass through normally           |
| **OPEN**      | Too many failures | Requests fail fast, no API calls         |
| **HALF_OPEN** | Testing recovery  | Limited requests to test platform health |

### Configuration

```javascript
{
  maxRetries: 3,                 // Max retry attempts
  baseDelay: 500,                // Base delay in ms
  maxDelay: 30000,               // Max delay (30s)
  failureThreshold: 5,           // Failures to open circuit
  recoveryTimeout: 60000         // Time before half-open (60s)
}
```

### Retry Logic

```javascript
// Exponential backoff with jitter
delay = min(maxDelay, (baseDelay * 2) ^ (attempt + random(0, 1000)));

// Example retry delays:
// Attempt 1: 500ms + jitter
// Attempt 2: 1000ms + jitter
// Attempt 3: 2000ms + jitter
```

### Fallback Strategies

When primary action fails or circuit is open:

1. **Fallback Actions:**
   - `blockUser` fails → Try `reportUser`
   - `hideComment` fails → Try `reportUser`
   - `reportUser` fails → Queue for manual review

2. **Manual Review Queue:**

   ```javascript
   {
     requiresManualReview: true,
     reason: 'All automated actions failed',
     originalAction: 'blockUser',
     attemptedFallbacks: ['reportUser'],
     platformError: 'Twitter API rate limit exceeded'
   }
   ```

3. **Circuit Breaker Open:**
   - All requests fail fast (no API calls)
   - Queued for manual review
   - Logged for monitoring

## Shield Settings & Configuration

**Service:** `src/services/shieldSettingsService.js`
**Table:** `organization_shield_settings`

### Settings Inheritance Model

```text
Global Defaults
    ↓
Organization Settings (org-level)
    ↓
Platform-Specific Overrides (org + platform)
```

**Example:**

```sql
-- Organization default
INSERT INTO organization_shield_settings (
  organization_id,
  platform,  -- NULL = applies to all platforms
  shield_enabled,
  tau_roast_lower,
  tau_shield,
  tau_critical,
  aggressiveness
) VALUES (
  'org_123',
  NULL,
  true,
  0.25,
  0.70,
  0.90,
  0.95
);

-- Twitter-specific override (stricter)
INSERT INTO organization_shield_settings (
  organization_id,
  platform,
  tau_shield  -- Only override shield threshold
) VALUES (
  'org_123',
  'twitter',
  0.60  -- More aggressive on Twitter
);
```

**Effective Settings for Twitter:**

```javascript
{
  shield_enabled: true,          // From org default
  tau_roast_lower: 0.25,         // From org default
  tau_shield: 0.60,              // From Twitter override
  tau_critical: 0.90,            // From org default
  aggressiveness: 0.95,          // From org default
  source: 'platform_override'    // Inheritance source
}
```

### User Aggressiveness (Legacy)

For backward compatibility, user aggressiveness (0.90 - 1.00) adjusts thresholds:

```javascript
// aggressiveness = 0.90 → more lenient (higher thresholds)
// aggressiveness = 0.95 → baseline (no adjustment)
// aggressiveness = 1.00 → stricter (lower thresholds)

adjustment = (0.95 - aggressiveness) * 0.2; // Range: -0.1 to +0.01

adjusted_thresholds = {
  critical: base.critical + adjustment,
  high: base.high + adjustment,
  moderate: base.moderate + adjustment,
  corrective: base.corrective + adjustment
};
```

## Worker Architecture

**Worker:** `src/workers/ShieldActionWorker.js`
**Queue:** `shield_action`
**Priority:** 1 (highest)

### Worker Configuration

```javascript
{
  maxConcurrency: 3,     // 3 concurrent Shield actions
  pollInterval: 2000,    // Poll every 2 seconds
  maxRetries: 1,         // Let ShieldActionExecutor handle retries
  priority: 1            // Highest priority in queue
}
```

### Job Payload

```javascript
{
  organizationId: 'org_uuid',
  userId: 'user_uuid',               // Optional
  platform: 'twitter',
  accountRef: 'account_ref_uuid',
  externalCommentId: 'tweet_123',
  externalAuthorId: 'twitter_user_123',
  externalAuthorUsername: '@toxicuser',
  action: 'blockUser',               // hideComment, reportUser, blockUser, unblockUser
  reason: 'Shield automated action',
  originalText: 'toxic comment',     // Optional, for GDPR
  metadata: { /* additional context */ }
}
```

### Worker Metrics

```javascript
{
  totalProcessed: 156,
  successfulActions: 142,
  failedActions: 14,
  fallbackActions: 8,
  averageProcessingTime: 1250,  // ms
  lastActionTime: '2025-10-03T12:00:00Z',

  actionExecutor: {
    metrics: { /* executor metrics */ },
    circuitBreakers: { /* platform status */ },
    supportedPlatforms: ['twitter', 'discord', 'twitch', 'youtube']
  }
}
```

## Integration with Triage System

Shield integrates with the triage system for automated comment routing:

### Triage Flow Integration

```text
Comment Analyzed (toxicity_score)
    ↓
TriageService.processComment()
    ↓
[Check Plan] → Free: no Shield, Starter+: Shield enabled
    ↓
[Toxicity Threshold Check]
    ↓
    - ≥0.85: BLOCK + Shield analysis
    - 0.30-0.84: ROAST
    - <0.30: PUBLISH
    ↓
[Shield Analysis] (if Starter+ and ≥0.85)
    ↓
ShieldDecisionEngine.makeDecision()
    ↓
[Execute in Parallel]
    - Triage decision (block comment)
    - Shield action (block user, report, etc.)
```

**Key Points:**

- Shield runs **in parallel** with triage blocking
- Triage is fail-closed: Shield failure → comment still blocked
- Shield adds user-level actions beyond comment-level blocking

## Cost Control Integration

**Dependency:** `cost-control` node
**Integration:** Usage recording per action

### Usage Tracking

```javascript
await costControl.recordUsage(
  organizationId,
  platform,
  'shield_action',
  {
    action: 'blockUser',
    success: true,
    fallback: false,
    requiresManualReview: false,
    executionTime: 1250,
    platform: 'twitter',
    timestamp: '2025-10-03T12:00:00Z'
  },
  null, // userId - not applicable for shield
  1 // quantity
);
```

### Plan Restrictions

| Plan        | Shield Access | Features                                       |
| ----------- | ------------- | ---------------------------------------------- |
| **Free**    | ❌ Disabled   | No Shield protection                           |
| **Starter** | ✅ Enabled    | Basic Shield with standard thresholds          |
| **Pro**     | ✅ Enabled    | Full Shield with custom thresholds             |
| **Plus**    | ✅ Enabled    | Advanced Shield + red lines + priority actions |

## API Usage Examples

### Make a Shield Decision

```javascript
const ShieldDecisionEngine = require('./services/shieldDecisionEngine');

const decisionEngine = new ShieldDecisionEngine();

const decision = await decisionEngine.makeDecision({
  organizationId: 'org_123',
  userId: 'user_456',
  platform: 'twitter',
  accountRef: 'account_ref_789',
  externalCommentId: 'tweet_123',
  externalAuthorId: 'twitter_user_123',
  externalAuthorUsername: '@toxicuser',
  originalText: 'You are an idiot',
  toxicityAnalysis: {
    toxicity_score: 0.92,
    toxicity_labels: ['insult', 'profanity'],
    confidence: 0.95,
    model: 'perspective'
  },
  userConfiguration: {
    redLines: {
      categories: ['threat', 'harassment'],
      keywords: ['kill', 'die'],
      toxicityThreshold: 0.8
    },
    aggressiveness: 0.97,
    autoApprove: false
  },
  metadata: {
    commentSource: 'mentions',
    detectedLanguage: 'en'
  }
});

console.log(decision);
// {
//   action: 'shield_action_moderate',
//   reason: 'High toxicity requiring moderation',
//   severity: 'high',
//   toxicityScore: 0.96,  // Adjusted for recidivism
//   escalationLevel: 2,
//   suggestedActions: ['timeout_user', 'hide_comment', 'warn_user'],
//   ...
// }
```

### Execute Shield Action

```javascript
const ShieldActionExecutor = require('./services/shieldActionExecutor');

const executor = new ShieldActionExecutor({
  maxRetries: 3,
  baseDelay: 500,
  failureThreshold: 5
});

const result = await executor.executeAction({
  organizationId: 'org_123',
  platform: 'twitter',
  accountRef: 'account_ref_789',
  externalCommentId: 'tweet_123',
  externalAuthorId: 'twitter_user_123',
  externalAuthorUsername: '@toxicuser',
  action: 'blockUser',
  reason: 'High toxicity requiring moderation',
  metadata: {
    severity: 'high',
    escalationLevel: 2
  }
});

console.log(result);
// {
//   success: true,
//   platform: 'twitter',
//   action: 'block_user',
//   originalAction: 'blockUser',
//   fallback: false,
//   requiresManualReview: false,
//   executionTime: 1250,
//   details: {
//     platformResponse: { /* Twitter API response */ },
//     timestamp: '2025-10-03T12:00:00Z'
//   }
// }
```

### Get Offender History

```javascript
const ShieldPersistenceService = require('./services/shieldPersistenceService');

const persistence = new ShieldPersistenceService();

const history = await persistence.getOffenderHistory('org_123', 'twitter', 'twitter_user_123');

console.log(history);
// {
//   isRecidivist: true,
//   totalOffenses: 5,
//   totalCritical: 2,
//   totalHigh: 2,
//   escalationLevel: 2,
//   averageToxicity: 0.87,
//   maxToxicity: 0.96,
//   riskLevel: 'medium',
//   recentActionsSummary: {
//     warn: 1,
//     mute_temp: 2,
//     mute_permanent: 1
//   },
//   lastOffenseAt: '2025-10-03T12:00:00Z',
//   ...
// }
```

## Testing

### Unit Tests

| Test File                          | Coverage | Focus                                                |
| ---------------------------------- | -------- | ---------------------------------------------------- |
| `shieldService.test.js`            | 80%      | Service initialization, analysis, action execution   |
| `shieldDecisionEngine.test.js`     | 90%      | Decision logic, thresholds, recidivism, red lines    |
| `shieldActionExecutor.test.js`     | 85%      | Circuit breaker, retry logic, fallback strategies    |
| `shieldPersistenceService.test.js` | 88%      | History tracking, event logging, database operations |
| `ShieldActionWorker.test.js`       | 85%      | Worker job processing, metrics, error handling       |

### Integration Tests

**Comprehensive Coverage:** 15 integration test files with 200+ test cases validating all Shield functionality.

**Issue #408 Validation:** Complete integration test coverage for Shield actions and offender registration.

| Test File                                  | Lines | Focus                                                   | Issue         |
| ------------------------------------------ | ----- | ------------------------------------------------------- | ------------- |
| `shield-actions-integration.test.js`       | 660   | Hide/block/report/escalate actions, NO roast generation | #408 AC1, AC3 |
| `shield-offender-registration.test.js`     | 945   | Author tracking, severity, reason logging               | #408 AC2      |
| `shield-escalation-logic.test.js`          | 845   | Escalation matrix, time decay, cross-platform           | #408 AC4      |
| `shieldDecisionEngine.integration.test.js` | 400   | Decision logic, thresholds, recidivism                  | #408 AC1, AC4 |
| `shieldPersistence.integration.test.js`    | 350   | Database persistence, history tracking                  | #408 AC5      |
| `shieldActionExecutor.integration.test.js` | 300   | Circuit breaker, retries, fallback                      | #408 AC1      |
| `shield-system-e2e.test.js`                | 500   | End-to-end Shield workflow                              | #408 ALL      |
| `shield-triage-integration.test.js`        | -     | Shield + Triage parallel execution                      | -             |
| `shield-platform-adapters.test.js`         | -     | Platform-specific action execution                      | -             |
| `shield-ui-complete-integration.test.js`   | -     | UI integration with Shield                              | -             |
| `shield-stability.test.js`                 | -     | Stability and resilience testing                        | -             |
| `shield-database-round4.test.js`           | -     | Database operations validation                          | -             |

**Total Test Coverage:** ~4,000+ lines of integration tests

**Critical Validation (Issue #408 AC3):** 50+ explicit assertions that `shouldGenerateResponse === false` across all test files, ensuring **NO roast generation when Shield acts**.

**Test Evidence Report:** See `docs/test-evidence/shield-issue-408-evidence.md` for detailed validation.

### Flow Validation

**Issue #487 - Shield Automated Moderation Flow Validation:**

Complete end-to-end flow validation from toxic comment detection to automated action execution.

**Phase 2 - COMPLETE (100%):**

- ✅ **15/15 test cases passed** (100% success rate)
- ✅ **9/9 Decision Matrix** (100% coverage)
- ✅ **6/6 Edge Cases** (100% coverage)

**Validation Results:**

- **Test Cases:** 15/15 passed (100%) ✅
- **Performance:** 0.42s - 0.66s per test, avg 0.69s (target: <3s) ✅
- **Total Execution Time:** 10.35s (budget: 45s, 77% faster) ✅
- **Evidence:** `docs/test-evidence/flow-shield/VALIDATION.md` (v2.0)
- **Logs:**
  - Phase 1: `validation-run-20251020-162206.log` (3 tests)
  - Phase 2: `validation-run-phase2-complete.log` (15 tests)
- **UI Screenshots:** 6 screenshots (mobile/tablet/desktop)
  - Shield Settings: `/shield/settings`
  - Shield Validation Dashboard: `/shield/validation`

**Validated Components:**

- ✅ Shield activation (≥0.65 toxicity)
- ✅ Action determination (decision matrix complete)
- ✅ Offense level detection (first-time, repeat, high-risk)
- ✅ App logging
- ✅ Performance requirements
- ✅ Test data cleanup
- ✅ UI operational
- ✅ Platform API timeout handling (EDGE-01)
- ✅ Idempotency (EDGE-02)
- ✅ Queue priority (EDGE-03)
- ✅ DB failure handling (EDGE-04)
- ✅ Escalation threshold (EDGE-05)
- ✅ Multi-platform independence (EDGE-06)

**Coverage Status:**

- **Decision Matrix:** 9/9 scenarios (100%) ✅
- **Edge Cases:** 6/6 scenarios (100%) ✅
- **Worker Execution:** Deferred
- **Platform API Integration:** Deferred

**Approval Status:** ✅ **FULLY APPROVED FOR PRODUCTION**

- Complete test suite passing (15/15)
- All core functionality validated
- Edge case testing complete
- **Ready for production deployment**

### Test Utilities

```javascript
// Using Jest moduleNameMapper alias
const { createMockShieldConfig } = require('@tests/utils/sharedMocks');

const mockConfig = createMockShieldConfig({
  enabled: true,
  autoActions: true,
  reincidenceThreshold: 3
});
```

### Coverage Thresholds

```javascript
{
  "src/services/shieldService.js": {
    branches: 80, functions: 80, lines: 80, statements: 80
  },
  "src/services/shieldDecisionEngine.js": {
    branches: 90, functions: 90, lines: 90, statements: 90
  },
  "src/workers/ShieldActionWorker.js": {
    branches: 85, functions: 85, lines: 85, statements: 85
  }
}
```

## Feature Flags

| Flag                           | Default | Purpose                                  |
| ------------------------------ | ------- | ---------------------------------------- |
| `ROASTR_SHIELD_ENABLED`        | `true`  | Enable Shield system globally            |
| `SHIELD_AUTO_ACTIONS`          | `true`  | Enable automatic action execution        |
| `SHIELD_SEVERITY_ESCALATION`   | `true`  | Enable escalation based on user history  |
| `SHIELD_REINCIDENCE_THRESHOLD` | `3`     | Number of offenses to mark as recidivist |

## Error Handling

### Common Errors

| Error                                    | Cause                              | Resolution                                       |
| ---------------------------------------- | ---------------------------------- | ------------------------------------------------ |
| `Missing required decision input fields` | Invalid input to decision engine   | Validate all required fields before calling      |
| `Invalid toxicity analysis data`         | Missing or malformed toxicity data | Ensure toxicity_score is a number 0-1            |
| `Platform not supported`                 | Platform has no adapter            | Check supported platforms list                   |
| `Circuit breaker OPEN`                   | Too many platform failures         | Wait for recovery timeout, check platform status |
| `Database connection failed`             | Persistence service error          | Check Supabase connection, retry with backoff    |
| `Red line violation`                     | User-defined rule triggered        | User must approve action or adjust red lines     |

### Error Response Format

```javascript
{
  success: false,
  error: 'Circuit breaker OPEN for platform: twitter',
  platform: 'twitter',
  requiresManualReview: true,
  fallbackAttempted: false,
  metadata: {
    circuitBreakerStatus: 'OPEN',
    lastFailureAt: '2025-10-03T11:58:00Z',
    failureCount: 6
  }
}
```

## Monitoring & Observability

### Key Metrics

- **Decision latency** - Time to make Shield decisions (target: <100ms)
- **Action execution time** - Time to execute platform actions (target: <2s)
- **Circuit breaker state** - Per-platform circuit breaker status
- **Fallback rate** - % of actions using fallback strategies
- **Manual review queue depth** - Number of actions awaiting manual review
- **Recidivism rate** - % of repeat offenders vs first-time

### Logging

All Shield events logged with:

- Organization ID and user ID
- Platform and action type
- Toxicity score and primary category
- Decision reason and severity
- Escalation level and recidivism data
- Execution time and circuit breaker status

### Alerting

- Alert when circuit breaker opens for any platform
- Alert when manual review queue > 100 items
- Alert when decision latency > 500ms
- Alert when fallback rate > 30%
- Alert when critical actions fail to execute

### Dashboard Metrics

```javascript
// Get Shield statistics for organization
const stats = await shieldService.getShieldStats('org_123', 30);

{
  totalShieldActivations: 245,
  actionBreakdown: {
    warn: 85,
    mute_temp: 78,
    mute_permanent: 45,
    block: 32,
    report: 5
  },
  severityBreakdown: {
    high: 120,
    medium: 95,
    low: 30
  },
  platformBreakdown: {
    twitter: 140,
    discord: 65,
    twitch: 30,
    youtube: 10
  },
  blockedUsers: 32,
  totalTrackedUsers: 245,
  averageViolationsPerUser: 1.8,
  topOffenders: [
    { username: '@toxicuser1', violations: 8, isBlocked: true },
    { username: '@toxicuser2', violations: 6, isBlocked: true },
    ...
  ]
}
```

## Future Enhancements

- [ ] Machine learning for adaptive thresholds
- [ ] Sentiment analysis for context-aware decisions
- [ ] User appeal system for Shield actions
- [ ] Cross-platform identity linking (same user on multiple platforms)
- [ ] Shield action effectiveness scoring
- [ ] Automated A/B testing of thresholds
- [x] Real-time dashboard for Shield operations (✅ Completed in #617: ShieldValidation dashboard)
- [ ] Integration with external moderation services (ModAPI, Hive)

---

## Brand Safety for Sponsors (Plan Plus) - Issue #859

### Overview

Brand Safety allows Plus plan users to configure sponsors/brands to protect from offensive comments. When a comment mentions a sponsor and contains toxicity, automated actions are triggered based on configurable severity levels.

### Sponsor Configuration

Sponsors are configured per-user with the following properties:

| Property   | Type          | Description                                                                                             |
| ---------- | ------------- | ------------------------------------------------------------------------------------------------------- |
| `name`     | String        | Sponsor name (required, unique per user)                                                                |
| `url`      | String        | Sponsor website URL (optional, for tag extraction)                                                      |
| `tags`     | Array<String> | Keywords/tags to detect (e.g., ["sportswear", "sneakers"])                                              |
| `severity` | Enum          | Protection level: `low`, `medium`, `high`, `zero_tolerance`                                             |
| `tone`     | Enum          | Roast tone override: `normal`, `professional`, `light_humor`, `aggressive_irony`                        |
| `priority` | Integer       | Conflict resolution priority (1=highest, 5=lowest)                                                      |
| `actions`  | Array<String> | Actions to take: `hide_comment`, `block_user`, `def_roast`, `agg_roast`, `report`, `sponsor_protection` |
| `active`   | Boolean       | Enable/disable sponsor protection                                                                       |

### Detection Flow

1. **Comment Analysis** (AnalyzeToxicityWorker)
   - Before toxicity analysis, fetch active sponsors for organization owner
   - Detect sponsor mentions in comment text (exact match, tag match)
   - Add `sponsors` and `sponsorMatch` to `userContext`

2. **Decision Matrix** (AnalysisDecisionEngine - RULE 0.5)
   - **Zero Tolerance**: Immediate SHIELD with `block_user` + `hide_comment` + `sponsor_protection`
   - **High Severity**: Threshold adjustment -0.2 (more sensitive), apply sponsor actions if triggered
   - **Medium Severity**: Threshold adjustment -0.1, apply sponsor actions if triggered
   - **Low Severity**: Threshold adjustment -0.05, monitoring only

3. **Action Execution** (ShieldService)
   - Execute sponsor-defined actions via platform integrations
   - Tag actions with `sponsor_protection` for analytics
   - Log sponsor match details for reporting

### Shield Actions

When a sponsor match triggers SHIELD, the following actions are available:

- **`hide_comment`**: Hide the offending comment from public view
- **`block_user`**: Block the user from future interactions
- **`def_roast`**: Generate defensive roast (requires Roast integration)
- **`agg_roast`**: Generate aggressive roast (requires Roast integration)
- **`report`**: Report to platform moderation
- **`sponsor_protection`**: Tag for analytics and reporting

### Roast Integration

When sponsor actions include `def_roast` or `agg_roast`, the roast generation system:

1. Receives `brand_safety` metadata in job payload
2. Includes sponsor context in cacheable prompt blocks (A/B/C)
3. Applies tone override:
   - `professional` → Measured, diplomatic, factual
   - `light_humor` → Lighthearted, playful, non-confrontational
   - `aggressive_irony` → Sharp, cutting, marked irony

See `roast.md` for detailed roast integration.

### Cost Control

Tag extraction from sponsor URLs uses OpenAI GPT-4o:

- **Operation**: `extract_sponsor_tags`
- **Cost**: 2 cents per extraction
- **Rate Limit**: 5 requests/min per user
- **Resource Type**: `ai_operations`

### API Endpoints

- `POST /api/sponsors` - Create sponsor
- `GET /api/sponsors` - List sponsors (sorted by priority)
- `GET /api/sponsors/:id` - Get single sponsor
- `PUT /api/sponsors/:id` - Update sponsor
- `DELETE /api/sponsors/:id` - Delete sponsor
- `POST /api/sponsors/extract-tags` - Extract tags from URL (rate limited)

**Access Control**: Authentication required + Plus plan gating

### Example Flow

```
1. User creates sponsor:
   POST /api/sponsors
   {
     "name": "Nike",
     "url": "https://www.nike.com",
     "severity": "high",
     "tone": "professional",
     "priority": 1,
     "actions": ["hide_comment", "def_roast"]
   }

2. Toxic comment received: "Nike is a scam brand, terrible quality"

3. AnalyzeToxicityWorker:
   - Detect sponsor match: Nike (exact match)
   - toxicity_score: 0.65
   - Apply threshold adjustment: 0.8 - 0.2 = 0.6 (high severity)
   - Decision: SHIELD (0.65 >= 0.6)

4. AnalysisDecisionEngine:
   - RULE 0.5: Sponsor Protection
   - Create SHIELD decision with actions: ["hide_comment", "sponsor_protection"]
   - Include brand_safety metadata:
     {
       sponsor: "Nike",
       severity: "high",
       tone: "professional",
       matchType: "exact",
       threshold_adjustment: -0.2
     }

5. ShieldService:
   - Execute hide_comment via platform integration
   - Tag action with sponsor_protection for analytics

6. Generate defensive roast (if def_roast action):
   - GenerateReplyWorker receives brand_safety metadata
   - Apply tone override: professional
   - Include sponsor context in prompt
   - Generate measured, diplomatic roast defending Nike
```

### Metadata Structure

**SHIELD Decision:**

```json
{
  "direction": "SHIELD",
  "action_tags": ["hide_comment", "block_user", "sponsor_protection"],
  "metadata": {
    "brand_safety": {
      "sponsor": "Nike",
      "severity": "zero_tolerance",
      "tone": "professional",
      "matchType": "exact",
      "threshold_adjustment": null
    }
  }
}
```

**ROAST Decision:**

```json
{
  "direction": "ROAST",
  "action_tags": ["generate_reply", "defensive_roast"],
  "metadata": {
    "brand_safety": {
      "sponsor": "Nike",
      "tone": "professional",
      "defensive_roast": true
    }
  }
}
```

---

## Agentes Relevantes

Los siguientes agentes son responsables de mantener este nodo:

- **Backend Developer**
- **Documentation Agent**
- **Guardian** (PR #640 - Validated Fallback Security Policy)
- **Orchestrator** (Issue #929 - Phase 6 coordination)
- **Security Engineer**
<<<<<<< HEAD
- **Test Engineer** (Issue #929 - Coverage expansion 62.5%, integration tests needed)
=======
- **Test Engineer** (Issue #924 - middleware security tests)
>>>>>>> b39b54cc

## Related Nodes

- **cost-control** - Usage tracking and billing for Shield actions
- **queue-system** - High-priority queue for Shield action jobs
- **roast** - Moderate toxicity comments routed to roast generation
- **multi-tenant** - Organization isolation and settings inheritance
- **social-platforms** - Platform-specific adapters for action execution

---

## Tests

### Ubicación de Tests

**Unit Tests** (14 archivos):

- `tests/unit/services/shieldService.test.js` - Core service functionality
- `tests/unit/services/shieldService-edge-cases.test.js` - Edge cases and error handling
- `tests/unit/services/shieldDecisionEngine.test.js` - Decision logic and thresholds
- `tests/unit/services/shieldActionExecutor.test.js` - Action execution layer
- `tests/unit/services/shieldPersistenceService.test.js` - Database persistence
- `tests/unit/services/shieldPersistenceService-retention.test.js` - Data retention policies
- `tests/unit/services/shieldSettingsService.test.js` - **Settings service (Issue #503)** ✅
  - **64 comprehensive tests** covering all functionality
  - **Coverage: 96.93%** (improved from 8.58%)
  - Cache management, org/platform settings, validation, inheritance logic
- `tests/unit/routes/shield-round2.test.js` - API endpoints (Round 2)
- `tests/unit/routes/shield-round3-security.test.js` - Security hardening
- `tests/unit/routes/shield-round4-enhancements.test.js` - Feature enhancements
- `tests/unit/routes/shield-round5.test.js` - Latest API additions
- `tests/unit/database/shield-migration.test.js` - Database migrations
- `tests/unit/database/shield-migration-round5.test.js` - Latest schema changes
- `tests/unit/utils/shield-validation.test.js` - Input validation utilities

**Integration Tests** (10+ archivos):

- `tests/integration/shieldDecisionEngine.integration.test.js` - Full decision flow
- `tests/integration/shieldActionExecutor.integration.test.js` - Action execution with platforms
- `tests/integration/shieldPersistenceIntegration.test.js` - Database integration
- `tests/integration/shield-round3-complete.test.js` - Round 3 complete flow
- `tests/integration/shield-actions-integration.test.js` - Multi-action scenarios
- `tests/integration/shieldUIIntegration.test.js` - UI integration
- Additional platform-specific integration tests

**Visual Tests** (1 archivo):

- `tests/unit/visual/shield-round5-stability.test.js` - Visual regression testing

**E2E Flow Validation** (Issue #487):

- `scripts/validate-flow-shield.js` - End-to-end Shield flow validation (15 test cases)
  - 9 decision matrix tests (toxicity + user risk → action)
  - 6 edge case tests (timeouts, idempotency, priority, failures)
- `admin-dashboard/src/pages/ShieldValidation/index.tsx` - Validation dashboard UI
- `admin-dashboard/src/pages/ShieldSettings/index.tsx` - Shield configuration UI
- `docs/test-evidence/flow-shield/` - Validation evidence and screenshots

### Cobertura de Tests

- **Total Tests**: ~31 archivos de test
- **Unit Test Coverage**: ~96% del código crítico
- **ShieldSettingsService Coverage**: 96.93% (Issue #503 - improved from 8.58%)
- **Integration Tests**: 10+ escenarios de flujo completo
- **Visual Tests**: Estabilidad de UI en Round 5

### Casos de Prueba Cubiertos

**Decision Engine:**

- ✅ Threshold-based decision making (Critical, High, Moderate, Corrective, Normal)
- ✅ Offender history tracking and recidivism detection
- ✅ Risk level calculation (Critical, High, Moderate, Low)
- ✅ Platform-specific threshold overrides
- ✅ Organization-level settings inheritance
- ✅ Red Lines (zero-tolerance) detection
- ✅ Circuit breaker pattern with fallback strategies

**Action Execution:**

- ✅ Platform-specific actions (mute, block, report, hide, timeout)
- ✅ Action escalation based on recidivism
- ✅ Multi-platform support (Twitter, Discord, Twitch, YouTube, etc.)
- ✅ Action priority handling (high-priority actions via Priority 1 queue)
- ✅ Error handling and retry logic
- ✅ Action logging and audit trail

**Persistence:**

- ✅ Shield events database storage
- ✅ Offender history queries and aggregation
- ✅ Settings CRUD operations
- ✅ Data retention policies (30 days default, configurable)
- ✅ Organization-scoped data access (RLS)
- ✅ Platform-level settings inheritance

**API Endpoints:**

- ✅ GET /api/shield/events - List shield events
- ✅ GET /api/shield/offenders - Get offender stats
- ✅ GET /api/shield/settings - Retrieve settings
- ✅ PUT /api/shield/settings - Update settings
- ✅ POST /api/shield/test - Test Shield decision
- ✅ Authentication and authorization
- ✅ Input validation and sanitization
- ✅ Rate limiting

**Edge Cases:**

- ✅ Missing or invalid input data
- ✅ Database connection failures
- ✅ Platform API errors
- ✅ Concurrent action requests
- ✅ Empty offender history
- ✅ Circular dependencies in settings inheritance
- ✅ Extremely high toxicity scores (>1.0)

### Tests Pendientes

- [ ] E2E tests con plataformas reales (requiere API keys de producción)
- [ ] Performance tests con alto volumen (>1000 eventos/segundo)
- [ ] Chaos engineering tests (simulación de fallos de infraestructura)
- [ ] Load tests para Action Executor (múltiples plataformas simultáneas)
- [ ] Security penetration tests (autenticación, autorización, SQL injection)

### Comandos de Test

```bash
# Run all Shield tests
npm test -- shield

# Run unit tests only
npm test -- tests/unit/services/shield

# Run integration tests
npm test -- tests/integration/shield

# Run specific test file
npm test -- tests/unit/services/shieldDecisionEngine.test.js

# Run with coverage
npm test -- shield --coverage
```

---

**Maintained by:** Back-end Dev Agent
**Review Frequency:** Weekly or on critical incidents
**Last Reviewed:** 2025-10-20
**Version:** 1.0.0<|MERGE_RESOLUTION|>--- conflicted
+++ resolved
@@ -1360,11 +1360,7 @@
 - **Guardian** (PR #640 - Validated Fallback Security Policy)
 - **Orchestrator** (Issue #929 - Phase 6 coordination)
 - **Security Engineer**
-<<<<<<< HEAD
-- **Test Engineer** (Issue #929 - Coverage expansion 62.5%, integration tests needed)
-=======
-- **Test Engineer** (Issue #924 - middleware security tests)
->>>>>>> b39b54cc
+- **Test Engineer** (Issue #924 - middleware security tests, #929 - Coverage expansion 62.5%, integration tests needed)
 
 ## Related Nodes
 
