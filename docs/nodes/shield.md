# Shield - Automated Content Moderation System

**Node ID:** `shield`
**Owner:** Back-end Dev
**Priority:** Critical
**Status:** Production
<<<<<<< HEAD
**Last Updated:** 2025-10-23
**Coverage:** 2%
=======
**Last Updated:** 2025-10-28
**Coverage:** 86%
>>>>>>> 66f2e28b
**Coverage Source:** auto
**Related PRs:** #499, #587 (Issue #487 - Flow Validation Complete), #617 (Flow Validation Dashboard + Validation Script), #632 (Unified Analysis Department), #634 (CodeRabbit Security Fix - Conservative Gatekeeper Fallback)

## Dependencies

- `cost-control` - Usage tracking, billing integration, and limit enforcement
- `queue-system` - Unified Redis/Upstash + Database queue management

## Overview

Shield is the automated content moderation system for Roastr.ai that provides advanced toxicity protection through escalating response actions, user behavior tracking, and reincidence detection. It operates as a high-priority system that can automatically mute, block, or report toxic users based on configurable thresholds and offender history.

### Key Capabilities

1. **Automated Moderation** - Intelligent action escalation based on toxicity and user history
2. **Multi-Platform Support** - Platform-specific actions for Twitter, Discord, Twitch, YouTube, and more
3. **Recidivism Tracking** - Sophisticated offender history and risk level assessment
4. **Configurable Thresholds** - Database-driven settings with organization and platform-specific overrides
5. **Circuit Breaker Pattern** - Fault tolerance with automatic fallback strategies
6. **Red Lines System** - User-defined zero-tolerance rules for specific content

## Architecture

### Main Flow

```text
Comment Detected
    ↓
AnalyzeToxicityWorker
    ↓
Perspective API (Google)
    ↓ (toxicity_score, severity_level, categories, raw_scores)
Shield Service receives analysis
    ↓
ShieldDecisionEngine.makeDecision()
    ↓
[Load Settings] → Database settings with platform inheritance
    ↓
[Process Input] → Validate and normalize input data
    ↓
[Check Offender History] → Get recidivism data and risk level
    ↓
[Apply Decision Logic] → Severity-based decision tree
    ↓
    - Critical (severity='critical'): Immediate block + report
    - High (severity='high'): Auto-moderate + manual review
    - Medium (severity='medium'): Manual moderation (temp mute)
    - Low/Clean (severity='low'/'clean'): No action
    ↓
[Record Decision] → Persistence layer for audit trail
    ↓
[Queue Action] → ShieldActionWorker (priority 1)
    ↓
[Execute Action] → Platform-specific API calls with retry logic
    ↓
[Update History] → Track action and update user behavior
```

### Perspective API Integration

**Integration Point:** `src/workers/AnalyzeToxicityWorker.js` → `src/services/shieldService.js`

Shield receives toxicity analysis from Perspective API via AnalyzeToxicityWorker:

```javascript
{
  toxicity_score: 0.88,           // TOXICITY score (0-1)
  severity_level: 'high',          // Perspective's calculated severity
  categories: ['insult'],          // Detected categories
  raw_scores: {
    toxicity: 0.88,
    severeToxicity: 0.60,
    identityAttack: 0.44,
    insult: 0.616,
    profanity: 0.528,
    threat: 0.40
  }
}
```

**Severity Mapping (Perspective → Shield):**

| Perspective Severity | Shield Priority | Shield Action | Auto Execute | Manual Review |
|---------------------|-----------------|---------------|--------------|---------------|
| `critical` (≥0.95)  | 1 (critical)    | block + report | YES          | NO            |
| `high` (≥0.85)      | 2 (high)        | mute_permanent | YES          | YES           |
| `medium` (≥0.60)    | 3 (medium)      | mute_temp      | NO           | NO            |
| `low` (≥0.40)       | 5 (low)         | warn           | NO           | NO            |
| `clean` (<0.40)     | 5 (low)         | warn           | NO           | NO            |

**Important:** Shield uses Perspective's `severity_level` directly (not toxicity_score) for priority calculation. This ensures Perspective's multi-factor analysis (considering severeToxicity, threat, multiple thresholds) drives Shield decisions.

**Validation:** See `docs/test-evidence/perspective-shield-validation.md` for integration test results.

### Fallback Security Policy (CodeRabbit Review #634)

**Critical Security Enhancement:** Conservative fallback when security services unavailable.

**Issue:** When Gatekeeper service fails, the system must default to a secure state rather than allowing potentially malicious content through.

**Conservative Fallback Strategy:**

When Gatekeeper service is unavailable (timeout, API error, service outage):

```javascript
// SECURITY FIX (CodeRabbit Review #634)
return {
  classification: 'MALICIOUS',     // Conservative default
  is_prompt_injection: true,       // Treat as potential threat
  injection_score: 0.5,            // Moderate risk indicator
  injection_categories: ['fallback_mode'],
  fallback: true,
  fallback_reason: 'Gatekeeper unavailable - conservative classification applied'
};
```

**Decision Matrix Integration:**

The Analysis Department's decision matrix includes explicit fallback detection as **RULE 0** (highest priority):

```text
RULE 0: Gatekeeper Fallback Mode → SHIELD
    ↓
Condition: fallback=true AND fallback_reason present
    ↓
Action: Force SHIELD regardless of toxicity scores
Action Tags: ['hide_comment', 'require_manual_review', 'gatekeeper_unavailable']
Severity: critical
```

**Rationale:**
- **Fail-safe principle**: When security service unavailable, block rather than allow
- **Security over convenience**: False positives (blocked clean comments) < False negatives (published injections)
- **Manual review required**: All fallback-mode comments flagged for human oversight
- **Monitoring**: Track `gatekeeper_unavailable` action tag to detect service issues

**Fallback Action Tags:**
- `hide_comment` - Hide potentially malicious comment from public view
- `require_manual_review` - Queue for human moderator review
- `gatekeeper_unavailable` - Service availability flag for monitoring

**Monitoring Recommendations:**
- Alert if `gatekeeper_unavailable` appears in >5% of comments (indicates service issue)
- Track Gatekeeper service SLA and uptime
- Dashboard for fallback frequency by time period

**Implementation:** `src/services/AnalysisDecisionEngine.js:103-121` (fallback classification), `lines 265-284` (fallback detection in decision matrix)

**Test Coverage:** `tests/integration/analysis-department.test.js` - Edge 2, Edge 7, Edge 8 validate fallback behavior

### Component Files

| File | Path | Purpose |
|------|------|---------|
| **ShieldService** | `src/services/shieldService.js` | Legacy service, main orchestrator |
| **ShieldDecisionEngine** | `src/services/shieldDecisionEngine.js` | Core decision-making component |
| **ShieldActionExecutor** | `src/services/shieldActionExecutor.js` | Unified action execution with circuit breaker |
| **ShieldPersistenceService** | `src/services/shieldPersistenceService.js` | Database persistence and history tracking |
| **ShieldSettingsService** | `src/services/shieldSettingsService.js` | Settings management with inheritance |
| **ShieldActionWorker** | `src/workers/ShieldActionWorker.js` | Background worker for action execution |

## Shield Decision Engine

**Core Component:** `src/services/shieldDecisionEngine.js`
**Version:** 1.0

### Decision Thresholds

#### Default Thresholds (Toxicity Score Range: 0-1)

| Threshold | Score | Action |
|-----------|-------|--------|
| **Critical** | ≥0.98 | Immediate severe action (block, report, escalate) |
| **High** | ≥0.95 | Moderate Shield action (timeout, hide comment, warn) |
| **Moderate** | ≥0.90 | Roastable comment (generate roast, monitor user) |
| **Corrective** | ≥0.85 | First strike with corrective guidance message |
| **Normal** | <0.85 | Publish normally (no action) |

#### Database-Driven Thresholds

Thresholds can be configured per organization and platform in `organization_shield_settings`:

```sql
-- Organization-level settings (inherited by all platforms)
tau_roast_lower: 0.25    -- Minimum roastable threshold
tau_shield: 0.70         -- Shield activation threshold
tau_critical: 0.90       -- Critical action threshold

-- Platform-specific overrides (optional)
-- Example: More lenient for Discord, stricter for Twitter
```

**Threshold Calculation:**
```javascript
moderate = tau_roast_lower + ((tau_shield - tau_roast_lower) * 0.6)
high = tau_shield
critical = tau_critical
corrective = tau_roast_lower
```

### Recidivism Adjustment

Shield adjusts toxicity scores upward for repeat offenders:

```javascript
// Base adjustment: 0.02 per offense (max 0.08)
adjustment = min(0.08, totalOffenses * 0.02)

// Additional for escalation level
adjustment += escalationLevel * 0.01

// Bonus for high average toxicity (≥0.8)
if (avgToxicity >= 0.8) adjustment += 0.03

// Total cap: 0.12 maximum adjustment
finalScore = min(1.0, toxicityScore + adjustment)
```

**Example:**
- User has 5 prior offenses, escalation level 3, average toxicity 0.82
- New comment toxicity: 0.88
- Adjustment: (5 * 0.02) + (3 * 0.01) + 0.03 = 0.23 (capped at 0.12)
- Final score: 0.88 + 0.12 = 1.0 → Critical action

### Escalation Levels

| Level | Offenses | Description |
|-------|----------|-------------|
| 0 | 0-1 | First time or isolated offense |
| 1 | 2 | Early repeat offender |
| 2 | 3-4 | Multiple violations |
| 3 | 5-6 | Persistent offender |
| 4 | 7-9 | Habitual violator |
| 5 | 10+ | Critical repeat offender |

### Red Lines System

User-defined zero-tolerance rules that override all thresholds:

#### Category Red Lines

```javascript
userRedLines.categories = ['threat', 'harassment', 'hate']
// Any comment with these labels → immediate critical action
```

#### Keyword Red Lines

```javascript
userRedLines.keywords = ['palabra prohibida', 'otro término']
// Exact word boundary matching with special char support
// Case-insensitive, supports regex escaping
```

#### Threshold Red Lines

```javascript
userRedLines.toxicityThreshold = 0.60
// Any comment ≥0.60 → immediate critical action
// Overrides default thresholds
```

**Red Line Violation Result:**
```javascript
{
  action: 'shield_action_critical',
  reason: 'User red line violated: keyword:palabra',
  severity: 'critical',
  requiresHumanReview: true,
  autoExecute: !autoApprove,
  metadata: { redLineViolation: 'keyword:palabra', userDefined: true }
}
```

### Corrective Zone (First Strike)

For toxicity scores ≥0.85 and <0.90 (first-time offenders):

**Corrective Message Pools:**

```javascript
general: [
  "Parece que necesitas un momento para reflexionar...",
  "Tu comentario podría beneficiarse de un enfoque más respetuoso...",
  "Detectamos que tu mensaje puede resultar ofensivo..."
]

insult: [
  "Los insultos no fortalecen tu argumento...",
  "Entendemos que puedes estar frustrado, pero...",
  "Tu opinión es válida, pero sería más efectiva sin..."
]

harassment: [
  "Este tipo de comentarios puede hacer sentir incómodos...",
  "Valoramos la diversidad de opiniones, pero el respeto...",
  "Tu participación es importante, pero necesitamos..."
]

threat: [
  "Los comentarios amenazantes no están permitidos...",
  "Detectamos lenguaje que puede interpretarse como...",
  "Nuestra comunidad se basa en el respeto mutuo..."
]
```

**Selection Logic:**
- Primary category determines message pool
- Repeat offenders (≥2 offenses) get harassment pool (firmer tone)
- Random selection from pool for variety
- Fallback: Generic respectful message if pool empty

### Decision Output

```javascript
{
  action: 'shield_action_moderate',           // Decision action
  reason: 'High toxicity requiring moderation',
  severity: 'high',                           // critical, high, moderate, low, none
  toxicityScore: 0.96,                        // Adjusted score (with recidivism)
  primaryCategory: 'insult',                  // Top toxicity category
  escalationLevel: 2,                         // Current escalation level
  requiresHumanReview: false,                 // Flag for manual review
  autoExecute: true,                          // Auto-execute or queue for approval
  suggestedActions: [                         // Platform actions to take
    'timeout_user',
    'hide_comment',
    'warn_user'
  ],
  correctiveMessage: null,                    // Only for corrective zone
  timestamp: '2025-10-03T12:00:00Z',
  version: '1.0',
  processingTimeMs: 45,
  metadata: {
    originalScore: 0.88,                      // Pre-adjustment score
    escalationAdjustment: 0.08,               // Recidivism adjustment
    isRepeatOffender: true,
    offenderHistory: {
      totalOffenses: 4,
      riskLevel: 'medium',
      escalationLevel: 2
    }
  }
}
```

## Platform-Specific Actions

Shield maps generic actions to platform-specific implementations:

### Action Mapping Matrix

| Generic Action | Twitter | Discord | Twitch | YouTube |
|---------------|---------|---------|--------|---------|
| **warn** | Reply warning | Send warning DM | 60s timeout | Reply warning |
| **mute_temp** | Mute 24h | Timeout 1h | Timeout 10m | ❌ Not available |
| **mute_permanent** | Mute permanent | Remove voice perms | Ban user | ❌ Limited access |
| **block** | Block user | Kick user | Ban user | ❌ Not available |
| **report** | Report user | Report to mods | Report to Twitch | Report comment |

### Platform Capabilities

#### Twitter/X
```javascript
{
  warn: { action: 'reply_warning', available: true },
  mute_temp: { action: 'mute_user', duration: '24h', available: true },
  mute_permanent: { action: 'mute_user', duration: 'permanent', available: true },
  block: { action: 'block_user', available: true },
  report: { action: 'report_user', available: true }
}
```

#### Discord
```javascript
{
  warn: { action: 'send_warning_dm', available: true },
  mute_temp: { action: 'timeout_user', duration: '1h', available: true },
  mute_permanent: { action: 'remove_voice_permissions', available: true },
  block: { action: 'kick_user', available: true },
  report: { action: 'report_to_moderators', available: true }
}
```

#### Twitch
```javascript
{
  warn: { action: 'timeout_user', duration: '60s', available: true },
  mute_temp: { action: 'timeout_user', duration: '10m', available: true },
  mute_permanent: { action: 'ban_user', available: true },
  block: { action: 'ban_user', available: true },
  report: { action: 'report_to_twitch', available: true }
}
```

#### YouTube
```javascript
{
  warn: { action: 'reply_warning', available: true },
  mute_temp: { action: 'hide_user_comments', duration: '24h', available: false },
  mute_permanent: { action: 'ban_user_from_channel', available: false },
  block: { action: 'block_user', available: false },
  report: { action: 'report_comment', available: true }
}
```

### Action Execution Flow

```text
Decision Made → Queue shield_action job (priority 1)
    ↓
ShieldActionWorker picks up job
    ↓
ShieldActionExecutor.executeAction()
    ↓
[Get Platform Adapter] → Twitter/Discord/Twitch/YouTube adapter
    ↓
[Circuit Breaker Check] → Is platform healthy?
    ↓
[Execute with Retry] → 3 attempts, exponential backoff
    ↓
Success? → Record event, update history ✅
    ↓
Failure? → Try fallback action or manual review queue ⚠️
```

## Offender History & Persistence

**Service:** `src/services/shieldPersistenceService.js`
**Table:** `shield_offender_history`

### Offender History Structure

```javascript
{
  id: 'uuid',
  organization_id: 'org_uuid',
  platform: 'twitter',
  external_author_id: 'twitter_user_123',
  external_author_username: '@toxicuser',

  // Violation tracking
  total_offenses: 5,
  total_critical: 2,
  total_high: 2,
  total_moderate: 1,
  total_low: 0,

  // Toxicity metrics
  average_toxicity: 0.87,
  max_toxicity: 0.96,

  // Escalation
  escalation_level: 2,
  is_recidivist: true,
  risk_level: 'medium',  // low, medium, high

  // Recent actions
  recent_actions_summary: {
    warn: 1,
    mute_temp: 2,
    mute_permanent: 1,
    block: 1
  },

  // Timeline
  first_offense_at: '2025-09-15T10:00:00Z',
  last_offense_at: '2025-10-03T12:00:00Z',
  last_action: 'mute_permanent',
  last_action_at: '2025-10-03T12:00:00Z',

  // Metadata
  metadata: {
    primaryCategories: ['insult', 'profanity', 'harassment'],
    platformSpecificData: { /* platform context */ }
  },

  created_at: '2025-09-15T10:00:00Z',
  updated_at: '2025-10-03T12:00:00Z'
}
```

### Shield Events Log

**Table:** `shield_events`

```javascript
{
  id: 'uuid',
  organization_id: 'org_uuid',
  user_id: 'user_uuid',

  // Comment context
  platform: 'twitter',
  account_ref: 'account_ref_uuid',
  external_comment_id: 'tweet_123',
  external_author_id: 'twitter_user_123',
  external_author_username: '@toxicuser',
  original_text: 'toxic comment text',  // Only for shield actions (GDPR)

  // Toxicity analysis
  toxicity_score: 0.96,
  toxicity_labels: ['insult', 'profanity'],

  // Decision
  action_taken: 'shield_action_moderate',
  action_reason: 'High toxicity requiring moderation',
  action_status: 'completed',  // pending, completed, failed, manual_review
  action_details: {
    severity: 'high',
    escalationLevel: 2,
    suggestedActions: ['timeout_user', 'hide_comment'],
    requiresHumanReview: false
  },

  // Execution
  processed_by: 'shield_decision_engine',
  processing_time_ms: 45,

  // Metadata
  metadata: {
    decisionVersion: '1.0',
    offenderHistory: {
      isRecidivist: true,
      totalOffenses: 4,
      riskLevel: 'medium'
    },
    circuitBreakerStatus: 'closed',
    fallbackUsed: false
  },

  created_at: '2025-10-03T12:00:00Z',
  updated_at: '2025-10-03T12:00:05Z'
}
```

## Circuit Breaker & Fault Tolerance

**Service:** `src/services/shieldActionExecutor.js`
**Pattern:** Circuit Breaker with exponential backoff

### Circuit Breaker States

| State | Description | Behavior |
|-------|-------------|----------|
| **CLOSED** | Normal operation | Requests pass through normally |
| **OPEN** | Too many failures | Requests fail fast, no API calls |
| **HALF_OPEN** | Testing recovery | Limited requests to test platform health |

### Configuration

```javascript
{
  maxRetries: 3,                 // Max retry attempts
  baseDelay: 500,                // Base delay in ms
  maxDelay: 30000,               // Max delay (30s)
  failureThreshold: 5,           // Failures to open circuit
  recoveryTimeout: 60000         // Time before half-open (60s)
}
```

### Retry Logic

```javascript
// Exponential backoff with jitter
delay = min(maxDelay, baseDelay * 2^attempt + random(0, 1000))

// Example retry delays:
// Attempt 1: 500ms + jitter
// Attempt 2: 1000ms + jitter
// Attempt 3: 2000ms + jitter
```

### Fallback Strategies

When primary action fails or circuit is open:

1. **Fallback Actions:**
   - `blockUser` fails → Try `reportUser`
   - `hideComment` fails → Try `reportUser`
   - `reportUser` fails → Queue for manual review

2. **Manual Review Queue:**
   ```javascript
   {
     requiresManualReview: true,
     reason: 'All automated actions failed',
     originalAction: 'blockUser',
     attemptedFallbacks: ['reportUser'],
     platformError: 'Twitter API rate limit exceeded'
   }
   ```

3. **Circuit Breaker Open:**
   - All requests fail fast (no API calls)
   - Queued for manual review
   - Logged for monitoring

## Shield Settings & Configuration

**Service:** `src/services/shieldSettingsService.js`
**Table:** `organization_shield_settings`

### Settings Inheritance Model

```text
Global Defaults
    ↓
Organization Settings (org-level)
    ↓
Platform-Specific Overrides (org + platform)
```

**Example:**
```sql
-- Organization default
INSERT INTO organization_shield_settings (
  organization_id,
  platform,  -- NULL = applies to all platforms
  shield_enabled,
  tau_roast_lower,
  tau_shield,
  tau_critical,
  aggressiveness
) VALUES (
  'org_123',
  NULL,
  true,
  0.25,
  0.70,
  0.90,
  0.95
);

-- Twitter-specific override (stricter)
INSERT INTO organization_shield_settings (
  organization_id,
  platform,
  tau_shield  -- Only override shield threshold
) VALUES (
  'org_123',
  'twitter',
  0.60  -- More aggressive on Twitter
);
```

**Effective Settings for Twitter:**
```javascript
{
  shield_enabled: true,          // From org default
  tau_roast_lower: 0.25,         // From org default
  tau_shield: 0.60,              // From Twitter override
  tau_critical: 0.90,            // From org default
  aggressiveness: 0.95,          // From org default
  source: 'platform_override'    // Inheritance source
}
```

### User Aggressiveness (Legacy)

For backward compatibility, user aggressiveness (0.90 - 1.00) adjusts thresholds:

```javascript
// aggressiveness = 0.90 → more lenient (higher thresholds)
// aggressiveness = 0.95 → baseline (no adjustment)
// aggressiveness = 1.00 → stricter (lower thresholds)

adjustment = (0.95 - aggressiveness) * 0.2  // Range: -0.1 to +0.01

adjusted_thresholds = {
  critical: base.critical + adjustment,
  high: base.high + adjustment,
  moderate: base.moderate + adjustment,
  corrective: base.corrective + adjustment
}
```

## Worker Architecture

**Worker:** `src/workers/ShieldActionWorker.js`
**Queue:** `shield_action`
**Priority:** 1 (highest)

### Worker Configuration

```javascript
{
  maxConcurrency: 3,     // 3 concurrent Shield actions
  pollInterval: 2000,    // Poll every 2 seconds
  maxRetries: 1,         // Let ShieldActionExecutor handle retries
  priority: 1            // Highest priority in queue
}
```

### Job Payload

```javascript
{
  organizationId: 'org_uuid',
  userId: 'user_uuid',               // Optional
  platform: 'twitter',
  accountRef: 'account_ref_uuid',
  externalCommentId: 'tweet_123',
  externalAuthorId: 'twitter_user_123',
  externalAuthorUsername: '@toxicuser',
  action: 'blockUser',               // hideComment, reportUser, blockUser, unblockUser
  reason: 'Shield automated action',
  originalText: 'toxic comment',     // Optional, for GDPR
  metadata: { /* additional context */ }
}
```

### Worker Metrics

```javascript
{
  totalProcessed: 156,
  successfulActions: 142,
  failedActions: 14,
  fallbackActions: 8,
  averageProcessingTime: 1250,  // ms
  lastActionTime: '2025-10-03T12:00:00Z',

  actionExecutor: {
    metrics: { /* executor metrics */ },
    circuitBreakers: { /* platform status */ },
    supportedPlatforms: ['twitter', 'discord', 'twitch', 'youtube']
  }
}
```

## Integration with Triage System

Shield integrates with the triage system for automated comment routing:

### Triage Flow Integration

```text
Comment Analyzed (toxicity_score)
    ↓
TriageService.processComment()
    ↓
[Check Plan] → Free: no Shield, Starter+: Shield enabled
    ↓
[Toxicity Threshold Check]
    ↓
    - ≥0.85: BLOCK + Shield analysis
    - 0.30-0.84: ROAST
    - <0.30: PUBLISH
    ↓
[Shield Analysis] (if Starter+ and ≥0.85)
    ↓
ShieldDecisionEngine.makeDecision()
    ↓
[Execute in Parallel]
    - Triage decision (block comment)
    - Shield action (block user, report, etc.)
```

**Key Points:**
- Shield runs **in parallel** with triage blocking
- Triage is fail-closed: Shield failure → comment still blocked
- Shield adds user-level actions beyond comment-level blocking

## Cost Control Integration

**Dependency:** `cost-control` node
**Integration:** Usage recording per action

### Usage Tracking

```javascript
await costControl.recordUsage(
  organizationId,
  platform,
  'shield_action',
  {
    action: 'blockUser',
    success: true,
    fallback: false,
    requiresManualReview: false,
    executionTime: 1250,
    platform: 'twitter',
    timestamp: '2025-10-03T12:00:00Z'
  },
  null,  // userId - not applicable for shield
  1      // quantity
);
```

### Plan Restrictions

| Plan | Shield Access | Features |
|------|---------------|----------|
| **Free** | ❌ Disabled | No Shield protection |
| **Starter** | ✅ Enabled | Basic Shield with standard thresholds |
| **Pro** | ✅ Enabled | Full Shield with custom thresholds |
| **Plus** | ✅ Enabled | Advanced Shield + red lines + priority actions |

## API Usage Examples

### Make a Shield Decision

```javascript
const ShieldDecisionEngine = require('./services/shieldDecisionEngine');

const decisionEngine = new ShieldDecisionEngine();

const decision = await decisionEngine.makeDecision({
  organizationId: 'org_123',
  userId: 'user_456',
  platform: 'twitter',
  accountRef: 'account_ref_789',
  externalCommentId: 'tweet_123',
  externalAuthorId: 'twitter_user_123',
  externalAuthorUsername: '@toxicuser',
  originalText: 'You are an idiot',
  toxicityAnalysis: {
    toxicity_score: 0.92,
    toxicity_labels: ['insult', 'profanity'],
    confidence: 0.95,
    model: 'perspective'
  },
  userConfiguration: {
    redLines: {
      categories: ['threat', 'harassment'],
      keywords: ['kill', 'die'],
      toxicityThreshold: 0.80
    },
    aggressiveness: 0.97,
    autoApprove: false
  },
  metadata: {
    commentSource: 'mentions',
    detectedLanguage: 'en'
  }
});

console.log(decision);
// {
//   action: 'shield_action_moderate',
//   reason: 'High toxicity requiring moderation',
//   severity: 'high',
//   toxicityScore: 0.96,  // Adjusted for recidivism
//   escalationLevel: 2,
//   suggestedActions: ['timeout_user', 'hide_comment', 'warn_user'],
//   ...
// }
```

### Execute Shield Action

```javascript
const ShieldActionExecutor = require('./services/shieldActionExecutor');

const executor = new ShieldActionExecutor({
  maxRetries: 3,
  baseDelay: 500,
  failureThreshold: 5
});

const result = await executor.executeAction({
  organizationId: 'org_123',
  platform: 'twitter',
  accountRef: 'account_ref_789',
  externalCommentId: 'tweet_123',
  externalAuthorId: 'twitter_user_123',
  externalAuthorUsername: '@toxicuser',
  action: 'blockUser',
  reason: 'High toxicity requiring moderation',
  metadata: {
    severity: 'high',
    escalationLevel: 2
  }
});

console.log(result);
// {
//   success: true,
//   platform: 'twitter',
//   action: 'block_user',
//   originalAction: 'blockUser',
//   fallback: false,
//   requiresManualReview: false,
//   executionTime: 1250,
//   details: {
//     platformResponse: { /* Twitter API response */ },
//     timestamp: '2025-10-03T12:00:00Z'
//   }
// }
```

### Get Offender History

```javascript
const ShieldPersistenceService = require('./services/shieldPersistenceService');

const persistence = new ShieldPersistenceService();

const history = await persistence.getOffenderHistory(
  'org_123',
  'twitter',
  'twitter_user_123'
);

console.log(history);
// {
//   isRecidivist: true,
//   totalOffenses: 5,
//   totalCritical: 2,
//   totalHigh: 2,
//   escalationLevel: 2,
//   averageToxicity: 0.87,
//   maxToxicity: 0.96,
//   riskLevel: 'medium',
//   recentActionsSummary: {
//     warn: 1,
//     mute_temp: 2,
//     mute_permanent: 1
//   },
//   lastOffenseAt: '2025-10-03T12:00:00Z',
//   ...
// }
```

## Testing

### Unit Tests

| Test File | Coverage | Focus |
|-----------|----------|-------|
| `shieldService.test.js` | 80% | Service initialization, analysis, action execution |
| `shieldDecisionEngine.test.js` | 90% | Decision logic, thresholds, recidivism, red lines |
| `shieldActionExecutor.test.js` | 85% | Circuit breaker, retry logic, fallback strategies |
| `shieldPersistenceService.test.js` | 88% | History tracking, event logging, database operations |
| `ShieldActionWorker.test.js` | 85% | Worker job processing, metrics, error handling |

### Integration Tests

**Comprehensive Coverage:** 15 integration test files with 200+ test cases validating all Shield functionality.

**Issue #408 Validation:** Complete integration test coverage for Shield actions and offender registration.

| Test File | Lines | Focus | Issue |
|-----------|-------|-------|-------|
| `shield-actions-integration.test.js` | 660 | Hide/block/report/escalate actions, NO roast generation | #408 AC1, AC3 |
| `shield-offender-registration.test.js` | 945 | Author tracking, severity, reason logging | #408 AC2 |
| `shield-escalation-logic.test.js` | 845 | Escalation matrix, time decay, cross-platform | #408 AC4 |
| `shieldDecisionEngine.integration.test.js` | 400 | Decision logic, thresholds, recidivism | #408 AC1, AC4 |
| `shieldPersistence.integration.test.js` | 350 | Database persistence, history tracking | #408 AC5 |
| `shieldActionExecutor.integration.test.js` | 300 | Circuit breaker, retries, fallback | #408 AC1 |
| `shield-system-e2e.test.js` | 500 | End-to-end Shield workflow | #408 ALL |
| `shield-triage-integration.test.js` | - | Shield + Triage parallel execution | - |
| `shield-platform-adapters.test.js` | - | Platform-specific action execution | - |
| `shield-ui-complete-integration.test.js` | - | UI integration with Shield | - |
| `shield-stability.test.js` | - | Stability and resilience testing | - |
| `shield-database-round4.test.js` | - | Database operations validation | - |

**Total Test Coverage:** ~4,000+ lines of integration tests

**Critical Validation (Issue #408 AC3):** 50+ explicit assertions that `shouldGenerateResponse === false` across all test files, ensuring **NO roast generation when Shield acts**.

**Test Evidence Report:** See `docs/test-evidence/shield-issue-408-evidence.md` for detailed validation.

### Flow Validation

**Issue #487 - Shield Automated Moderation Flow Validation:**

Complete end-to-end flow validation from toxic comment detection to automated action execution.

**Phase 2 - COMPLETE (100%):**
- ✅ **15/15 test cases passed** (100% success rate)
- ✅ **9/9 Decision Matrix** (100% coverage)
- ✅ **6/6 Edge Cases** (100% coverage)

**Validation Results:**
- **Test Cases:** 15/15 passed (100%) ✅
- **Performance:** 0.42s - 0.66s per test, avg 0.69s (target: <3s) ✅
- **Total Execution Time:** 10.35s (budget: 45s, 77% faster) ✅
- **Evidence:** `docs/test-evidence/flow-shield/VALIDATION.md` (v2.0)
- **Logs:**
  - Phase 1: `validation-run-20251020-162206.log` (3 tests)
  - Phase 2: `validation-run-phase2-complete.log` (15 tests)
- **UI Screenshots:** 6 screenshots (mobile/tablet/desktop)
  - Shield Settings: `/shield/settings`
  - Shield Validation Dashboard: `/shield/validation`

**Validated Components:**
- ✅ Shield activation (≥0.65 toxicity)
- ✅ Action determination (decision matrix complete)
- ✅ Offense level detection (first-time, repeat, high-risk)
- ✅ App logging
- ✅ Performance requirements
- ✅ Test data cleanup
- ✅ UI operational
- ✅ Platform API timeout handling (EDGE-01)
- ✅ Idempotency (EDGE-02)
- ✅ Queue priority (EDGE-03)
- ✅ DB failure handling (EDGE-04)
- ✅ Escalation threshold (EDGE-05)
- ✅ Multi-platform independence (EDGE-06)

**Coverage Status:**
- **Decision Matrix:** 9/9 scenarios (100%) ✅
- **Edge Cases:** 6/6 scenarios (100%) ✅
- **Worker Execution:** Deferred
- **Platform API Integration:** Deferred

**Approval Status:** ✅ **FULLY APPROVED FOR PRODUCTION**
- Complete test suite passing (15/15)
- All core functionality validated
- Edge case testing complete
- **Ready for production deployment**

### Test Utilities

```javascript
// Using Jest moduleNameMapper alias
const { createMockShieldConfig } = require('@tests/utils/sharedMocks');

const mockConfig = createMockShieldConfig({
  enabled: true,
  autoActions: true,
  reincidenceThreshold: 3
});
```

### Coverage Thresholds

```javascript
{
  "src/services/shieldService.js": {
    branches: 80, functions: 80, lines: 80, statements: 80
  },
  "src/services/shieldDecisionEngine.js": {
    branches: 90, functions: 90, lines: 90, statements: 90
  },
  "src/workers/ShieldActionWorker.js": {
    branches: 85, functions: 85, lines: 85, statements: 85
  }
}
```

## Feature Flags

| Flag | Default | Purpose |
|------|---------|---------|
| `ROASTR_SHIELD_ENABLED` | `true` | Enable Shield system globally |
| `SHIELD_AUTO_ACTIONS` | `true` | Enable automatic action execution |
| `SHIELD_SEVERITY_ESCALATION` | `true` | Enable escalation based on user history |
| `SHIELD_REINCIDENCE_THRESHOLD` | `3` | Number of offenses to mark as recidivist |

## Error Handling

### Common Errors

| Error | Cause | Resolution |
|-------|-------|-----------|
| `Missing required decision input fields` | Invalid input to decision engine | Validate all required fields before calling |
| `Invalid toxicity analysis data` | Missing or malformed toxicity data | Ensure toxicity_score is a number 0-1 |
| `Platform not supported` | Platform has no adapter | Check supported platforms list |
| `Circuit breaker OPEN` | Too many platform failures | Wait for recovery timeout, check platform status |
| `Database connection failed` | Persistence service error | Check Supabase connection, retry with backoff |
| `Red line violation` | User-defined rule triggered | User must approve action or adjust red lines |

### Error Response Format

```javascript
{
  success: false,
  error: 'Circuit breaker OPEN for platform: twitter',
  platform: 'twitter',
  requiresManualReview: true,
  fallbackAttempted: false,
  metadata: {
    circuitBreakerStatus: 'OPEN',
    lastFailureAt: '2025-10-03T11:58:00Z',
    failureCount: 6
  }
}
```

## Monitoring & Observability

### Key Metrics

- **Decision latency** - Time to make Shield decisions (target: <100ms)
- **Action execution time** - Time to execute platform actions (target: <2s)
- **Circuit breaker state** - Per-platform circuit breaker status
- **Fallback rate** - % of actions using fallback strategies
- **Manual review queue depth** - Number of actions awaiting manual review
- **Recidivism rate** - % of repeat offenders vs first-time

### Logging

All Shield events logged with:
- Organization ID and user ID
- Platform and action type
- Toxicity score and primary category
- Decision reason and severity
- Escalation level and recidivism data
- Execution time and circuit breaker status

### Alerting

- Alert when circuit breaker opens for any platform
- Alert when manual review queue > 100 items
- Alert when decision latency > 500ms
- Alert when fallback rate > 30%
- Alert when critical actions fail to execute

### Dashboard Metrics

```javascript
// Get Shield statistics for organization
const stats = await shieldService.getShieldStats('org_123', 30);

{
  totalShieldActivations: 245,
  actionBreakdown: {
    warn: 85,
    mute_temp: 78,
    mute_permanent: 45,
    block: 32,
    report: 5
  },
  severityBreakdown: {
    high: 120,
    medium: 95,
    low: 30
  },
  platformBreakdown: {
    twitter: 140,
    discord: 65,
    twitch: 30,
    youtube: 10
  },
  blockedUsers: 32,
  totalTrackedUsers: 245,
  averageViolationsPerUser: 1.8,
  topOffenders: [
    { username: '@toxicuser1', violations: 8, isBlocked: true },
    { username: '@toxicuser2', violations: 6, isBlocked: true },
    ...
  ]
}
```

## Future Enhancements

- [ ] Machine learning for adaptive thresholds
- [ ] Sentiment analysis for context-aware decisions
- [ ] User appeal system for Shield actions
- [ ] Cross-platform identity linking (same user on multiple platforms)
- [ ] Shield action effectiveness scoring
- [ ] Automated A/B testing of thresholds
- [x] Real-time dashboard for Shield operations (✅ Completed in #617: ShieldValidation dashboard)
- [ ] Integration with external moderation services (ModAPI, Hive)


## Agentes Relevantes

Los siguientes agentes son responsables de mantener este nodo:

- **Backend Developer**
- **Documentation Agent**
- **Guardian** (PR #640 - Validated Fallback Security Policy)
- **Orchestrator**
- **Security Engineer**
- **Test Engineer**


## Related Nodes

- **cost-control** - Usage tracking and billing for Shield actions
- **queue-system** - High-priority queue for Shield action jobs
- **roast** - Moderate toxicity comments routed to roast generation
- **multi-tenant** - Organization isolation and settings inheritance
- **social-platforms** - Platform-specific adapters for action execution

---

## Tests

### Ubicación de Tests

**Unit Tests** (13 archivos):
- `tests/unit/services/shieldService.test.js` - Core service functionality
- `tests/unit/services/shieldService-edge-cases.test.js` - Edge cases and error handling
- `tests/unit/services/shieldDecisionEngine.test.js` - Decision logic and thresholds
- `tests/unit/services/shieldActionExecutor.test.js` - Action execution layer
- `tests/unit/services/shieldPersistenceService.test.js` - Database persistence
- `tests/unit/services/shieldPersistenceService-retention.test.js` - Data retention policies
- `tests/unit/routes/shield-round2.test.js` - API endpoints (Round 2)
- `tests/unit/routes/shield-round3-security.test.js` - Security hardening
- `tests/unit/routes/shield-round4-enhancements.test.js` - Feature enhancements
- `tests/unit/routes/shield-round5.test.js` - Latest API additions
- `tests/unit/database/shield-migration.test.js` - Database migrations
- `tests/unit/database/shield-migration-round5.test.js` - Latest schema changes
- `tests/unit/utils/shield-validation.test.js` - Input validation utilities

**Integration Tests** (10+ archivos):
- `tests/integration/shieldDecisionEngine.integration.test.js` - Full decision flow
- `tests/integration/shieldActionExecutor.integration.test.js` - Action execution with platforms
- `tests/integration/shieldPersistenceIntegration.test.js` - Database integration
- `tests/integration/shield-round3-complete.test.js` - Round 3 complete flow
- `tests/integration/shield-actions-integration.test.js` - Multi-action scenarios
- `tests/integration/shieldUIIntegration.test.js` - UI integration
- Additional platform-specific integration tests

**Visual Tests** (1 archivo):
- `tests/unit/visual/shield-round5-stability.test.js` - Visual regression testing

**E2E Flow Validation** (Issue #487):
- `scripts/validate-flow-shield.js` - End-to-end Shield flow validation (15 test cases)
  - 9 decision matrix tests (toxicity + user risk → action)
  - 6 edge case tests (timeouts, idempotency, priority, failures)
- `admin-dashboard/src/pages/ShieldValidation/index.tsx` - Validation dashboard UI
- `admin-dashboard/src/pages/ShieldSettings/index.tsx` - Shield configuration UI
- `docs/test-evidence/flow-shield/` - Validation evidence and screenshots

### Cobertura de Tests

- **Total Tests**: ~30 archivos de test
- **Unit Test Coverage**: ~95% del código crítico
- **Integration Tests**: 10+ escenarios de flujo completo
- **Visual Tests**: Estabilidad de UI en Round 5

### Casos de Prueba Cubiertos

**Decision Engine:**
- ✅ Threshold-based decision making (Critical, High, Moderate, Corrective, Normal)
- ✅ Offender history tracking and recidivism detection
- ✅ Risk level calculation (Critical, High, Moderate, Low)
- ✅ Platform-specific threshold overrides
- ✅ Organization-level settings inheritance
- ✅ Red Lines (zero-tolerance) detection
- ✅ Circuit breaker pattern with fallback strategies

**Action Execution:**
- ✅ Platform-specific actions (mute, block, report, hide, timeout)
- ✅ Action escalation based on recidivism
- ✅ Multi-platform support (Twitter, Discord, Twitch, YouTube, etc.)
- ✅ Action priority handling (high-priority actions via Priority 1 queue)
- ✅ Error handling and retry logic
- ✅ Action logging and audit trail

**Persistence:**
- ✅ Shield events database storage
- ✅ Offender history queries and aggregation
- ✅ Settings CRUD operations
- ✅ Data retention policies (30 days default, configurable)
- ✅ Organization-scoped data access (RLS)
- ✅ Platform-level settings inheritance

**API Endpoints:**
- ✅ GET /api/shield/events - List shield events
- ✅ GET /api/shield/offenders - Get offender stats
- ✅ GET /api/shield/settings - Retrieve settings
- ✅ PUT /api/shield/settings - Update settings
- ✅ POST /api/shield/test - Test Shield decision
- ✅ Authentication and authorization
- ✅ Input validation and sanitization
- ✅ Rate limiting

**Edge Cases:**
- ✅ Missing or invalid input data
- ✅ Database connection failures
- ✅ Platform API errors
- ✅ Concurrent action requests
- ✅ Empty offender history
- ✅ Circular dependencies in settings inheritance
- ✅ Extremely high toxicity scores (>1.0)

### Tests Pendientes

- [ ] E2E tests con plataformas reales (requiere API keys de producción)
- [ ] Performance tests con alto volumen (>1000 eventos/segundo)
- [ ] Chaos engineering tests (simulación de fallos de infraestructura)
- [ ] Load tests para Action Executor (múltiples plataformas simultáneas)
- [ ] Security penetration tests (autenticación, autorización, SQL injection)

### Comandos de Test

```bash
# Run all Shield tests
npm test -- shield

# Run unit tests only
npm test -- tests/unit/services/shield

# Run integration tests
npm test -- tests/integration/shield

# Run specific test file
npm test -- tests/unit/services/shieldDecisionEngine.test.js

# Run with coverage
npm test -- shield --coverage
```

---

**Maintained by:** Back-end Dev Agent
**Review Frequency:** Weekly or on critical incidents
**Last Reviewed:** 2025-10-20
**Version:** 1.0.0<|MERGE_RESOLUTION|>--- conflicted
+++ resolved
@@ -4,13 +4,8 @@
 **Owner:** Back-end Dev
 **Priority:** Critical
 **Status:** Production
-<<<<<<< HEAD
-**Last Updated:** 2025-10-23
-**Coverage:** 2%
-=======
 **Last Updated:** 2025-10-28
 **Coverage:** 86%
->>>>>>> 66f2e28b
 **Coverage Source:** auto
 **Related PRs:** #499, #587 (Issue #487 - Flow Validation Complete), #617 (Flow Validation Dashboard + Validation Script), #632 (Unified Analysis Department), #634 (CodeRabbit Security Fix - Conservative Gatekeeper Fallback)
 
