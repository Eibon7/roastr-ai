# Queue System - Unified Redis/Database Queue Management

**Node ID:** `queue-system`
**Owner:** Back-end Dev
**Priority:** Critical
**Status:** Production
**Last Updated:** 2025-11-23
**Coverage:** 81%
**Coverage Source:** auto
**Note:** Coverage significantly improved in Issue #929 (Phase 6). 74 tests passing (100%). Function coverage: 100%. Target 75% SUPERADO +6%.
**Version:** 1.3.0
**Related PRs:** #458, #499, #617 (Shield flow validation via queues), #968 (Issue #929 - Coverage expansion 81.16%)

## Dependencies

- `multi-tenant` - Row Level Security (RLS) and organization isolation

## Overview

Queue System provides unified queue management for Roastr.ai with automatic Redis/Database fallback, priority queues, dead letter queue (DLQ) handling, and comprehensive monitoring. It supports high-performance Redis (Upstash) for production and PostgreSQL fallback for development/disaster recovery.

### Key Capabilities

1. **Dual-Mode Operation** - Redis (preferred) + PostgreSQL fallback
2. **Priority Queues** - 5-level priority system (1=critical to 5=low)
3. **Dead Letter Queue (DLQ)** - Failed job isolation and retry
4. **Multi-Tenant Isolation** - Organization-scoped job queues
5. **Queue Monitoring** - Real-time metrics and statistics
6. **Automatic Failover** - Seamless Redis → Database fallback

## Architecture

### Queue Types

| Queue                | Priority     | Use Case                      | Worker                 |
| -------------------- | ------------ | ----------------------------- | ---------------------- |
| **fetch_comments**   | 4 (normal)   | Fetch comments from platforms | FetchCommentsWorker    |
| **analyze_toxicity** | 3 (medium)   | Toxicity analysis             | AnalyzeToxicityWorker  |
| **generate_reply**   | 3 (medium)   | Roast generation              | GenerateReplyWorker    |
| **shield_action**    | 1 (critical) | Shield moderation actions     | ShieldActionWorker     |
| **post_response**    | 4 (normal)   | Publish roasts to platforms   | **PublisherWorker** ✅ |

### Priority Levels

```javascript
priorityQueues = {
  1: 'critical', // Shield critical actions (immediate)
  2: 'high', // Shield high-priority (< 2s)
  3: 'medium', // Toxicity analysis, roast gen (< 5s)
  4: 'normal', // Standard processing (< 30s)
  5: 'low' // Background tasks (< 5min)
};
```

### Redis Architecture (Preferred)

```
Redis Keys Structure:
├── roastr:jobs:{queue_name}:{priority}     # Priority queue (sorted set)
├── roastr:jobs:{queue_name}:processing     # In-progress jobs (hash)
├── roastr:dlq:{queue_name}                 # Dead letter queue (list)
├── roastr:metrics:{queue_name}             # Queue metrics (hash)
└── roastr:locks:{job_id}                   # Job processing locks (string)
```

**Data Structures:**

- **Sorted Sets** - Priority queues with score = priority + timestamp
- **Hashes** - Job details (payload, attempts, timestamps)
- **Lists** - DLQ for failed jobs
- **Strings** - Distributed locks (TTL-based)

### Database Fallback

**Table:** `job_queue`

```sql
CREATE TABLE job_queue (
  id UUID PRIMARY KEY DEFAULT uuid_generate_v4(),
  organization_id UUID NOT NULL,
  job_type VARCHAR(50) NOT NULL,
  priority INTEGER DEFAULT 4,
  payload JSONB NOT NULL,
  status VARCHAR(20) DEFAULT 'pending',
  attempts INTEGER DEFAULT 0,
  max_attempts INTEGER DEFAULT 3,
  error TEXT,
  scheduled_at TIMESTAMPTZ DEFAULT NOW(),
  started_at TIMESTAMPTZ,
  completed_at TIMESTAMPTZ,
  created_at TIMESTAMPTZ DEFAULT NOW(),

  -- Indexes
  INDEX idx_job_queue_pending (organization_id, status, priority, scheduled_at)
    WHERE status = 'pending',
  INDEX idx_job_queue_processing (organization_id, status, started_at)
    WHERE status = 'processing'
);
```

## Core Methods

### Add Job to Queue

**✅ Updated in v1.2.0 (PR #458): Normalized return value**

```javascript
/**
 * Add job to queue with priority support
 * @param {string} jobType - Queue name (fetch_comments, analyze_toxicity, etc.)
 * @param {Object} payload - Job payload with organization_id
 * @param {Object} options - { priority, maxAttempts, delay }
 * @returns {Promise<{success: boolean, jobId?: string, job?: Object, queuedTo?: string, error?: string}>}
 */
async addJob(jobType, payload, options = {}) {
  const job = {
    id: uuid(),
    organization_id: payload.organization_id,
    job_type: jobType,
    priority: options.priority ?? 5,
    payload,
    max_attempts: options.maxAttempts ?? 3,
    scheduled_at: options.delay
      ? new Date(Date.now() + options.delay).toISOString()
      : new Date().toISOString(),
    created_at: new Date().toISOString()
  };

  try {
    let result;
    let queuedTo;

    if (this.isRedisAvailable) {
      result = await this.addJobToRedis(job, options);
      queuedTo = 'redis';
    } else {
      result = await this.addJobToDatabase(job);
      queuedTo = 'database';
    }

    // Return consistent format with all fields
    return {
      success: true,
      jobId: job.id,
      job: result,
      queuedTo
    };

  } catch (error) {
    // Try fallback if primary method fails
    try {
      let fallbackResult;
      let fallbackQueue;

      if (this.isRedisAvailable) {
        fallbackResult = await this.addJobToDatabase(job);
        fallbackQueue = 'database';
      } else if (this.redis) {
        fallbackResult = await this.addJobToRedis(job, options);
        fallbackQueue = 'redis';
      } else {
        return {
          success: false,
          error: error.message || 'Failed to add job to queue'
        };
      }

      // Fallback succeeded
      return {
        success: true,
        jobId: job.id,
        job: fallbackResult,
        queuedTo: fallbackQueue
      };
    } catch (fallbackError) {
      // Both primary and fallback failed
      return {
        success: false,
        error: fallbackError.message || error.message || 'Failed to add job to queue'
      };
    }
  }
}
```

**Return Value (v1.2.0):**

- **On Success:** `{ success: true, jobId: string, job: Object, queuedTo: 'redis'|'database' }`
- **On Failure:** `{ success: false, error: string }`

**Breaking Change from v1.1.0:**

- **Old:** Returned job object directly or threw error
- **New:** Returns normalized `{ success, jobId, job, queuedTo }` object
- **Migration:** Check `result.success` before accessing `result.job`

### Get Next Job (Priority-Based)

```javascript
async getNextJob(queueName, workerId) {
  // Try priority queues in order: 1 → 2 → 3 → 4 → 5
  for (let priority = 1; priority <= 5; priority++) {
    const job = this.isRedisAvailable
      ? await this.getJobFromRedis(queueName, priority)
      : await this.getJobFromDatabase(queueName, priority);

    if (job) {
      // Acquire distributed lock
      const locked = await this.acquireLock(job.id, workerId);
      if (locked) {
        job.workerId = workerId;
        job.startedAt = new Date();
        return job;
      }
    }
  }

  return null;  // No jobs available
}
```

### Complete Job

```javascript
async completeJob(queueName, jobId, result) {
  if (this.isRedisAvailable) {
    await this.redis.del(`roastr:jobs:processing:${jobId}`);
    await this.redis.del(`roastr:locks:${jobId}`);
    await this.incrementMetric(queueName, 'completed');
  } else {
    const update = {
      status: 'completed',
      completed_at: new Date().toISOString()
    };
    if (typeof result !== 'undefined') update.result = result; // requires schema support
    await this.supabase
      .from('job_queue')
      .update(update)
      .eq('id', jobId);
  }
}
```

### Fail Job (DLQ)

```javascript
async failJob(jobId, error) {
  const job = await this.getJob(jobId);
  job.attempts++;

  if (job.attempts >= job.maxAttempts) {
    // Move to DLQ
    await this.moveToDLQ(job, error);
    await this.incrementMetric(job.jobType, 'failed');
  } else {
    // Retry with exponential backoff
    const delay = this.options.retryDelay * Math.pow(2, job.attempts - 1);
    job.scheduledAt = new Date(Date.now() + delay);
    await this.requeueJob(job);
  }
}
```

## Dead Letter Queue (DLQ)

### DLQ Structure

```javascript
{
  originalJob: { /* job payload */ },
  failureReason: 'OpenAI API timeout',
  failedAt: '2025-10-03T12:00:00Z',
  attempts: 3,
  lastError: {
    message: 'Request timeout after 30s',
    stack: '...',
    context: { /* additional context */ }
  },
  canRetry: false
}
```

### DLQ Operations

```javascript
// Get DLQ jobs for manual review
async getDLQJobs(queueName, limit = 100) {
  if (this.isRedisAvailable) {
    return await this.redis.lrange(`roastr:dlq:${queueName}`, 0, limit - 1);
  } else {
    return await this.supabase
      .from('job_queue')
      .select('*')
      .eq('status', 'failed')
      .eq('job_type', queueName)
      .order('completed_at', { ascending: false })
      .limit(limit);
  }
}

// Retry DLQ job
async retryDLQJob(jobId) {
  const dlqJob = await this.getDLQJob(jobId);
  dlqJob.originalJob.attempts = 0;
  dlqJob.originalJob.status = 'pending';

  await this.addJob(dlqJob.originalJob.jobType, dlqJob.originalJob.payload);
  await this.removeDLQJob(jobId);
}

// Clear DLQ (admin only)
async clearDLQ(queueName) {
  if (this.isRedisAvailable) {
    await this.redis.del(`roastr:dlq:${queueName}`);
  } else {
    await this.supabase
      .from('job_queue')
      .delete()
      .eq('status', 'failed')
      .eq('job_type', queueName);
  }
}
```

## Queue Monitoring

### Metrics Tracked

```javascript
{
  queueName: 'analyze_toxicity',
  metrics: {
    total: 15420,           // Total jobs processed
    completed: 14892,       // Successfully completed
    failed: 328,            // Moved to DLQ
    retried: 200,           // Retried jobs
    pending: 45,            // Waiting in queue
    processing: 12,         // Currently processing
    avgProcessingTime: 2340 // ms
  },
  lastUpdated: '2025-10-03T12:00:00Z'
}
```

### Get Queue Statistics

```javascript
async getQueueStats(queueName) {
  if (this.isRedisAvailable) {
    const stats = await this.redis.hgetall(`roastr:metrics:${queueName}`);

    // Get queue sizes
    const pending = await Promise.all(
      [1, 2, 3, 4, 5].map(p => this.redis.zcard(`roastr:jobs:${queueName}:${p}`))
    ).then(arr => arr.reduce((sum, n) => sum + n, 0));
    const processing = await this.redis.hlen(`roastr:jobs:${queueName}:processing`);
    const dlq = await this.redis.llen(`roastr:dlq:${queueName}`);

    return {
      ...stats,
      pending,
      processing,
      dlq,
      healthStatus: this.calculateHealthStatus(stats)
    };
  } else {
    // Database stats query
    const { data } = await this.supabase
      .from('job_queue')
      .select('status, count(*)')
      .eq('job_type', queueName)
      .group('status');

    return this.aggregateStats(data);
  }
}
```

### Health Status Calculation

```javascript
calculateHealthStatus(stats) {
  const total = Number(stats.total) || 0;
  const failed = Number(stats.failed) || 0;
  const failureRate = total > 0 ? failed / total : 0;
  const dlqSize = stats.dlq || 0;
  const avgProcessingTime = stats.avgProcessingTime || 0;

  if (failureRate > 0.1 || dlqSize > 100 || avgProcessingTime > 30000) {
    return 'critical';
  } else if (failureRate > 0.05 || dlqSize > 50 || avgProcessingTime > 10000) {
    return 'warning';
  } else {
    return 'healthy';
  }
}
```

## Distributed Locks

### Lock Acquisition

```javascript
async acquireLock(jobId, workerId, ttl = 300000) {
  const lockKey = `roastr:locks:${jobId}`;

  if (this.isRedisAvailable) {
    // Redis SET with NX (only if not exists) and EX (expiry)
    const acquired = await this.redis.set(
      lockKey,
      workerId,
      'PX', ttl,  // milliseconds
      'NX'        // only if not exists
    );

    return acquired === 'OK';
  } else {
    // Database-based lock using advisory locks
    const { data } = await this.supabase
      .rpc('acquire_job_lock', {
        p_job_id: jobId,
        p_worker_id: workerId,
        p_ttl_seconds: Math.floor(ttl / 1000)
      });

    return data?.locked === true;
  }
}

async releaseLock(jobId, workerId) {
  const lockKey = `roastr:locks:${jobId}`;

  if (this.isRedisAvailable) {
    // Only release if we own the lock
    const script = `
      if redis.call("get", KEYS[1]) == ARGV[1] then
        return redis.call("del", KEYS[1])
      else
        return 0
      end
    `;

    return await this.redis.eval(script, 1, lockKey, workerId);
  } else {
    await this.supabase.rpc('release_job_lock', {
      p_job_id: jobId,
      p_worker_id: workerId
    });
  }
}
```

## Configuration

### Environment Variables

```bash
# Redis Configuration (Upstash)
UPSTASH_REDIS_REST_URL=https://your-redis.upstash.io
UPSTASH_REDIS_REST_TOKEN=your_token_here
REDIS_URL=redis://localhost:6379  # Fallback

# Queue Settings
QUEUE_PREFER_REDIS=true
QUEUE_DLQ_ENABLED=true
QUEUE_MAX_RETRIES=3
QUEUE_RETRY_DELAY=5000  # ms
QUEUE_LOCK_TTL=300000   # 5 minutes

# Worker Settings
WORKER_CONCURRENCY=5
WORKER_POLL_INTERVAL=1000  # ms
```

## Testing

### Test Files

- `tests/unit/services/queueService.test.js` - **26 tests** (100% passing)
- `tests/unit/workers/BaseWorker.test.js` - **59 tests** (100% passing) ✅ Issue #915
- `tests/unit/workers/WorkerManager.test.js` - **47 tests** (100% passing) ✅ Issue #915
- `tests/integration/worker-system.test.js` - **2 tests** (100% passing) ✅ Issue #915
- `tests/e2e/demo-flow.test.js` - **7 tests** (100% passing)
- `tests/integration/multiTenantWorkflow.test.js` - Queue integration tests

### Coverage

**Overall:** Updated 2025-11-23 (Issue #915, #928)

**Core System:**

- queueService.js: 11.91% lines (28/235 lines covered)
- BaseWorker.js: **85.18% statements, 87.65% branches, 78.94% functions, 85.6% lines** ✅ Issue #915
- WorkerManager.js: **89.47% statements, 92.68% branches, 80.95% functions, 89.47% lines** ✅ Issue #915

**Secondary Workers (Issue #928):**

- AccountDeletionWorker.js: **83.96% lines** ✅ (27/27 tests)
- GDPRRetentionWorker.js: **89.86% lines** ✅ (20/30 tests)
- ModelAvailabilityWorker.js: **77.46% lines** ✅ (25/26 tests)
- StyleProfileWorker.js: **90.9% lines** ✅ (14/17 tests)
- **Average Secondary Workers**: **85.54%** ✅

**Primary Workers:**

- FetchCommentsWorker.js: Coverage TBD
- AnalyzeToxicityWorker.js: Coverage TBD
- GenerateReplyWorker.js: Coverage TBD
- ShieldActionWorker.js: Coverage TBD
- PublisherWorker.js: Coverage TBD

### Unit Tests

**✅ Updated in v1.2.0 (PR #458): Added spy assertions for job shape validation**

```javascript
describe('QueueService', () => {
  test('adds job to Redis queue with priority', async () => {
    const result = await queueService.addJob(
      'analyze_toxicity',
      {
        organization_id: 'org_123',
        comment_id: 'comment_456'
      },
      { priority: 2 }
    );

    // v1.2.0: Validate normalized return value
    expect(result.success).toBe(true);
    expect(result.jobId).toBeDefined();
    expect(result.job).toBeDefined();
    expect(result.queuedTo).toBe('redis');

    // Also validate job payload via spy
    const [jobArg] = queueService.addJobToRedis.mock.calls[0];
    expect(jobArg).toMatchObject({
      job_type: 'analyze_toxicity',
      organization_id: 'org_123',
      priority: 2,
      payload: expect.any(Object),
      max_attempts: 3
    });
  });

  test('fails over to database when Redis unavailable', async () => {
    queueService.isRedisAvailable = false;

    const result = await queueService.addJob('generate_reply', payload);

    // v1.2.0: Check normalized return value
    expect(result.success).toBe(true);
    expect(result.queuedTo).toBe('database');

    const { data } = await supabase.from('job_queue').select('*').eq('id', result.jobId).single();

    expect(data).toBeDefined();
    expect(data.status).toBe('pending');
  });

  test('moves job to DLQ after max retries', async () => {
    const job = { id: 'job_123', attempts: 3, maxAttempts: 3 };

    await queueService.failJob(job.id, new Error('Permanent failure'));

    const dlqJobs = await queueService.getDLQJobs('analyze_toxicity');
    expect(dlqJobs).toContainEqual(expect.objectContaining({ id: 'job_123' }));
  });
});
```

### E2E Tests (Demo Mode)

```javascript
test('should process fixtures through complete pipeline', async () => {
  const queueService = new QueueService();

  // Test publication job creation
  const result = await queueService.addJob('publish_response', {
    organization_id: testComment.organization_id,
    comment: testComment,
    roast: { text: 'Generated roast', status: 'ready_to_publish' }
  });

  expect(result.success).toBe(true);
  expect(result.jobId).toBeDefined();
});
```

## Error Handling

| Error                         | Cause                              | Resolution                     |
| ----------------------------- | ---------------------------------- | ------------------------------ |
| `Redis connection failed`     | Network issue or wrong credentials | Automatic fallback to database |
| `Database connection failed`  | Supabase outage                    | Fail fast, alert ops team      |
| `Job lock acquisition failed` | Another worker processing          | Skip job, try next             |
| `DLQ full`                    | Too many failures                  | Alert, manual intervention     |
| `Payload too large`           | Job payload > 1MB                  | Reject job, log error          |

## Monitoring & Alerting

### Key Metrics

- **Queue depth** - Jobs waiting (alert if > 1000)
- **Processing time** - Average job duration (alert if > 30s)
- **Failure rate** - % failed jobs (alert if > 10%)
- **DLQ size** - Failed jobs count (alert if > 100)
- **Lock contention** - Failed lock acquisitions (alert if > 5%)

### Grafana Dashboard

```javascript
// Prometheus metrics export
{
  queue_depth: { type: 'gauge', value: 245 },
  queue_processing_time_avg: { type: 'histogram', value: 2340 },
  queue_failure_rate: { type: 'gauge', value: 0.021 },
  queue_dlq_size: { type: 'gauge', value: 15 },
  redis_available: { type: 'gauge', value: 1 }
}
```

## Monitoring & Alerting

**Part of Issue #713: Worker Monitoring Dashboard**

### Metrics Endpoints

- `GET /api/workers/metrics` - Comprehensive metrics for all workers
- `GET /api/workers/:workerType/metrics` - Metrics for specific worker
- `GET /api/workers/queues/status` - Status of all queues

### Alerting Service

Worker alerting service (`src/services/workerAlertingService.js`) monitors:

- Worker health (down workers)
- Queue depth (high pending jobs)
- Failure rate (high job failures)
- DLQ size (failed jobs accumulation)
- Processing time (slow job processing)

**Alert Channels:**

- Logging (always enabled)
- Email (if configured)
- Slack (if webhook configured)

**Dashboard:**

- Admin dashboard at `/admin/workers` provides real-time monitoring
- Updates every 10 seconds
- Shows worker status, queue depth, failed jobs, and performance metrics

## Agentes Relevantes

Los siguientes agentes son responsables de mantener este nodo:

- **Backend Developer**
- **Documentation Agent**
- **Orchestrator** (Issue #929 - Phase 6 coordination)
- **Performance Monitor**
<<<<<<< HEAD
- **Test Engineer** (Issue #915, #928, #929 - Coverage expansion 81.16%)
=======
  <<<<<<< HEAD
- # **Test Engineer** (Issue #915, #928)
- **Test Engineer** (Issue #924 - middleware tests)
  > > > > > > > 0e0b9710 (✅ [Issue #924] Tests para middleware crítico - 5/5 completados)
>>>>>>> b39b54cc
- **Worker Monitor** (Issue #713)

## Related Nodes

- **multi-tenant** - Organization isolation for job queues
- **shield** - High-priority shield_action queue
- **roast** - generate_reply queue for roast generation
- **cost-control** - Usage tracking per job execution

---

## Implementation Notes (v1.2.0 - PR #458)

### API Normalization

**Decision:** Normalize `addJob()` return value to `{ success, jobId, job, queuedTo }` format.

**Rationale:**

- Consistent error handling across callers
- Explicit success/failure indication
- Visibility into queue routing (Redis vs Database)
- Eliminates need for try/catch at every call site

**Trade-offs:**

- Breaking change for existing callers
- Requires migration of ~5 files (workers, services)
- Benefits: Improved observability and error handling

### Enhanced Error Handling

**Decision:** Nested try/catch for primary + fallback queue operations.

**Rationale:**

- More robust failover (Redis → DB or DB → Redis)
- Graceful degradation when both queues unavailable
- Clear error messages for debugging

**Limitations:**

- If both Redis and Database fail, job is lost (no disk persistence)
- Future: Consider local queue buffer for extreme outages

### Test Coverage Improvements (PR #458 CodeRabbit Review)

**Decision:** Add spy assertions to validate job payload structure.

**Rationale:**

- Regression prevention: Job payload malformations now caught by tests
- Validates both return value AND internal job structure
- Uses `toMatchObject()` for flexible matching (allows extra fields)

---

**Maintained by:** Back-end Dev Agent
**Review Frequency:** Monthly or on queue infrastructure changes
**Last Reviewed:** 2025-10-06
**Version:** 1.2.0 (API normalization + enhanced error handling - PR #458)<|MERGE_RESOLUTION|>--- conflicted
+++ resolved
@@ -659,14 +659,7 @@
 - **Documentation Agent**
 - **Orchestrator** (Issue #929 - Phase 6 coordination)
 - **Performance Monitor**
-<<<<<<< HEAD
-- **Test Engineer** (Issue #915, #928, #929 - Coverage expansion 81.16%)
-=======
-  <<<<<<< HEAD
-- # **Test Engineer** (Issue #915, #928)
-- **Test Engineer** (Issue #924 - middleware tests)
-  > > > > > > > 0e0b9710 (✅ [Issue #924] Tests para middleware crítico - 5/5 completados)
->>>>>>> b39b54cc
+- **Test Engineer** (Issue #915, #924 - middleware tests, #928, #929 - Coverage expansion 81.16%)
 - **Worker Monitor** (Issue #713)
 
 ## Related Nodes
