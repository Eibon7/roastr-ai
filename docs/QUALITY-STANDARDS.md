# Quality Standards - Roastr AI

> **"Producto monetizable, no proyecto de instituto"**

Este documento establece los estándares de calidad NO NEGOCIABLES para todo código, documentación y proceso en Roastr AI.

## 🎯 Principio Fundamental

**Calidad > Velocidad**

Todo código debe cumplir estándares de producción comercial. No existe "suficientemente bueno para ahora". Solo existe "listo para producción" o "no listo".

## ✅ Criterios de Aceptación para Pull Requests

### Requisito Mínimo: 0 Comentarios de CodeRabbit

Una PR solo está lista para merge cuando cumple **LOS 3 REQUISITOS**:

1. ✅ **Sin conflictos** - Mergeable limpiamente con main
2. ✅ **CI/CD passing** - Todos los jobs verdes, 0 tests fallando
3. ✅ **0 comentarios de CodeRabbit** - Cero sugerencias, cero warnings, cero improvements

**No hay excepciones.** Si CodeRabbit comenta, se arregla ANTES de merge.

### Pre-Flight Checklist (OBLIGATORIO antes de crear PR)

Antes de ejecutar `gh pr create`, verificar:

- [ ] **Tests completos**
  - Unit tests para toda lógica nueva
  - Integration tests para flujos E2E
  - Edge cases cubiertos
  - Tests pasando localmente:
    ```bash
    npm test
    ```

- [ ] **Documentación actualizada**
  - CLAUDE.md si afecta workflow/orquestación
  - spec.md si cambia funcionalidad core
  - Nodos GDD relevantes actualizados
  - README si cambia setup/instalación

- [ ] **Code Quality**
  - Sin console.logs debug
  - Sin TODOs o FIXMEs sin issue asociada
  - Nombres descriptivos (variables, funciones, tests)
  - Comentarios solo donde necesario (código autoexplicativo)
  - Sin código muerto o comentado

- [ ] **Consistency**
  - Sigue convenciones del codebase existente
  - Estilo consistente con archivos similares
  - Estructura de carpetas respetada
  - Naming conventions seguidas

- [ ] **Security & Performance**
  - Sin credenciales hardcodeadas
  - Input validation presente
  - Error handling robusto
  - Sin queries N+1 o memory leaks evidentes

- [ ] **GDD Compliance** (si aplica)
  - Nodos actualizados con cambios
  - system-map.yaml refleja dependencias
  - Agentes Relevantes actualizados alfabéticamente
  - Evidencias de tests en docs/test-evidence/

## 🤖 Responsabilidades de Agentes

### Back-end Dev Agent

**Antes de completar tarea:**
1. Ejecutar pre-flight checklist completo
2. Correr tests localmente
3. Verificar que CodeRabbit no comentaría (self-review)
4. Solo entonces crear PR

**Si CodeRabbit comenta:**
1. NO pedir merge
2. Implementar TODAS las sugerencias
3. Re-verificar checklist
4. Push de correcciones
5. Esperar nueva review de CodeRabbit
6. Repetir hasta 0 comentarios

### Test Engineer Agent

**Estándar de calidad para tests:**
- Coverage mínimo: 80% para código nuevo
- Tests deben ser deterministas (0% flaky)
- Nombres descriptivos: `should [expected behavior] when [condition]`
- Arrange/Act/Assert claramente separados
- Mocks y fixtures en helpers, no inline
- Evidencias visuales para UI (screenshots en docs/test-evidence/)

**Antes de marcar tests como completos:**
1. Todos los tests passing
2. Coverage report generado
3. Evidencias guardadas si aplica
4. Nodos GDD actualizados con test status

### Front-end Dev Agent

**Estándar adicional UI:**
- Playwright validation con screenshots
- Responsive en mobile/tablet/desktop
- Accesibilidad básica (ARIA labels, keyboard nav)
- Sin errores en consola del browser
- Sin warnings de React/framework

### Task Assessor Agent

**Antes de recomendar CREATE:**
1. Cross-check con docs/nodes/ OBLIGATORIO
2. Verificar system-map.yaml
3. Buscar implementaciones parciales
4. Usar INCONCLUSIVE si hay duda
5. Nunca adivinar - pedir clarificación

### UX Researcher Agent

**Estándar de investigación:**
- Conclusiones basadas en datos, no opiniones
- Referencias a spec.md o investigación externa
- Propuestas con trade-offs claros
- Mockups o wireframes cuando sea necesario

## 📋 Workflow de Quality Assurance

### 1. Durante Desarrollo

<<<<<<< HEAD
```text
=======
```mermaid
>>>>>>> 17e7c5b0
[Código] → Self-Review → Tests → Pre-flight Checklist → [PR Draft]
```

### 2. PR Review Process

<<<<<<< HEAD
```text
=======
```mermaid
>>>>>>> 17e7c5b0
[PR Created] → CI/CD → CodeRabbit Review
                         ↓
                    ¿0 comentarios?
                    ↙           ↘
                  YES           NO
                   ↓             ↓
            [Ready to Merge]  [Fix Issues]
                               ↓
                          [Push Fixes]
                               ↓
                         [Wait Review]
                               ↓
                        [Repeat hasta 0]
```

### 3. Post-Merge

<<<<<<< HEAD
```text
=======
```mermaid
>>>>>>> 17e7c5b0
[Merged] → Update Epic Tracking → Close Related Issues → Document Learnings
```

## 🚫 Anti-Patterns (NUNCA hacer)

1. ❌ **"Lo arreglo en otra PR"**
   - Si CodeRabbit comenta, se arregla AHORA
   - No crear deuda técnica intencionalmente

2. ❌ **"Es solo un warning"**
   - Warnings son errores en espera
   - 0 warnings = estándar

3. ❌ **"Funciona en mi máquina"**
   - Tests en CI deben pasar
   - Reproducible en cualquier entorno

4. ❌ **"Nadie va a usar ese edge case"**
   - Si puede pasar, pasará
   - Edge cases = tests obligatorios

5. ❌ **"Documentación después"**
   - Documentación es parte del feature
   - No está completo sin docs

6. ❌ **"Solo testing manual"**
   - Tests automatizados obligatorios
   - Manual testing es complementario

## 💡 Mentalidad de Calidad

### Para Claude Code (Orquestador)

**Antes de crear PR:**
- "¿Estaría orgulloso de mostrar este código en una entrevista?"
- "¿Pagaría por software con esta calidad?"
- "¿CodeRabbit encontrará algo que mejorar?"

**Si la respuesta a alguna es NO → no crear PR todavía.**

### Para Desarrolladores Humanos

**Este estándar aplica igual:**
- Mismo pre-flight checklist
- Mismo requisito de 0 comentarios
- Mismo nivel de profesionalismo

**Beneficio:** Código base consistentemente excelente, product-ready desde día 1.

## 📊 Métricas de Calidad

### Objetivos Trimestrales

- **PRs merged con 0 comentarios**: >90%
- **Test coverage**: >80%
- **CI/CD pass rate first try**: >95%
- **Production bugs**: <5 por trimestre
- **Technical debt issues**: Tendencia decreciente

### Review Mensual

Último día de cada mes:
1. Revisar métricas vs objetivos
2. Identificar patrones de comentarios CodeRabbit
3. Actualizar checklist si es necesario
4. Compartir learnings en docs/learnings/

## 🔄 Continuous Improvement

Este documento es un **living document**:

- Se actualiza cuando identificamos nuevos patrones
- Se refina basado en feedback de CodeRabbit
- Se expande con nuevos estándares según el producto crece

**Última actualización:** 2025-10-03
**Próxima revisión:** 2025-11-01

---

## 📚 Referencias

- [CLAUDE.md](../CLAUDE.md) - Workflow y orquestación
- [spec.md](../spec.md) - Especificación funcional
- [CONTRIBUTING.md](../CONTRIBUTING.md) - Guía de contribución
- [docs/nodes/](./nodes/) - GDD documentation

---

**Recuerda:** Cada línea de código refleja nuestro profesionalismo. Producto monetizable, siempre.<|MERGE_RESOLUTION|>--- conflicted
+++ resolved
@@ -130,21 +130,13 @@
 
 ### 1. Durante Desarrollo
 
-<<<<<<< HEAD
-```text
-=======
 ```mermaid
->>>>>>> 17e7c5b0
 [Código] → Self-Review → Tests → Pre-flight Checklist → [PR Draft]
 ```
 
 ### 2. PR Review Process
 
-<<<<<<< HEAD
-```text
-=======
 ```mermaid
->>>>>>> 17e7c5b0
 [PR Created] → CI/CD → CodeRabbit Review
                          ↓
                     ¿0 comentarios?
@@ -162,11 +154,7 @@
 
 ### 3. Post-Merge
 
-<<<<<<< HEAD
-```text
-=======
 ```mermaid
->>>>>>> 17e7c5b0
 [Merged] → Update Epic Tracking → Close Related Issues → Document Learnings
 ```
 
