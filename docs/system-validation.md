# 🧩 GDD Runtime Validation Report

<<<<<<< HEAD
**Date:** 2025-10-13T17:40:36.437Z
=======
**Date:** 2025-10-13T18:16:46.635Z
>>>>>>> 3e8a736e
**Mode:** full
**Status:** 🟢 HEALTHY

---

## Summary

- **Nodes Validated:** 15
- **Orphan Nodes:** 0
- **Outdated Nodes:** 0
- **Missing References:** 0
- **Cycles Detected:** 0
- **Drift Issues:** 0
- **Coverage Integrity Violations:** 15

### 🔮 Drift Risk Summary

- **Average Drift Risk:** 4/100
- **High Risk Nodes (>60):** 0
- **At Risk Nodes (31-60):** 0
- **Healthy Nodes (0-30):** 14

---

## Validation Results

### ⚠️ Coverage Integrity Violations

Coverage authenticity issues detected:

| Node | Type | Declared | Actual | Diff | Severity |
|------|------|----------|--------|------|----------|
| analytics | missing_coverage_data | 70% | N/A% | N/A% | warning |
| billing | missing_coverage_data | 70% | N/A% | N/A% | warning |
| cost-control | missing_coverage_data | 5% | N/A% | N/A% | warning |
| guardian | missing_coverage_data | 50% | N/A% | N/A% | warning |
| multi-tenant | missing_coverage_data | 70% | N/A% | N/A% | warning |
| observability | missing_coverage_data | 14% | N/A% | N/A% | warning |
| persona | missing_coverage_data | 70% | N/A% | N/A% | warning |
| plan-features | missing_coverage_data | 3% | N/A% | N/A% | warning |
| platform-constraints | missing_coverage_data | 100% | N/A% | N/A% | warning |
| queue-system | missing_coverage_data | 45% | N/A% | N/A% | warning |
| roast | missing_coverage_data | N/A% | N/A% | N/A% | warning |
| shield | missing_coverage_data | 2% | N/A% | N/A% | warning |
| social-platforms | missing_coverage_data | 50% | N/A% | N/A% | warning |
| tone | missing_coverage_data | 70% | N/A% | N/A% | warning |
| trainer | missing_coverage_data | 50% | N/A% | N/A% | warning |

**Actions Required:**
- Coverage data not available for validation
- Coverage data not available for validation
- Coverage data not available for validation
- Coverage data not available for validation
- Coverage data not available for validation
- Coverage data not available for validation
- Coverage data not available for validation
- Coverage data not available for validation
- Coverage data not available for validation
- Coverage data not available for validation
- Coverage data not available for validation
- Coverage data not available for validation
- Coverage data not available for validation
- Coverage data not available for validation
- Coverage data not available for validation

### 🔮 Drift Risk Analysis

| Node | Drift Risk | Status | Health Score | Last Commit | Recommendations |
|------|------------|--------|--------------|-------------|-----------------|
| analytics | 🟢 5 | healthy | 93 | 3d ago | Increase test coverage to 80%+ (currently 70%) |
| billing | 🟢 5 | healthy | 93 | 3d ago | Increase test coverage to 80%+ (currently 70%) |
| cost-control | 🟢 5 | healthy | 93 | 3d ago | Increase test coverage to 80%+ (currently 70%) |
| guardian | 🟢 5 | healthy | 89 | 2d ago | Increase test coverage to 80%+ (currently 50%) |
| multi-tenant | 🟢 5 | healthy | 93 | 3d ago | Increase test coverage to 80%+ (currently 70%) |
| persona | 🟢 5 | healthy | 93 | 3d ago | Increase test coverage to 80%+ (currently 70%) |
| plan-features | 🟢 5 | healthy | 93 | 2d ago | Increase test coverage to 80%+ (currently 70%) |
| shield | 🟢 5 | healthy | 93 | 3d ago | Increase test coverage to 80%+ (currently 70%) |
| tone | 🟢 5 | healthy | 93 | 3d ago | Increase test coverage to 80%+ (currently 70%) |
| trainer | 🟢 5 | healthy | 89 | 3d ago | Increase test coverage to 80%+ (currently 50%) |
| platform-constraints | 🟢 0 | healthy | 99 | 3d ago | - |
| queue-system | 🟢 0 | healthy | 99 | 3d ago | - |
| roast | 🟢 0 | healthy | 99 | 1d ago | - |
| social-platforms | 🟢 0 | healthy | 99 | 3d ago | - |

---

**Validation Time:** 0.11s
**Generated by:** GDD Runtime Validator<|MERGE_RESOLUTION|>--- conflicted
+++ resolved
@@ -1,10 +1,6 @@
 # 🧩 GDD Runtime Validation Report
 
-<<<<<<< HEAD
-**Date:** 2025-10-13T17:40:36.437Z
-=======
 **Date:** 2025-10-13T18:16:46.635Z
->>>>>>> 3e8a736e
 **Mode:** full
 **Status:** 🟢 HEALTHY
 
