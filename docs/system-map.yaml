# Roastr System Map - Graph Driven Development
# Version: 2.0.0
# Description: Complete dependency graph with bidirectional relationships
# Owner: Documentation Agent
# Last Updated: 2025-10-06

# Metadata
metadata:
  version: 2.0.0
  created: 2025-10-03
  last_updated: 2025-10-19
  total_nodes: 15
  critical_nodes: 9
  high_priority_nodes: 4
<<<<<<< HEAD
  production_nodes: 14
  development_nodes: 1
  pr: "#587"
  changes: "MVP validation complete - Perspective API integration, Shield improvements, comprehensive testing"
=======
  production_nodes: 15
  development_nodes: 0
  pr: "#600"
  changes: "Persona system implementation - encryption, embeddings, agent system with 100% test coverage"
>>>>>>> 09016332
  protected: true
  last_verified: 2025-10-19
  protection_reason: "GDD 2.0 Maintenance Mode - Phase 18 Operational Freeze"

# Node Definitions
nodes:
  # Core Feature Nodes
  roast:
    description: Core roast generation system with AI prompts and quality control
    status: production
    priority: critical
    owner: Back-end Dev
    last_updated: 2025-10-06
    coverage: 85
    depends_on:
      - persona
      - tone
      - platform-constraints
      - shield
      - cost-control
      - observability
    used_by:
      - analytics
      - trainer
    docs:
      - docs/nodes/roast.md
    files:
      - src/services/roastEngine.js
      - src/services/roastGeneratorEnhanced.js
      - src/services/roastPromptTemplate.js
      - src/services/csvRoastService.js

  shield:
    description: Automated content moderation with escalating actions
    status: production
    priority: critical
    owner: Back-end Dev
    last_updated: 2025-10-06
    coverage: 78
    depends_on:
      - cost-control
      - queue-system
      - observability
    used_by:
      - roast
      - trainer
      - analytics
    docs:
      - docs/nodes/shield.md
    files:
      - src/services/shieldService.js
      - src/services/shieldDecisionEngine.js
      - src/services/shieldActionExecutor.js
      - src/workers/ShieldActionWorker.js

  # Infrastructure Nodes
  queue-system:
    description: Unified Redis/Upstash + Database queue management
    status: production
    priority: critical
    owner: Back-end Dev
    last_updated: 2025-10-14
    coverage: 12
    depends_on:
      - multi-tenant
      - observability
    used_by:
      - shield
      - social-platforms
      - billing
    docs:
      - docs/nodes/queue-system.md
    files:
      - src/services/queueService.js
      - src/workers/BaseWorker.js

  observability:
    description: Structured logging, correlation tracking, end-to-end request tracing, and agent system governance
    status: production
    priority: critical
    owner: Back-end Dev
    last_updated: 2025-10-19
    coverage: 13
    depends_on: []
    used_by:
      - queue-system
      - shield
      - multi-tenant
      - cost-control
      - social-platforms
      - roast
      - billing
      - analytics
    docs:
      - docs/nodes/observability.md
    files:
      - src/utils/advancedLogger.js
      - src/workers/BaseWorker.js
      - src/services/queueService.js
      - src/workers/FetchCommentsWorker.js
      - src/workers/AnalyzeToxicityWorker.js
      - src/workers/GenerateReplyWorker.js
      - src/workers/ShieldActionWorker.js
      - scripts/ci/require-agent-receipts.js
      - agents/manifest.yaml
    tests:
      - tests/integration/test-observability.test.js
      - tests/unit/scripts/require-agent-receipts.test.js
      - tests/unit/agents/manifest-validation.test.js
      - tests/integration/agent-ci-workflow.test.js

  multi-tenant:
    description: Row Level Security (RLS) and organization isolation
    status: production
    priority: critical
    owner: Back-end Dev
    last_updated: 2025-10-19
    coverage: 70
    depends_on:
      - observability
    used_by:
      - queue-system
      - cost-control
      - plan-features
      - billing
      - analytics
      - social-platforms
      - persona
    docs:
      - docs/nodes/multi-tenant.md
    files:
      - database/schema.sql
      - database/migrations/001_add_persona_fields.sql
      - supabase/migrations/20251017000002_simple_rls.sql

  # Business Logic Nodes
  cost-control:
    description: Usage tracking, billing integration, and limit enforcement
    status: production
    priority: critical
    owner: Back-end Dev
    last_updated: 2025-10-06
    coverage: 68
    depends_on:
      - multi-tenant
      - plan-features
      - observability
    used_by:
      - roast
      - shield
      - billing
      - analytics
      - social-platforms
    docs:
      - docs/nodes/cost-control.md
    files:
      - src/services/costControl.js
      - src/services/usageTracker.js

  plan-features:
    description: Subscription plan feature gates and limits
    status: production
    priority: critical
    owner: Back-end Dev
    last_updated: 2025-10-06
    coverage: 70
    depends_on:
      - multi-tenant
    used_by:
      - cost-control
      - billing
      - persona
      - tone
    docs:
      - docs/nodes/plan-features.md
    files:
      - src/services/planLimitsService.js
      - src/services/entitlementsService.js

  billing:
    description: Stripe integration for subscriptions, webhooks, and plan management
    status: production
    priority: critical
    owner: Back-end Dev
    last_updated: 2025-10-06
    coverage: 65
    depends_on:
      - cost-control
      - queue-system
      - multi-tenant
      - plan-features
      - observability
    used_by:
      - analytics
    docs:
      - docs/nodes/billing.md
    files:
      - src/services/billingService.js
      - src/services/stripeService.js

  # Configuration Nodes
  persona:
    description: User personality and roast style configuration with encryption and semantic embeddings
    status: production
    priority: high
    owner: Back-end Dev
    last_updated: 2025-10-19
    coverage: 92
    depends_on:
      - plan-features
      - multi-tenant
    used_by:
      - roast
      - tone
    docs:
      - docs/nodes/persona.md
    files:
      - src/services/PersonaService.js
      - src/routes/persona.js
      - src/utils/encryption.js
    tests:
      - tests/unit/services/PersonaService.test.js
      - tests/unit/utils/encryption.test.js
      - tests/integration/persona-api.test.js

  tone:
    description: Tone mapping and humor type configuration
    status: production
    priority: high
    owner: Back-end Dev
    last_updated: 2025-10-06
    coverage: 73
    depends_on:
      - persona
      - plan-features
    used_by:
      - roast
    docs:
      - docs/nodes/tone.md
    files:
      - src/services/toneService.js

  platform-constraints:
    description: Platform-specific character limits and style guides
    status: production
    priority: high
    owner: Back-end Dev
    last_updated: 2025-10-06
    coverage: 80
    depends_on:
      - social-platforms
    used_by:
      - roast
    docs:
      - docs/nodes/platform-constraints.md
    files:
      - src/services/platformConstraints.js

  social-platforms:
    description: 9 platform integrations (Twitter, YouTube, Instagram, etc.)
    status: production
    priority: high
    owner: Back-end Dev
    last_updated: 2025-10-06
    coverage: 82
    depends_on:
      - queue-system
      - cost-control
      - multi-tenant
      - observability
    used_by:
      - platform-constraints
      - analytics
    docs:
      - docs/nodes/social-platforms.md
    files:
      - src/integrations/twitter/twitterService.js
      - src/integrations/youtube/youtubeService.js
      - src/integrations/instagram/instagramService.js

  # Support Nodes
  analytics:
    description: Usage analytics, metrics, and reporting dashboard
    status: production
    priority: medium
    owner: Back-end Dev
    last_updated: 2025-10-06
    coverage: 60
    depends_on:
      - cost-control
      - multi-tenant
      - roast
      - shield
      - billing
      - social-platforms
      - observability
    used_by: []
    docs:
      - docs/nodes/analytics.md
    files:
      - src/services/analyticsService.js

  trainer:
    description: AI model fine-tuning and training data management
    status: development
    priority: medium
    owner: Back-end Dev
    last_updated: 2025-10-06
    coverage: 45
    depends_on:
      - roast
      - shield
    used_by: []
    docs:
      - docs/nodes/trainer.md
    files:
      - src/services/trainerService.js

  # Governance Nodes
  guardian:
    description: Product governance layer for monitoring and protecting sensitive changes
    status: production
    priority: critical
    owner: Product Owner
    last_updated: 2025-10-09
    coverage: 80
    depends_on: []
    used_by: []
    protected_domains:
      - pricing
      - quotas
      - auth_policies
      - ai_models
      - public_contracts
    docs:
      - docs/nodes/guardian.md
    files:
      - scripts/guardian-gdd.js
      - config/product-guard.yaml
      - config/guardian-ignore.yaml
    tests:
      - tests/unit/scripts/guardian-gdd.test.js

# Validation Rules
validation:
  bidirectional_check: true
  cycle_detection: true
  orphan_detection: true
  spec_sync_check: true
  coverage_threshold: 70
  update_freshness_days: 30<|MERGE_RESOLUTION|>--- conflicted
+++ resolved
@@ -12,17 +12,10 @@
   total_nodes: 15
   critical_nodes: 9
   high_priority_nodes: 4
-<<<<<<< HEAD
-  production_nodes: 14
-  development_nodes: 1
-  pr: "#587"
-  changes: "MVP validation complete - Perspective API integration, Shield improvements, comprehensive testing"
-=======
   production_nodes: 15
   development_nodes: 0
   pr: "#600"
   changes: "Persona system implementation - encryption, embeddings, agent system with 100% test coverage"
->>>>>>> 09016332
   protected: true
   last_verified: 2025-10-19
   protection_reason: "GDD 2.0 Maintenance Mode - Phase 18 Operational Freeze"
