--- conflicted
+++ resolved
@@ -1,33 +1,6 @@
 # Roastr.ai
 
 [![CI/CD Pipeline](https://github.com/Eibon7/roastr-ai/actions/workflows/ci.yml/badge.svg)](https://github.com/Eibon7/roastr-ai/actions/workflows/ci.yml)
-<<<<<<< HEAD
-[![Style Profile](https://img.shields.io/badge/Style%20Profile-Ready-purple)](/)
-[![OAuth Integration](https://img.shields.io/badge/OAuth-7%20Platforms-blue)](/)
-[![Multi-Tenant](https://img.shields.io/badge/Multi--Tenant-Ready-green)](/)
-
-Roastr.ai is a comprehensive multi-tenant SaaS platform for AI-powered social media roast generation with advanced style profile analysis and seamless OAuth integrations.
-
-## 🚀 Overview
-
-Roastr.ai is an enterprise-grade platform that analyzes social media content and generates personalized, witty responses using advanced AI. Built with a robust multi-tenant architecture supporting multiple subscription plans and sophisticated content moderation.
-
-### ✨ Key Features
-
-- 🤖 **AI-Powered Roast Generation** using OpenAI GPT-4o mini
-- 📊 **Style Profile Analysis** with multi-language support 
-- 🔐 **OAuth Integration** for 7 major social platforms
-- 🛡️ **RQC System** (Roast Quality Control) with intelligent moderation
-- 🌍 **Multi-Language Support** (Spanish/English detection)
-- 🏢 **Multi-Tenant Architecture** with subscription plans (Free, Pro, Creator+)
-- 🔌 **9 Platform Integrations** (Twitter, YouTube, Instagram, Facebook, Discord, Twitch, Reddit, TikTok, Bluesky)
-- 🚀 **Serverless Deployment** on Vercel
-- 💻 **Modern React Frontend** with shadcn/ui
-- ⚡ **CLI Tools** for local development and testing
-- 🔄 **Automatic Session Refresh** with sliding expiration
-- 🛡️ **Rate Limiting** and security features
-- 🧪 **Mock Mode** for testing and development
-=======
 [![Frontend Tests](https://img.shields.io/badge/Frontend%20Tests-Passing-brightgreen)]()
 [![Backend Tests](https://img.shields.io/badge/Backend%20Tests-Passing-brightgreen)]()
 [![Mock Mode](https://img.shields.io/badge/Mock%20Mode-100%25%20Coverage-blue)]()
@@ -82,7 +55,6 @@
 - **Responsive design** para mobile y desktop
 - **Filtros avanzados** en logs y data tables
 - **Estados de loading** y error handling completo
->>>>>>> 23f73e13
 
 Arquitectura
 
