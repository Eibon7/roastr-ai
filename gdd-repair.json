{
<<<<<<< HEAD
  "timestamp": "2025-10-13T08:54:18.828Z",
=======
  "timestamp": "2025-10-13T09:26:14.178Z",
>>>>>>> a9f31e42
  "mode": "apply",
  "success": true,
  "fixes_would_apply": 0,
  "fixes_applied": 1,
  "errors": 0,
<<<<<<< HEAD
  "health_before": 89.4,
  "health_after": 89.4,
=======
  "health_before": 88.5,
  "health_after": 89.2,
>>>>>>> a9f31e42
  "details": {
    "fixes": [
      {
        "type": "auto",
        "node": "social-platforms",
        "action": "Added coverage to social-platforms"
      }
    ],
    "humanReview": [],
    "errors": []
  }
}<|MERGE_RESOLUTION|>--- conflicted
+++ resolved
@@ -1,21 +1,12 @@
 {
-<<<<<<< HEAD
-  "timestamp": "2025-10-13T08:54:18.828Z",
-=======
   "timestamp": "2025-10-13T09:26:14.178Z",
->>>>>>> a9f31e42
   "mode": "apply",
   "success": true,
   "fixes_would_apply": 0,
   "fixes_applied": 1,
   "errors": 0,
-<<<<<<< HEAD
-  "health_before": 89.4,
+  "health_before": 88.5,
   "health_after": 89.4,
-=======
-  "health_before": 88.5,
-  "health_after": 89.2,
->>>>>>> a9f31e42
   "details": {
     "fixes": [
       {
