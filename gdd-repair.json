{
<<<<<<< HEAD
  "timestamp": "2025-11-11T10:55:43.266Z",
  "mode": "apply",
  "success": true,
  "fixes_would_apply": 0,
  "fixes_applied": 1,
  "errors": 0,
  "health_before": 87.6,
  "health_after": 88.4,
=======
  "timestamp": "2025-11-11T11:27:40.325Z",
  "mode": "apply",
  "success": true,
  "fixes_would_apply": 0,
  "fixes_applied": 2,
  "errors": 0,
  "health_before": 86.5,
  "health_after": 88.1,
>>>>>>> ea0dcee9
  "details": {
    "fixes": [
      {
        "type": "auto",
<<<<<<< HEAD
=======
        "node": "billing",
        "action": "Added coverage to billing"
      },
      {
        "type": "auto",
>>>>>>> ea0dcee9
        "node": "multi-tenant",
        "action": "Added coverage to multi-tenant"
      }
    ],
    "humanReview": [
      {
        "node": "social-platforms",
        "description": "social-platforms: Timestamp >30 days old (2025-10-09)"
      }
    ],
    "errors": []
  }
}<|MERGE_RESOLUTION|>--- conflicted
+++ resolved
@@ -1,14 +1,4 @@
 {
-<<<<<<< HEAD
-  "timestamp": "2025-11-11T10:55:43.266Z",
-  "mode": "apply",
-  "success": true,
-  "fixes_would_apply": 0,
-  "fixes_applied": 1,
-  "errors": 0,
-  "health_before": 87.6,
-  "health_after": 88.4,
-=======
   "timestamp": "2025-11-11T11:27:40.325Z",
   "mode": "apply",
   "success": true,
@@ -17,19 +7,15 @@
   "errors": 0,
   "health_before": 86.5,
   "health_after": 88.1,
->>>>>>> ea0dcee9
   "details": {
     "fixes": [
       {
         "type": "auto",
-<<<<<<< HEAD
-=======
         "node": "billing",
         "action": "Added coverage to billing"
       },
       {
         "type": "auto",
->>>>>>> ea0dcee9
         "node": "multi-tenant",
         "action": "Added coverage to multi-tenant"
       }
