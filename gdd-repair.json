{
<<<<<<< HEAD
  "timestamp": "2025-10-13T07:53:52.076Z",
  "mode": "apply",
  "success": true,
  "fixes_would_apply": 0,
  "fixes_applied": 2,
  "errors": 0,
  "health_before": 89.4,
  "health_after": 89.7,
=======
  "timestamp": "2025-10-13T09:26:14.178Z",
  "mode": "apply",
  "success": true,
  "fixes_would_apply": 0,
  "fixes_applied": 1,
  "errors": 0,
  "health_before": 88.5,
  "health_after": 89.2,
>>>>>>> a9f31e42
  "details": {
    "fixes": [
      {
        "type": "auto",
<<<<<<< HEAD
        "node": "shield",
        "action": "Added coverage to shield"
      },
      {
        "type": "auto",
=======
>>>>>>> a9f31e42
        "node": "social-platforms",
        "action": "Added coverage to social-platforms"
      }
    ],
    "humanReview": [],
    "errors": []
  }
}<|MERGE_RESOLUTION|>--- conflicted
+++ resolved
@@ -1,14 +1,4 @@
 {
-<<<<<<< HEAD
-  "timestamp": "2025-10-13T07:53:52.076Z",
-  "mode": "apply",
-  "success": true,
-  "fixes_would_apply": 0,
-  "fixes_applied": 2,
-  "errors": 0,
-  "health_before": 89.4,
-  "health_after": 89.7,
-=======
   "timestamp": "2025-10-13T09:26:14.178Z",
   "mode": "apply",
   "success": true,
@@ -17,19 +7,10 @@
   "errors": 0,
   "health_before": 88.5,
   "health_after": 89.2,
->>>>>>> a9f31e42
   "details": {
     "fixes": [
       {
         "type": "auto",
-<<<<<<< HEAD
-        "node": "shield",
-        "action": "Added coverage to shield"
-      },
-      {
-        "type": "auto",
-=======
->>>>>>> a9f31e42
         "node": "social-platforms",
         "action": "Added coverage to social-platforms"
       }
