--- conflicted
+++ resolved
@@ -188,18 +188,12 @@
 
             if (error) {
                 // Check if table doesn't exist (graceful degradation)
-<<<<<<< HEAD
-                if (error.message && error.message.includes('does not exist')) {
-                    logger.warn('⚠️  Kill switch table not found - feature disabled until migration applied', {
-                        error: error.message,
-=======
                 // Use Postgres error code 42P01 + case-insensitive message matching for reliability
                 const msg = (error.message || '') + ' ' + (error.details || '');
                 if (error.code === '42P01' || /does not exist/i.test(msg)) {
                     logger.warn('⚠️  Kill switch table not found - feature disabled until migration applied', {
                         error: error.message,
                         errorCode: error.code,
->>>>>>> d5de39a8
                         migration: 'database/migrations/add_feature_flags_and_audit_system.sql'
                     });
                     // Initialize with safe defaults (all autopost disabled)
@@ -223,14 +217,11 @@
 
             this.lastCacheUpdate = Date.now();
 
-<<<<<<< HEAD
-=======
             // Compute kill switch status synchronously from cache
             // Use same semantics as isKillSwitchActive() - check only is_enabled
             const killSwitchFlag = this.cache.get('KILL_SWITCH_AUTOPOST');
             const killSwitchActive = killSwitchFlag?.is_enabled === true;
 
->>>>>>> d5de39a8
             logger.debug('Kill switch cache refreshed', {
                 flagsCount: flags.length,
                 killSwitchActive
