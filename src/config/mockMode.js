--- conflicted
+++ resolved
@@ -283,10 +283,7 @@
                 // Create a proper chainable select that supports .single()
                 const selectChain = {
                   single: () => {
-<<<<<<< HEAD
-=======
                     // Preserve existing ID if present, otherwise generate one
->>>>>>> 17e7c5b0
                     const baseData = Array.isArray(data) ? data[0] : data;
                     const result = {
                       ...baseData,
@@ -304,21 +301,8 @@
                 return Object.assign(selectChain, {
                   then: (onFulfilled, onRejected) => {
                     const resultData = Array.isArray(data)
-<<<<<<< HEAD
-                      ? data.map((item, i) => ({
-                          ...item,
-                          id: item.id || (i + 1),
-                          created_at: item.created_at || new Date().toISOString()
-                        }))
-                      : [{
-                          ...data,
-                          id: data.id || 1,
-                          created_at: data.created_at || new Date().toISOString()
-                        }];
-=======
                       ? data.map((item, i) => ({ ...item, id: item.id || (i + 1), created_at: item.created_at || new Date().toISOString() }))
                       : [{ ...data, id: data.id || 1, created_at: data.created_at || new Date().toISOString() }];
->>>>>>> 17e7c5b0
                     return Promise.resolve({
                       data: resultData,
                       error: null
@@ -330,21 +314,8 @@
                   },
                   catch: (onRejected) => {
                     const resultData = Array.isArray(data)
-<<<<<<< HEAD
-                      ? data.map((item, i) => ({
-                          ...item,
-                          id: item.id || (i + 1),
-                          created_at: item.created_at || new Date().toISOString()
-                        }))
-                      : [{
-                          ...data,
-                          id: data.id || 1,
-                          created_at: data.created_at || new Date().toISOString()
-                        }];
-=======
                       ? data.map((item, i) => ({ ...item, id: item.id || (i + 1), created_at: item.created_at || new Date().toISOString() }))
                       : [{ ...data, id: data.id || 1, created_at: data.created_at || new Date().toISOString() }];
->>>>>>> 17e7c5b0
                     return Promise.resolve({
                       data: resultData,
                       error: null
