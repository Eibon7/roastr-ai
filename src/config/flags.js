--- conflicted
+++ resolved
@@ -55,13 +55,11 @@
       // Style Profile Feature
       ENABLE_STYLE_PROFILE: process.env.ENABLE_STYLE_PROFILE !== 'false', // Default enabled unless explicitly disabled
 
-<<<<<<< HEAD
       // Custom Prompt Feature
-      ENABLE_CUSTOM_PROMPT: process.env.ENABLE_CUSTOM_PROMPT === 'true' // Default disabled, requires explicit activation
-=======
+      ENABLE_CUSTOM_PROMPT: process.env.ENABLE_CUSTOM_PROMPT === 'true', // Default disabled, requires explicit activation
+
       // Shop Feature
       ENABLE_SHOP: process.env.ENABLE_SHOP === 'true' || false // Default disabled unless explicitly enabled
->>>>>>> ae1fecca
     };
   }
 
@@ -213,7 +211,8 @@
         styleProfile: this.flags.ENABLE_STYLE_PROFILE ? 'enabled' : 'disabled',
         magicLink: this.flags.ENABLE_MAGIC_LINK ? 'enabled' : 'disabled',
         emailNotifications: this.flags.ENABLE_EMAIL_NOTIFICATIONS ? 'enabled' : 'disabled',
-        customPrompt: this.flags.ENABLE_CUSTOM_PROMPT ? 'enabled' : 'disabled'
+        customPrompt: this.flags.ENABLE_CUSTOM_PROMPT ? 'enabled' : 'disabled',
+        shop: this.flags.ENABLE_SHOP ? 'enabled' : 'disabled'
       }
     };
   }
