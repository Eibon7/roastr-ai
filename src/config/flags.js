/**
 * Central Feature Flags System
 * 
 * Controls which features are enabled based on environment variables
 * and graceful degradation when required keys are missing
 */

const { mockMode } = require('./mockMode');

class FeatureFlags {
  constructor() {
    this.flags = this.loadFlags();
    this.logFlagsStatus();
  }

  loadFlags() {
    return {
      // Core System Features
      ENABLE_BILLING: this.checkBillingAvailable(),
      ENABLE_RQC: process.env.ENABLE_RQC === 'true' || false,
      ENABLE_SHIELD: process.env.ENABLE_SHIELD === 'true' || false,
      
      // Platform Integration Features  
      ENABLE_REAL_TWITTER: this.checkTwitterKeys(),
      ENABLE_REAL_YOUTUBE: this.checkYouTubeKeys(),
      ENABLE_REAL_INSTAGRAM: this.checkInstagramKeys(),
      ENABLE_REAL_FACEBOOK: this.checkFacebookKeys(),
      ENABLE_REAL_DISCORD: this.checkDiscordKeys(),
      ENABLE_REAL_TWITCH: this.checkTwitchKeys(),
      ENABLE_REAL_REDDIT: this.checkRedditKeys(),
      ENABLE_REAL_TIKTOK: this.checkTikTokKeys(),
      ENABLE_REAL_BLUESKY: this.checkBlueskyKeys(),
      
      // AI Service Features
      ENABLE_REAL_OPENAI: !!process.env.OPENAI_API_KEY,
      ENABLE_REAL_PERSPECTIVE: !!process.env.PERSPECTIVE_API_KEY,
      
      // Email Features
      ENABLE_EMAIL_NOTIFICATIONS: !!process.env.SENDGRID_API_KEY,
      
      // Database Features
      ENABLE_SUPABASE: this.checkSupabaseKeys(),
      
      // Development Features
      ENABLE_DEBUG_LOGS: process.env.DEBUG === 'true' || process.env.NODE_ENV === 'development',
      VERBOSE_LOGS: process.env.VERBOSE_LOGS === 'true',
      MOCK_MODE: mockMode.isMockMode,
      ENABLE_MOCK_PERSISTENCE: process.env.ENABLE_MOCK_PERSISTENCE === 'true' || mockMode.isMockMode,
      
      // Auth Features
      ENABLE_MAGIC_LINK: process.env.ENABLE_MAGIC_LINK !== 'false', // Default enabled unless explicitly disabled
      ENABLE_PASSWORD_HISTORY: process.env.ENABLE_PASSWORD_HISTORY !== 'false', // Default enabled unless explicitly disabled
      ENABLE_RATE_LIMIT: process.env.ENABLE_RATE_LIMIT !== 'false', // Default enabled unless explicitly disabled
      
      // Style Profile Feature
      ENABLE_STYLE_PROFILE: process.env.ENABLE_STYLE_PROFILE !== 'false', // Default enabled unless explicitly disabled

<<<<<<< HEAD
      // Credits v2 Feature
      ENABLE_CREDITS_V2: process.env.ENABLE_CREDITS_V2 === 'true' || false
=======
      // Custom Prompt Feature
      ENABLE_CUSTOM_PROMPT: process.env.ENABLE_CUSTOM_PROMPT === 'true', // Default disabled, requires explicit activation

      // Shop Feature
      ENABLE_SHOP: process.env.ENABLE_SHOP === 'true' || false // Default disabled unless explicitly enabled
>>>>>>> edf3b002
    };
  }

  checkBillingAvailable() {
    const required = [
      'STRIPE_SECRET_KEY',
      'STRIPE_WEBHOOK_SECRET',
      'STRIPE_SUCCESS_URL',
      'STRIPE_CANCEL_URL',
      'STRIPE_PORTAL_RETURN_URL'
    ];
    
    // In mock mode, enable billing if mock Stripe keys are available
    if (mockMode.isMockMode) {
      return required.every(key => !!process.env[key]);
    }
    
    return required.every(key => !!process.env[key]);
  }

  checkTwitterKeys() {
    // Check for OAuth 2.0 credentials (new) OR OAuth 1.0a credentials (legacy)
    const oauth2Required = ['TWITTER_CLIENT_ID', 'TWITTER_CLIENT_SECRET'];
    const oauth1Required = ['TWITTER_BEARER_TOKEN', 'TWITTER_APP_KEY', 'TWITTER_APP_SECRET'];
    
    const hasOAuth2 = oauth2Required.every(key => !!process.env[key]);
    const hasOAuth1 = oauth1Required.every(key => !!process.env[key]);
    
    return hasOAuth2 || hasOAuth1;
  }

  checkYouTubeKeys() {
    // Check for OAuth credentials OR API key
    const oauthRequired = ['GOOGLE_CLIENT_ID', 'GOOGLE_CLIENT_SECRET'];
    const hasOAuth = oauthRequired.every(key => !!process.env[key]) || 
                    ['YOUTUBE_CLIENT_ID', 'YOUTUBE_CLIENT_SECRET'].every(key => !!process.env[key]);
    
    return hasOAuth || !!process.env.YOUTUBE_API_KEY;
  }

  checkInstagramKeys() {
    // Check for OAuth credentials OR access token
    const oauthRequired = ['INSTAGRAM_CLIENT_ID', 'INSTAGRAM_CLIENT_SECRET'];
    const hasOAuth = oauthRequired.every(key => !!process.env[key]);
    
    return hasOAuth || !!process.env.INSTAGRAM_ACCESS_TOKEN;
  }

  checkFacebookKeys() {
    return !!process.env.FACEBOOK_ACCESS_TOKEN;
  }

  checkDiscordKeys() {
    return !!process.env.DISCORD_BOT_TOKEN;
  }

  checkTwitchKeys() {
    const required = ['TWITCH_CLIENT_ID', 'TWITCH_CLIENT_SECRET'];
    return required.every(key => !!process.env[key]);
  }

  checkRedditKeys() {
    const required = ['REDDIT_CLIENT_ID', 'REDDIT_CLIENT_SECRET'];
    return required.every(key => !!process.env[key]);
  }

  checkTikTokKeys() {
    return !!process.env.TIKTOK_ACCESS_TOKEN;
  }

  checkBlueskyKeys() {
    return !!process.env.BLUESKY_USERNAME && !!process.env.BLUESKY_PASSWORD;
  }

  checkSupabaseKeys() {
    // In mock mode, always return false to use mock Supabase
    if (mockMode.isMockMode) {
      return false;
    }
    const required = ['SUPABASE_URL', 'SUPABASE_SERVICE_KEY'];
    return required.every(key => !!process.env[key] && !process.env[key].includes('mock'));
  }

  logFlagsStatus() {
    const enabledFlags = Object.entries(this.flags)
      .filter(([, enabled]) => enabled)
      .map(([flag]) => flag);
    
    const disabledFlags = Object.entries(this.flags)
      .filter(([, enabled]) => !enabled)
      .map(([flag]) => flag);

    try {
      const { logger } = require('../utils/logger');
      logger.info('🏁 Feature flags initialized', {
        enabled: enabledFlags,
        disabled: disabledFlags,
        totalFlags: Object.keys(this.flags).length
      });
    } catch (error) {
      // Fallback to console if logger not available (e.g., in tests)
      console.log('🏁 Feature flags initialized:', {
        enabled: enabledFlags.length,
        disabled: disabledFlags.length,
        total: Object.keys(this.flags).length
      });
    }
  }

  /**
   * Check if a feature is enabled
   */
  isEnabled(flagName) {
    return this.flags[flagName] || false;
  }

  /**
   * Get all flags status
   */
  getAllFlags() {
    return { ...this.flags };
  }

  /**
   * Get service availability status for graceful degradation
   */
  getServiceStatus() {
    return {
      billing: this.flags.ENABLE_BILLING ? 'available' : 'unavailable',
      ai: {
        openai: this.flags.ENABLE_REAL_OPENAI ? 'available' : 'mock',
        perspective: this.flags.ENABLE_REAL_PERSPECTIVE ? 'available' : 'mock'
      },
      database: this.flags.ENABLE_SUPABASE ? 'available' : 'mock',
      integrations: {
        twitter: this.flags.ENABLE_REAL_TWITTER ? 'available' : 'mock',
        youtube: this.flags.ENABLE_REAL_YOUTUBE ? 'available' : 'mock',
        instagram: this.flags.ENABLE_REAL_INSTAGRAM ? 'available' : 'mock',
        facebook: this.flags.ENABLE_REAL_FACEBOOK ? 'available' : 'mock',
        discord: this.flags.ENABLE_REAL_DISCORD ? 'available' : 'mock',
        twitch: this.flags.ENABLE_REAL_TWITCH ? 'available' : 'mock',
        reddit: this.flags.ENABLE_REAL_REDDIT ? 'available' : 'mock',
        tiktok: this.flags.ENABLE_REAL_TIKTOK ? 'available' : 'mock',
        bluesky: this.flags.ENABLE_REAL_BLUESKY ? 'available' : 'mock'
      },
      features: {
        rqc: this.flags.ENABLE_RQC ? 'enabled' : 'disabled',
        shield: this.flags.ENABLE_SHIELD ? 'enabled' : 'disabled',
        styleProfile: this.flags.ENABLE_STYLE_PROFILE ? 'enabled' : 'disabled',
        magicLink: this.flags.ENABLE_MAGIC_LINK ? 'enabled' : 'disabled',
        emailNotifications: this.flags.ENABLE_EMAIL_NOTIFICATIONS ? 'enabled' : 'disabled',
        customPrompt: this.flags.ENABLE_CUSTOM_PROMPT ? 'enabled' : 'disabled',
        shop: this.flags.ENABLE_SHOP ? 'enabled' : 'disabled'
      }
    };
  }

  /**
   * Determine if OAuth should use mock mode
   * OAuth uses mock mode if:
   * - MOCK_MODE flag is enabled
   * - NODE_ENV is test
   * - FORCE_MOCK_OAUTH environment variable is set to 'true'
   */
  shouldUseMockOAuth() {
    return this.flags.MOCK_MODE || 
           process.env.NODE_ENV === 'test' || 
           process.env.FORCE_MOCK_OAUTH === 'true';
  }

  /**
   * Reload flags (useful for runtime updates)
   */
  reload() {
    this.flags = this.loadFlags();
    this.logFlagsStatus();
  }
}

// Create singleton instance
const flags = new FeatureFlags();

module.exports = {
  flags,
  FeatureFlags
};<|MERGE_RESOLUTION|>--- conflicted
+++ resolved
@@ -55,16 +55,14 @@
       // Style Profile Feature
       ENABLE_STYLE_PROFILE: process.env.ENABLE_STYLE_PROFILE !== 'false', // Default enabled unless explicitly disabled
 
-<<<<<<< HEAD
       // Credits v2 Feature
-      ENABLE_CREDITS_V2: process.env.ENABLE_CREDITS_V2 === 'true' || false
-=======
+      ENABLE_CREDITS_V2: process.env.ENABLE_CREDITS_V2 === 'true' || false,
+
       // Custom Prompt Feature
       ENABLE_CUSTOM_PROMPT: process.env.ENABLE_CUSTOM_PROMPT === 'true', // Default disabled, requires explicit activation
 
       // Shop Feature
       ENABLE_SHOP: process.env.ENABLE_SHOP === 'true' || false // Default disabled unless explicitly enabled
->>>>>>> edf3b002
     };
   }
 
