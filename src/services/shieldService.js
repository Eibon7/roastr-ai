--- conflicted
+++ resolved
@@ -47,7 +47,6 @@
     };
     
     // Action escalation matrix
-    // Issue #482: Progressive escalation path (warn → mute_temp → mute_permanent → block → report)
     this.actionMatrix = {
       low: {
         first: 'warn',
@@ -57,12 +56,12 @@
       medium: {
         first: 'mute_temp',
         repeat: 'mute_permanent',
-        persistent: 'block'  // Escalates from mute to block
+        persistent: 'block'
       },
       high: {
         first: 'mute_permanent',
         repeat: 'block',
-        persistent: 'report'  // Highest escalation: report to platform
+        persistent: 'report'
       },
       critical: {
         first: 'block',
@@ -124,49 +123,32 @@
         userBehavior,
         comment
       );
-
-      // Issue #482: Update user behavior with new violation BEFORE returning
-      // This ensures tests see the updated violation count
-      const updatedUserBehavior = {
-        ...userBehavior,
-        total_violations: (userBehavior.total_violations || 0) + 1,
-        severity_counts: {
-          ...userBehavior.severity_counts,
-          [analysisResult.severity_level]: (userBehavior.severity_counts?.[analysisResult.severity_level] || 0) + 1
-        },
-        last_seen_at: new Date().toISOString()
-      };
-
+      
       // Create high-priority analysis job if needed
       if (priority <= this.priorityLevels.high) {
         await this.queueHighPriorityAnalysis(organizationId, comment, priority);
       }
-
+      
       // Execute automatic actions if enabled
       if (this.options.autoActions && shieldActions.autoExecute) {
         await this.executeShieldActions(organizationId, comment, shieldActions);
       }
-
+      
       // Log Shield activity
       await this.logShieldActivity(organizationId, comment, {
         priority,
         actions: shieldActions,
-        userBehavior: updatedUserBehavior,
+        userBehavior,
         analysisResult
       });
-
+      
       return {
         shieldActive: true,
         priority,
         actions: shieldActions,
-<<<<<<< HEAD
         userBehavior,
         autoExecuted: this.options.autoActions && shieldActions.autoExecute,
         shouldGenerateResponse: false // Shield actions block roast generation
-=======
-        userBehavior: updatedUserBehavior, // Issue #482: Return UPDATED user behavior
-        autoExecuted: this.options.autoActions && shieldActions.autoExecute
->>>>>>> d5de39a8
       };
       
     } catch (error) {
@@ -184,9 +166,6 @@
   calculateShieldPriority(analysisResult) {
     const { severity_level, toxicity_score, categories } = analysisResult;
     
-    // Normalize categories to lowercase for case-insensitive comparison
-    const categoriesLower = Array.isArray(categories) ? categories.map(c => c.toLowerCase()) : [];
-    
     // Critical priority for severe threats
     if (severity_level === 'critical' || toxicity_score >= 0.95) {
       return this.priorityLevels.critical;
@@ -194,7 +173,7 @@
     
     // High priority for high toxicity or threat categories
     if (severity_level === 'high' || 
-        categoriesLower.some(cat => ['threat', 'hate', 'harassment'].includes(cat))) {
+        categories?.some(cat => ['threat', 'hate', 'harassment'].includes(cat))) {
       return this.priorityLevels.high;
     }
     
@@ -213,20 +192,14 @@
   async getUserBehavior(organizationId, platform, platformUserId) {
     try {
       const { data: behavior, error } = await this.supabase
-        .from('user_behavior')
+        .from('user_behaviors')
         .select('*')
         .eq('organization_id', organizationId)
         .eq('platform', platform)
         .eq('platform_user_id', platformUserId)
-<<<<<<< HEAD
         .single();
 
       if (error && error.code !== 'PGRST116') { // Not found is OK
-=======
-        .maybeSingle(); // Use maybeSingle() to avoid throwing on not-found
-      
-      if (error) {
->>>>>>> d5de39a8
         throw error;
       }
 
@@ -250,7 +223,7 @@
   async getCrossPlatformViolations(organizationId, platformUserId) {
     try {
       const { data: allPlatformData, error } = await this.supabase
-        .from('user_behavior')
+        .from('user_behaviors')
         .select('*')
         .eq('organization_id', organizationId)
         .eq('platform_user_id', platformUserId);
@@ -310,17 +283,12 @@
       severity_counts: { low: 0, medium: 0, high: 0, critical: 0 },
       actions_taken: [],
       is_blocked: false,
-<<<<<<< HEAD
       is_muted: false,                  // Issue #482: Track mute status for cooling-off logic
       user_type: 'standard',            // Issue #482: Track special users (verified_creator, partner)
       cross_platform_violations: {},    // Issue #482: Track violations per platform (Test 7)
       platform_specific_config: {       // Issue #482: Platform-specific escalation policies (Test 8)
         escalation_policy: 'standard'   // Options: 'aggressive', 'standard', 'lenient'
       },
-=======
-      is_muted: false, // Issue #482: Track mute status for escalation logic
-      user_type: 'standard', // Issue #482: Track user type for special handling (verified_creator, partner, etc.)
->>>>>>> d5de39a8
       first_seen_at: new Date().toISOString(),
       last_seen_at: new Date().toISOString()
     };
@@ -333,7 +301,6 @@
     const { severity_level } = analysisResult;
     const violationCount = userBehavior.total_violations || 0;
 
-<<<<<<< HEAD
     // Issue #482: Check for special user types (Test 10)
     const userType = userBehavior.user_type || 'standard';
     const isSpecialUser = ['verified_creator', 'partner'].includes(userType);
@@ -345,22 +312,15 @@
 
     // Issue #482: Calculate time window escalation (Test 6)
     const timeWindowModifier = this.calculateTimeWindowEscalation(userBehavior);
-=======
-    // Issue #482: Calculate offense level using NEW count (including current violation)
-    // BEFORE: Used OLD count from database, causing off-by-one error
-    // Example: 2 existing + 1 new = 3 total → should be 'persistent' if threshold=3
-    const totalViolations = violationCount + 1;
->>>>>>> d5de39a8
 
     // Determine offense level
     let offenseLevel = 'first';
-    if (totalViolations >= this.options.reincidenceThreshold) {
+    if (violationCount >= this.options.reincidenceThreshold) {
       offenseLevel = 'persistent';
-    } else if (totalViolations > 1) {
+    } else if (violationCount > 0) {
       offenseLevel = 'repeat';
     }
 
-<<<<<<< HEAD
     // Issue #482: Apply time window escalation (Test 6)
     if (timeWindowModifier === 'aggressive' && violationCount > 0) {
       // Force escalation for recent violation spike (< 1h)
@@ -443,10 +403,6 @@
       };
       actionType = lenientActions[actionType] || actionType;
     }
-=======
-    // Get action from matrix
-    const actionType = this.actionMatrix[severity_level]?.[offenseLevel] || 'warn';
->>>>>>> d5de39a8
 
     const actions = {
       primary: actionType,
@@ -454,31 +410,12 @@
       offenseLevel,
       violationCount,
       autoExecute: this.shouldAutoExecute(actionType, severity_level),
-      escalate: severity_level === 'critical', // Issue #482: Escalate ALL critical content, not just persistent
-      emergency: this.isEmergencyContent(analysisResult, comment), // Issue #482: Emergency flag for imminent threats
-      manual_review_required: userBehavior.user_type === 'verified_creator' || userBehavior.user_type === 'partner' // Issue #482: Special user types need manual review
+      escalate: severity_level === 'critical' && offenseLevel === 'persistent'
     };
 
-<<<<<<< HEAD
     // Issue #482: Add manual review flag for special users (Test 10)
     if (isSpecialUser) {
       actions.manual_review_required = true;
-=======
-    // Add legal compliance fields if applicable (Issue #482)
-    if (this.requiresLegalCompliance(comment, analysisResult)) {
-      actions.legal_compliance = true;
-      actions.jurisdiction = this.determineJurisdiction(comment, analysisResult); // Issue #482: Pass analysisResult for Test 11
-    }
-
-    // Add emergency notification fields (Issue #482)
-    if (actions.emergency) {
-      // Issue #482: Case-insensitive category checking for notify_authorities
-      const categoriesLower = Array.isArray(analysisResult.categories)
-        ? analysisResult.categories.map(c => c.toLowerCase())
-        : [];
-      actions.notify_authorities = severity_level === 'critical' &&
-        (categoriesLower.includes('threat') || categoriesLower.includes('self_harm'));
->>>>>>> d5de39a8
     }
 
     // Add platform-specific actions
@@ -496,122 +433,13 @@
    */
   shouldAutoExecute(actionType, severityLevel) {
     if (!this.options.autoActions) return false;
-
+    
     // Always auto-execute for critical severity
     if (severityLevel === 'critical') return true;
-
+    
     // Auto-execute certain actions
     const autoActions = ['warn', 'mute_temp', 'mute_permanent'];
     return autoActions.includes(actionType);
-  }
-
-  /**
-   * Determine if content requires emergency handling (Issue #482)
-   */
-  isEmergencyContent(analysisResult, comment) {
-    const { severity_level, categories, content } = analysisResult;
-
-    // Emergency keywords that indicate imminent threats - expanded with common variants
-    const emergencyKeywords = [
-      'imminent threat', 'going to kill', 'will kill', 'planning to',
-      'i\'m going to kill', 'shoot up', 'going to stab', 'going to attack',
-      'going to bomb', 'kms', 'i want to die', 'i want to end it all',
-      'going to end it', 'cutting', 'end it',
-      'suicide', 'self-harm', 'end my life', 'hurt myself',
-      'bomb threat', 'active shooter', 'terrorism'
-    ];
-
-    const contentText = (content || comment.content || comment.original_text || '').toLowerCase();
-
-    // Use case-insensitive word boundary matching to avoid partial matches
-    const hasEmergencyKeyword = emergencyKeywords.some(keyword => {
-      const escapedKeyword = keyword.replace(/[.*+?^${}()|[\]\\]/g, '\\$&');
-      const regex = new RegExp(`\\b${escapedKeyword}\\b`, 'i');
-      return regex.test(contentText);
-    });
-
-    // Time context proximity checks - patterns that suggest urgency
-    const timeContextPatterns = [
-      /\b(?:tomorrow|tonight|today|now|soon)\b.{0,100}(going to kill|will kill|suicide|kms|end it)/i,
-      /\b(going to kill|will kill|suicide|kms|end it).{0,100}\b(?:tomorrow|tonight|today|now|soon)\b/i,
-      /\b(?:this weekend|tomorrow morning|tomorrow night)\b.{0,100}(attack|bomb|shoot)/i,
-      /\b(attack|bomb|shoot).{0,100}\b(?:this weekend|tomorrow morning|tomorrow night)\b/i
-    ];
-
-    const hasTimeProximity = timeContextPatterns.some(pattern => pattern.test(contentText));
-
-    // Issue #482: Case-insensitive category checking (Perspective returns uppercase like 'THREAT')
-    const categoriesLower = Array.isArray(categories)
-      ? categories.map(c => c.toLowerCase())
-      : [];
-
-    // Emergency if:
-    // 1. Critical severity + threat/self_harm category OR severe toxicity
-    // 2. Emergency keywords detected (with context-aware matching)
-    // 3. Time-proximity patterns suggest imminent threat
-    const hasEmergencyKeyword_processed = hasEmergencyKeyword || hasTimeProximity;
-
-    return (severity_level === 'critical' &&
-            (categoriesLower.includes('threat') || categoriesLower.includes('self_harm') ||
-             categoriesLower.includes('severe_toxicity'))) ||
-           hasEmergencyKeyword_processed;
-  }
-
-  /**
-   * Determine if content requires legal compliance handling (Issue #482)
-   */
-  requiresLegalCompliance(comment, analysisResult) {
-    const { severity_level } = analysisResult;
-
-    // Legal compliance required for critical content in regulated jurisdictions
-    // Issue #482: Added discord to regulated platforms for Test 11
-    const regulatedPlatforms = ['facebook', 'instagram', 'twitter', 'youtube', 'discord'];
-
-    return severity_level === 'critical' &&
-           regulatedPlatforms.includes(comment.platform);
-  }
-
-  /**
-   * Determine legal jurisdiction based on comment metadata (Issue #482)
-   */
-  determineJurisdiction(comment, analysisResult) {
-    // Issue #482: If analysisResult already has jurisdiction, use it (Test 11)
-    if (analysisResult && analysisResult.jurisdiction) {
-      return analysisResult.jurisdiction;
-    }
-
-    // Check comment metadata for geo information
-    const userLocation = comment.metadata?.user_location || comment.user_location;
-
-    if (userLocation) {
-      // EU countries
-      const euCountries = ['DE', 'FR', 'ES', 'IT', 'NL', 'BE', 'AT', 'SE', 'DK', 'FI', 'IE', 'PT', 'GR', 'PL', 'CZ', 'RO', 'HU'];
-      if (euCountries.includes(userLocation)) {
-        return 'EU';
-      }
-
-      // US
-      if (userLocation === 'US') {
-        return 'US';
-      }
-
-      // UK
-      if (userLocation === 'GB' || userLocation === 'UK') {
-        return 'UK';
-      }
-    }
-
-    // Default to platform's primary jurisdiction
-    const platformJurisdictions = {
-      'twitter': 'US',
-      'facebook': 'US',
-      'instagram': 'US',
-      'youtube': 'US',
-      'discord': 'US',
-      'reddit': 'US'
-    };
-
-    return platformJurisdictions[comment.platform] || 'US';
   }
   
   /**
@@ -893,31 +721,19 @@
         comment_id: comment.id
       };
       
-      // Merge actions_taken instead of overwriting
-      const { data: existing, error: queryError } = await this.supabase
+      const { error } = await this.supabase
         .from('user_behaviors')
-        .select('actions_taken')
-        .eq('organization_id', organizationId)
-        .eq('platform', comment.platform)
-        .eq('platform_user_id', comment.platform_user_id)
-        .maybeSingle();
-        
-      const mergedActions = Array.isArray(existing?.actions_taken)
-        ? [...existing.actions_taken, actionRecord]
-        : [actionRecord];
-      
-      const { error } = await this.supabase
-        .from('user_behavior')
         .upsert({
           organization_id: organizationId,
           platform: comment.platform,
           platform_user_id: comment.platform_user_id,
           platform_username: comment.platform_username,
-          actions_taken: mergedActions,
+          actions_taken: [actionRecord], // Will be merged with existing
           is_blocked: ['block', 'ban_user'].includes(shieldActions.primary),
           last_seen_at: new Date().toISOString()
         }, {
-          onConflict: 'organization_id,platform,platform_user_id'
+          onConflict: 'organization_id,platform,platform_user_id',
+          ignoreDuplicates: false
         });
       
       if (error) throw error;
@@ -968,53 +784,14 @@
    *
    * This is the new interface for Shield action execution, consuming the action_tags
    * array generated by AnalysisDecisionEngine. Replaces the legacy executeActions().
-   * Executes handlers in parallel for performance, with state-mutating handlers running
-   * sequentially to prevent race conditions. All actions are recorded in a single batch
-   * database operation for efficiency.
    *
-   * @async
    * @param {string} organizationId - Organization ID
    * @param {Object} comment - Comment object with platform details
-   * @param {string} comment.id - Unique comment identifier
-   * @param {string} comment.platform - Platform name (twitter, discord, etc.)
-   * @param {string} comment.platform_user_id - Platform-specific user ID
    * @param {Array<string>} action_tags - Array of action tags from AnalysisDecisionEngine
    * @param {Object} metadata - Decision metadata (security, toxicity, platform_violations)
-   * @param {Object} [metadata.toxicity] - Toxicity analysis data
-   * @param {number} [metadata.toxicity.toxicity_score] - Toxicity score (0-1)
-   * @param {Object} [metadata.security] - Security analysis data
-   * @param {number} [metadata.security.security_score] - Security score (0-1)
-   * @param {Object} [metadata.platform_violations] - Platform violation data
-   * @param {boolean} [metadata.platform_violations.reportable] - If violations are reportable
-   * @returns {Promise<Object>} Execution results
-   * @returns {boolean} return.success - Overall execution success
-   * @returns {Array<Object>} return.actions_executed - Actions executed with status
-   * @returns {Array<Object>} return.failed_actions - Actions that failed
-   * @returns {boolean} [return.skipped] - If execution was skipped (autoActions disabled)
-   * @returns {string} [return.reason] - Reason for skip
-   *
-   * @example
-   * const result = await service.executeActionsFromTags(
-   *   'org123',
-   *   { id: 'comment123', platform: 'twitter', platform_user_id: 'user123' },
-   *   ['hide_comment', 'add_strike_1', 'check_reincidence'],
-   *   { toxicity: { toxicity_score: 0.85 }, platform_violations: { reportable: true } }
-   * );
-   * // Returns: {
-   * //   success: true,
-   * //   actions_executed: [
-   * //     { tag: 'hide_comment', status: 'executed', result: { job_id: 'shield_action_123' } },
-   * //     { tag: 'add_strike_1', status: 'executed', result: { job_id: null } },
-   * //     { tag: 'check_reincidence', status: 'executed', result: { job_id: null } }
-   * //   ],
-   * //   failed_actions: []
-   * // }
-   */
-<<<<<<< HEAD
+   * @returns {Promise<Object>} Execution results { success, actions_executed, failed_actions }
+   */
   async executeActionsFromTags(organizationId, comment, action_tags, metadata) {
-=======
-  async executeActionsFromTags(organizationId, comment, action_tags, metadata = {}) {
->>>>>>> d5de39a8
     // Input validation - return structured errors instead of throwing
     if (!organizationId) {
       return {
@@ -1022,7 +799,6 @@
         actions_executed: [],
         failed_actions: [{ error: 'organizationId is required' }]
       };
-<<<<<<< HEAD
     }
 
     if (!comment) {
@@ -1049,34 +825,6 @@
       };
     }
 
-=======
-    }
-
-    if (!comment) {
-      return {
-        success: false,
-        actions_executed: [],
-        failed_actions: [{ error: 'comment is required' }]
-      };
-    }
-
-    if (!Array.isArray(action_tags)) {
-      return {
-        success: false,
-        actions_executed: [],
-        failed_actions: [{ error: 'action_tags must be an array' }]
-      };
-    }
-
-    if (comment && (!comment.id || !comment.platform || !comment.platform_user_id)) {
-      return {
-        success: false,
-        actions_executed: [],
-        failed_actions: [{ error: 'comment must have id, platform, and platform_user_id fields' }]
-      };
-    }
-
->>>>>>> d5de39a8
     // [A1] Gate execution by autoActions flag
     // This ensures automated actions only execute when explicitly enabled
     // aligning with PR objective A1: "Add explicit autoActions flag gate"
@@ -1139,11 +887,7 @@
       const stateMutatingTags = action_tags.filter(tag => stateMutatingHandlers.has(tag));
       const readOnlyTags = action_tags.filter(tag => !stateMutatingHandlers.has(tag));
 
-<<<<<<< HEAD
       const actionResults = [];
-=======
-      let actionResults = [];
->>>>>>> d5de39a8
       // [M2] Prepare array to batch record all shield_actions at once
       const actionsToRecord = [];
 
@@ -1178,7 +922,6 @@
           });
 
           actionResults.push({ tag, status: 'executed', result });
-<<<<<<< HEAD
         } catch (error) {
           this.log('error', `Failed to execute Shield action: ${tag}`, {
             commentId: comment.id,
@@ -1224,60 +967,13 @@
           };
 
           return { tag, status: 'executed', result, actionRecord };
-=======
->>>>>>> d5de39a8
         } catch (error) {
           this.log('error', `Failed to execute Shield action: ${tag}`, {
             commentId: comment.id,
             tag,
             error: error.message
           });
-          actionResults.push({ tag, status: 'failed', result: { error: error.message } });
-        }
-      }
-
-      // [M1] Execute read-only handlers in parallel for performance
-      const readOnlyPromises = readOnlyTags.map(async (tag) => {
-        const handler = actionHandlers[tag];
-
-        if (!handler) {
-          this.log('warn', 'Unknown Shield action tag', { tag, commentId: comment.id });
-          return { tag, status: 'skipped', reason: 'unknown_tag' };
-        }
-
-        try {
-          const result = await handler(organizationId, comment, metadata || {});
-
-          // Check if action was skipped by the handler
-          if (result && result.skipped === true) {
-            return { tag, status: 'skipped', result };
-          }
-
-          // [M2] Accumulate action record for batch insert
-          const actionRecord = {
-            organization_id: organizationId,
-            comment_id: comment.id,
-            platform: comment.platform,
-            platform_user_id: comment.platform_user_id,
-            action: tag.replace(/_/g, ' '), // Legacy format for compatibility
-            action_tag: tag, // New granular tag
-            result: result,
-            metadata: {
-              toxicity_score: metadata?.toxicity?.toxicity_score,
-              security_score: metadata?.security?.security_score,
-              platform_violations: metadata?.platform_violations
-            },
-            created_at: new Date().toISOString()
-          };
-
-          return { tag, status: 'executed', result, actionRecord };
-        } catch (error) {
-          this.log('error', `Failed to execute Shield action: ${tag}`, {
-            commentId: comment.id,
-            tag,
-            error: error.message
-          });
-          return { tag, status: 'failed', result: { error: error.message } };
+          return { tag, status: 'failed', error: error.message };
         }
       });
 
@@ -1293,42 +989,20 @@
 
       actionResults.push(...readOnlyResults);
 
-<<<<<<< HEAD
-=======
-      // [M3] Reorder actionResults to match input action_tags order
-      // This ensures test expectations match regardless of execution strategy (sequential vs parallel)
-      const resultsMap = new Map(actionResults.map(r => [r.tag, r]));
-      const orderedResults = action_tags
-        .map(tag => resultsMap.get(tag))
-        .filter(r => r !== undefined); // Filter out any undefined results
-      actionResults = orderedResults;
-
->>>>>>> d5de39a8
       // [M2] Batch insert all shield_actions in a single database operation
       if (actionsToRecord.length > 0) {
         await this._batchRecordShieldActions(actionsToRecord);
       }
 
       // Separate successful and failed actions
-      // All actions (including failed) go into actions_executed
       actionResults.forEach(result => {
-<<<<<<< HEAD
         if (result.status === 'executed' || result.status === 'skipped') {
           results.actions_executed.push(result);
         } else if (result.status === 'failed') {
-=======
-        results.actions_executed.push(result);
-
-        if (result.status === 'failed') {
->>>>>>> d5de39a8
           results.failed_actions.push(result);
+          results.success = false;
         }
       });
-
-      // Success is false if ANY action failed (partial failures count as failures)
-      if (results.failed_actions.length > 0) {
-        results.success = false;
-      }
 
       // Update user behavior after all actions
       if (action_tags.length > 0) {
@@ -1355,22 +1029,6 @@
 
   /**
    * Handle hide_comment action tag
-   *
-   * Queues a platform-specific job to hide/delete the comment. Uses Priority 1 (critical)
-   * queue to ensure immediate processing of content removal actions.
-   *
-   * @async
-   * @param {string} organizationId - Organization ID
-   * @param {Object} comment - Comment object with platform details
-   * @param {string} comment.id - Unique comment identifier
-   * @param {string} comment.platform - Platform name (twitter, discord, etc.)
-   * @param {Object} metadata - Metadata from Gatekeeper analysis (unused)
-   * @returns {Promise<Object>} Execution result
-   * @returns {string} return.job_id - Queue job ID for tracking
-   *
-   * @example
-   * const result = await service._handleHideComment('org123', comment, metadata);
-   * // Returns: { job_id: 'shield_action_1698765432123' }
    */
   async _handleHideComment(organizationId, comment, metadata) {
     this.log('info', 'Hiding comment', {
@@ -1392,24 +1050,6 @@
 
   /**
    * Handle block_user action tag
-   *
-   * Queues a platform-specific job to block the user and updates user_behaviors table
-   * to mark the user as blocked. Uses Priority 1 (critical) queue for immediate processing.
-   * Follows graceful degradation pattern - database update failure doesn't block queue job.
-   *
-   * @async
-   * @param {string} organizationId - Organization ID
-   * @param {Object} comment - Comment object with platform details
-   * @param {string} comment.id - Unique comment identifier
-   * @param {string} comment.platform - Platform name (twitter, discord, etc.)
-   * @param {string} comment.platform_user_id - Platform-specific user ID
-   * @param {Object} metadata - Metadata from Gatekeeper analysis (unused)
-   * @returns {Promise<Object>} Execution result
-   * @returns {string} return.job_id - Queue job ID for tracking
-   *
-   * @example
-   * const result = await service._handleBlockUser('org123', comment, metadata);
-   * // Returns: { job_id: 'shield_action_1698765432456' }
    */
   async _handleBlockUser(organizationId, comment, metadata) {
     this.log('info', 'Blocking user', {
@@ -1428,7 +1068,7 @@
 
     // Update user behavior to mark as blocked
     await this.supabase
-      .from('user_behavior')
+      .from('user_behaviors')
       .update({ is_blocked: true, blocked_at: new Date().toISOString() })
       .eq('organization_id', organizationId)
       .eq('platform', comment.platform)
@@ -1440,38 +1080,7 @@
   /**
    * Handle report_to_platform action tag
    *
-   * CRITICAL SAFEGUARD: Only executes if metadata.platform_violations.reportable === true.
-   * This prevents false reports to platforms which could harm the organization's standing.
-   * If violations are not reportable, returns a skip result without queuing any job.
-   * Uses Priority 1 (critical) queue when reportable.
-   *
-   * @async
-   * @param {string} organizationId - Organization ID
-   * @param {Object} comment - Comment object with platform details
-   * @param {string} comment.id - Unique comment identifier
-   * @param {string} comment.platform - Platform name (twitter, discord, etc.)
-   * @param {Object} metadata - Metadata from Gatekeeper analysis
-   * @param {Object} metadata.platform_violations - Platform violation data
-   * @param {boolean} metadata.platform_violations.reportable - If violations are reportable (REQUIRED)
-   * @param {Array<string>} [metadata.platform_violations.violations] - List of violated platform policies
-   * @returns {Promise<Object>} Execution result
-   * @returns {string} [return.job_id] - Queue job ID for tracking (only if reportable)
-   * @returns {boolean} [return.skipped] - True if action was skipped
-   * @returns {string} [return.reason] - Reason for skip (if skipped)
-   *
-   * @example
-   * // Example 1: Reportable violations - action executes
-   * const result = await service._handleReportToPlatform('org123', comment, {
-   *   platform_violations: { reportable: true, violations: ['hate_speech', 'harassment'] }
-   * });
-   * // Returns: { job_id: 'shield_action_1698765432789' }
-   *
-   * @example
-   * // Example 2: Non-reportable violations - action skipped
-   * const result = await service._handleReportToPlatform('org123', comment, {
-   *   platform_violations: { reportable: false, violations: [] }
-   * });
-   * // Returns: { skipped: true, reason: 'not reportable' }
+   * CRITICAL SAFEGUARD: Only executes if metadata.platform_violations.reportable === true
    */
   async _handleReportToPlatform(organizationId, comment, metadata) {
     // SAFEGUARD: Check if platform violations are reportable
@@ -1506,24 +1115,6 @@
 
   /**
    * Handle mute_temp action tag
-   *
-   * Queues a platform-specific job to temporarily mute the user for 24 hours.
-   * Uses Priority 1 (critical) queue for immediate processing. Platform-specific
-   * implementations handle the actual mute duration and mechanics.
-   *
-   * @async
-   * @param {string} organizationId - Organization ID
-   * @param {Object} comment - Comment object with platform details
-   * @param {string} comment.id - Unique comment identifier
-   * @param {string} comment.platform - Platform name (twitter, discord, etc.)
-   * @param {string} comment.platform_user_id - Platform-specific user ID
-   * @param {Object} metadata - Metadata from Gatekeeper analysis (unused)
-   * @returns {Promise<Object>} Execution result
-   * @returns {string} return.job_id - Queue job ID for tracking
-   *
-   * @example
-   * const result = await service._handleMuteTemp('org123', comment, metadata);
-   * // Returns: { job_id: 'shield_action_1698765433000' }
    */
   async _handleMuteTemp(organizationId, comment, metadata) {
     this.log('info', 'Muting user temporarily', {
@@ -1541,50 +1132,11 @@
       priority: this.priorityLevels.critical  // Priority 1 (highest) per documentation
     });
 
-<<<<<<< HEAD
-=======
-    // Persist temp mute state for cooling-off logic
-    try {
-      await this.supabase
-        .from('user_behaviors')
-        .update({
-          is_muted: true,
-          mute_expires_at: new Date(Date.now() + 24 * 60 * 60 * 1000).toISOString()
-        })
-        .eq('organization_id', organizationId)
-        .eq('platform', comment.platform)
-        .eq('platform_user_id', comment.platform_user_id);
-    } catch (error) {
-      this.log('warn', 'Failed to update mute state, but action queued successfully', {
-        userId: comment.platform_user_id,
-        error: error.message
-      });
-    }
-
->>>>>>> d5de39a8
     return { job_id: job?.id || `shield_action_${Date.now()}` };
   }
 
   /**
    * Handle mute_permanent action tag
-   *
-   * Queues a platform-specific job to permanently mute the user. Updates user_behaviors
-   * table to mark the user as permanently muted. Uses Priority 1 (critical) queue.
-   * Follows graceful degradation pattern - database update failure doesn't block queue job.
-   *
-   * @async
-   * @param {string} organizationId - Organization ID
-   * @param {Object} comment - Comment object with platform details
-   * @param {string} comment.id - Unique comment identifier
-   * @param {string} comment.platform - Platform name (twitter, discord, etc.)
-   * @param {string} comment.platform_user_id - Platform-specific user ID
-   * @param {Object} metadata - Metadata from Gatekeeper analysis (unused)
-   * @returns {Promise<Object>} Execution result
-   * @returns {string} return.job_id - Queue job ID for tracking
-   *
-   * @example
-   * const result = await service._handleMutePermanent('org123', comment, metadata);
-   * // Returns: { job_id: 'shield_action_1698765433222' }
    */
   async _handleMutePermanent(organizationId, comment, metadata) {
     this.log('info', 'Muting user permanently', {
@@ -1604,17 +1156,8 @@
     // Update user behavior (graceful degradation on DB errors)
     try {
       await this.supabase
-<<<<<<< HEAD
-        .from('user_behavior')
+        .from('user_behaviors')
         .update({ is_muted_permanent: true, muted_at: new Date().toISOString() })
-=======
-        .from('user_behaviors')
-        .update({
-          is_muted: true,
-          is_muted_permanent: true,
-          muted_at: new Date().toISOString()
-        })
->>>>>>> d5de39a8
         .eq('organization_id', organizationId)
         .eq('platform', comment.platform)
         .eq('platform_user_id', comment.platform_user_id);
@@ -1630,25 +1173,6 @@
 
   /**
    * Handle check_reincidence action tag
-   *
-   * Queries user_behaviors table to check violation history and detect reincident behavior.
-   * Compares total_violations against configured reincidenceThreshold. Logs a warning if
-   * user is detected as reincident. Follows graceful degradation pattern - database errors
-   * are logged but don't fail the action. This is a read-only handler (no queue job).
-   *
-   * @async
-   * @param {string} organizationId - Organization ID
-   * @param {Object} comment - Comment object with platform details
-   * @param {string} comment.platform - Platform name (twitter, discord, etc.)
-   * @param {string} comment.platform_user_id - Platform-specific user ID
-   * @param {Object} metadata - Metadata from Gatekeeper analysis (unused)
-   * @returns {Promise<Object>} Execution result
-   * @returns {null} return.job_id - Always null (no queue job for reincidence check)
-   *
-   * @example
-   * const result = await service._handleCheckReincidence('org123', comment, metadata);
-   * // Returns: { job_id: null }
-   * // Logs warning if user.total_violations >= reincidenceThreshold
    */
   async _handleCheckReincidence(organizationId, comment, metadata) {
     this.log('info', 'Checking user reincidence', {
@@ -1659,24 +1183,14 @@
     // Get user behavior history (graceful degradation on DB errors)
     try {
       const { data: behavior, error } = await this.supabase
-<<<<<<< HEAD
-        .from('user_behavior')
-=======
         .from('user_behaviors')
->>>>>>> d5de39a8
         .select('total_violations, severity_counts, actions_taken')
         .eq('organization_id', organizationId)
         .eq('platform', comment.platform)
         .eq('platform_user_id', comment.platform_user_id)
-<<<<<<< HEAD
         .single();
 
       if (error && error.code !== 'PGRST116') {
-=======
-        .maybeSingle();
-
-      if (error) {
->>>>>>> d5de39a8
         throw error;
       }
 
@@ -1702,30 +1216,6 @@
 
   /**
    * Handle add_strike_1 action tag
-   *
-   * Adds a Level 1 strike to the user's behavior record. Strikes are stored in the
-   * user_behaviors table with timestamp, comment_id, and toxicity_score. Follows graceful
-   * degradation pattern - database errors are logged but don't fail the action.
-   * This is a database operation (no queue job).
-   *
-   * @async
-   * @param {string} organizationId - Organization ID
-   * @param {Object} comment - Comment object with platform details
-   * @param {string} comment.id - Unique comment identifier
-   * @param {string} comment.platform - Platform name (twitter, discord, etc.)
-   * @param {string} comment.platform_user_id - Platform-specific user ID
-   * @param {Object} metadata - Metadata from Gatekeeper analysis
-   * @param {Object} [metadata.toxicity] - Toxicity analysis data
-   * @param {number} [metadata.toxicity.toxicity_score] - Toxicity score stored with strike
-   * @returns {Promise<Object>} Execution result
-   * @returns {null} return.job_id - Always null (no queue job for strikes)
-   *
-   * @example
-   * const result = await service._handleAddStrike1('org123', comment, {
-   *   toxicity: { toxicity_score: 0.75 }
-   * });
-   * // Returns: { job_id: null }
-   * // Updates user_behaviors: strikes array + strike_count + last_strike_at
    */
   async _handleAddStrike1(organizationId, comment, metadata) {
     return await this._addStrike(organizationId, comment, 1, metadata);
@@ -1733,30 +1223,6 @@
 
   /**
    * Handle add_strike_2 action tag
-   *
-   * Adds a Level 2 strike to the user's behavior record. Strikes are stored in the
-   * user_behaviors table with timestamp, comment_id, and toxicity_score. Level 2 strikes
-   * indicate more severe violations. Follows graceful degradation pattern - database errors
-   * are logged but don't fail the action. This is a database operation (no queue job).
-   *
-   * @async
-   * @param {string} organizationId - Organization ID
-   * @param {Object} comment - Comment object with platform details
-   * @param {string} comment.id - Unique comment identifier
-   * @param {string} comment.platform - Platform name (twitter, discord, etc.)
-   * @param {string} comment.platform_user_id - Platform-specific user ID
-   * @param {Object} metadata - Metadata from Gatekeeper analysis
-   * @param {Object} [metadata.toxicity] - Toxicity analysis data
-   * @param {number} [metadata.toxicity.toxicity_score] - Toxicity score stored with strike
-   * @returns {Promise<Object>} Execution result
-   * @returns {null} return.job_id - Always null (no queue job for strikes)
-   *
-   * @example
-   * const result = await service._handleAddStrike2('org123', comment, {
-   *   toxicity: { toxicity_score: 0.88 }
-   * });
-   * // Returns: { job_id: null }
-   * // Updates user_behaviors: strikes array + strike_count + last_strike_at
    */
   async _handleAddStrike2(organizationId, comment, metadata) {
     return await this._addStrike(organizationId, comment, 2, metadata);
@@ -1783,27 +1249,18 @@
     // Update user behavior with new strike (graceful degradation on DB errors)
     try {
       const { data: behavior } = await this.supabase
-<<<<<<< HEAD
-        .from('user_behavior')
-=======
         .from('user_behaviors')
->>>>>>> d5de39a8
         .select('strikes')
         .eq('organization_id', organizationId)
         .eq('platform', comment.platform)
         .eq('platform_user_id', comment.platform_user_id)
-<<<<<<< HEAD
         .single();
-=======
-        .maybeSingle();
->>>>>>> d5de39a8
 
       const currentStrikes = behavior?.strikes || [];
       const updatedStrikes = [...currentStrikes, strike];
 
       await this.supabase
-<<<<<<< HEAD
-        .from('user_behavior')
+        .from('user_behaviors')
         .update({
           strikes: updatedStrikes,
           strike_count: updatedStrikes.length,
@@ -1812,19 +1269,6 @@
         .eq('organization_id', organizationId)
         .eq('platform', comment.platform)
         .eq('platform_user_id', comment.platform_user_id);
-=======
-        .from('user_behaviors')
-        .upsert({
-          organization_id: organizationId,
-          platform: comment.platform,
-          platform_user_id: comment.platform_user_id,
-          strikes: updatedStrikes,
-          strike_count: updatedStrikes.length,
-          last_strike_at: new Date().toISOString()
-        }, {
-          onConflict: 'organization_id,platform,platform_user_id'
-        });
->>>>>>> d5de39a8
     } catch (error) {
       this.log('warn', `Failed to add strike ${strikeLevel} to database, but action logged`, {
         userId: comment.platform_user_id,
@@ -1837,23 +1281,6 @@
 
   /**
    * Handle require_manual_review action tag
-   *
-   * Flags the comment for manual review by queuing a shield_action job. Used when
-   * automated decision-making is uncertain and human judgment is required. Uses Priority 1
-   * (critical) queue to ensure reviewers are notified promptly.
-   *
-   * @async
-   * @param {string} organizationId - Organization ID
-   * @param {Object} comment - Comment object with platform details
-   * @param {string} comment.id - Unique comment identifier
-   * @param {string} comment.platform - Platform name (twitter, discord, etc.)
-   * @param {Object} metadata - Metadata from Gatekeeper analysis (unused)
-   * @returns {Promise<Object>} Execution result
-   * @returns {string} return.job_id - Queue job ID for tracking
-   *
-   * @example
-   * const result = await service._handleRequireManualReview('org123', comment, metadata);
-   * // Returns: { job_id: 'shield_action_1698765434000' }
    */
   async _handleRequireManualReview(organizationId, comment, metadata) {
     this.log('info', 'Flagging for manual review', {
@@ -1875,24 +1302,6 @@
 
   /**
    * Handle gatekeeper_unavailable action tag
-   *
-   * Applies conservative fallback logic when Gatekeeper service is unavailable. Logs a
-   * warning and queues the comment for manual review to ensure no harmful content is missed.
-   * Uses Priority 1 (critical) queue for immediate attention.
-   *
-   * @async
-   * @param {string} organizationId - Organization ID
-   * @param {Object} comment - Comment object with platform details
-   * @param {string} comment.id - Unique comment identifier
-   * @param {string} comment.platform - Platform name (twitter, discord, etc.)
-   * @param {Object} metadata - Metadata from Gatekeeper analysis (unused)
-   * @returns {Promise<Object>} Execution result
-   * @returns {string} return.job_id - Queue job ID for tracking
-   *
-   * @example
-   * const result = await service._handleGatekeeperUnavailable('org123', comment, metadata);
-   * // Returns: { job_id: 'shield_action_1698765434222' }
-   * // Logs warning about Gatekeeper unavailability
    */
   async _handleGatekeeperUnavailable(organizationId, comment, metadata) {
     this.log('warn', 'Gatekeeper unavailable - applying fallback logic', {
@@ -2047,7 +1456,7 @@
       
       // Get user behaviors
       const { data: userBehaviors, error: behaviorsError } = await this.supabase
-        .from('user_behavior')
+        .from('user_behaviors')
         .select('*')
         .eq('organization_id', organizationId);
       
@@ -2073,9 +1482,8 @@
         stats.actionBreakdown[action] = (stats.actionBreakdown[action] || 0) + 1;
         
         // Severity breakdown
-        const toxicityScore = metadata?.toxicityScore ?? metadata?.toxicity?.toxicity_score ?? 0;
-        const severity = toxicityScore >= 0.8 ? 'high' :
-                        toxicityScore >= 0.6 ? 'medium' : 'low';
+        const severity = metadata.toxicityScore >= 0.8 ? 'high' : 
+                        metadata.toxicityScore >= 0.6 ? 'medium' : 'low';
         stats.severityBreakdown[severity] = (stats.severityBreakdown[severity] || 0) + 1;
         
         // Platform breakdown
@@ -2136,14 +1544,14 @@
     let userBehavior = null;
     try {
       const result = await this.supabase
-        .from('user_behavior')
+        .from('user_behaviors')
         .select('*')
         .eq('organization_id', user.organization_id)
         .eq('platform', user.platform)
         .eq('platform_user_id', user.user_id)
-        .maybeSingle();
-      
-      if (result.error) {
+        .single();
+      
+      if (result.error && result.error.message) {
         throw new Error(result.error.message);
       }
       
@@ -2208,14 +1616,12 @@
       const result = await this.supabase
         .from('user_behaviors')
         .upsert({
-          platform_user_id: user.user_id, // Use platform_user_id for composite key
+          user_id: user.user_id,
           platform: user.platform,
           organization_id: user.organization_id,
           total_violations: 3,
           severe_violations: violation.severity === 'high' ? 2 : 1,
           last_violation: new Date().toISOString()
-        }, {
-          onConflict: 'organization_id,platform,platform_user_id'
         })
         .select()
         .single();
