--- conflicted
+++ resolved
@@ -47,10 +47,7 @@
     };
     
     // Action escalation matrix
-<<<<<<< HEAD
     // Offense levels: first (0 violations) → repeat (1) → persistent (2-4) → dangerous (5+)
-=======
->>>>>>> 051389fa
     this.actionMatrix = {
       low: {
         first: 'warn',
@@ -61,22 +58,14 @@
       medium: {
         first: 'mute_temp',
         repeat: 'mute_permanent',
-<<<<<<< HEAD
         persistent: 'block',
         dangerous: 'report'            // Issue #684: Added dangerous level
-=======
-        persistent: 'block'
->>>>>>> 051389fa
       },
       high: {
         first: 'mute_permanent',
         repeat: 'block',
-<<<<<<< HEAD
         persistent: 'report',
         dangerous: 'escalate'          // Issue #684: Added dangerous level
-=======
-        persistent: 'report'
->>>>>>> 051389fa
       },
       critical: {
         first: 'report',               // Issue #684: Fixed from 'block'
@@ -130,16 +119,11 @@
       );
 
       // Merge cross-platform data into userBehavior
-<<<<<<< HEAD
       // Issue #684: Only merge if cross-platform query found data (Test 3 compatibility)
       if (crossPlatformViolations.total > 0 || Object.keys(crossPlatformViolations.byPlatform).length > 0) {
         userBehavior.total_violations = crossPlatformViolations.total;
         userBehavior.cross_platform_violations = crossPlatformViolations.byPlatform;
       }
-=======
-      userBehavior.total_violations = crossPlatformViolations.total;
-      userBehavior.cross_platform_violations = crossPlatformViolations.byPlatform;
->>>>>>> 051389fa
 
       // Determine Shield actions
       const shieldActions = await this.determineShieldActions(
@@ -324,7 +308,6 @@
   async determineShieldActions(analysisResult, userBehavior, comment) {
     let { severity_level } = analysisResult;
 
-<<<<<<< HEAD
     // Issue #684: Validate userBehavior data (Test 14: corrupted data handling)
     let violationCount = 0;
     let isDataCorrupted = false;
@@ -384,25 +367,6 @@
     if (violationCount === 0) {
       offenseLevel = 'first';
     } else if (violationCount === 1) {
-=======
-    // Issue #482: Check for special user types (Test 10)
-    const userType = userBehavior.user_type || 'standard';
-    const isSpecialUser = ['verified_creator', 'partner'].includes(userType);
-
-    // Issue #482: Check cooling-off period (Test 5)
-    const isMuted = userBehavior.is_muted === true;
-    const muteExpiresAt = userBehavior.mute_expires_at;
-    const isInCoolingOff = isMuted && muteExpiresAt && new Date(muteExpiresAt) > new Date();
-
-    // Issue #482: Calculate time window escalation (Test 6)
-    const timeWindowModifier = this.calculateTimeWindowEscalation(userBehavior);
-
-    // Determine offense level
-    let offenseLevel = 'first';
-    if (violationCount >= this.options.reincidenceThreshold) {
-      offenseLevel = 'persistent';
-    } else if (violationCount > 0) {
->>>>>>> 051389fa
       offenseLevel = 'repeat';
     } else if (violationCount >= 2 && violationCount < 5) {
       offenseLevel = 'persistent';
@@ -580,12 +544,8 @@
       offenseLevel,
       violationCount,
       autoExecute: this.shouldAutoExecute(actionType, severity_level),
-<<<<<<< HEAD
       // Issue #684: Escalate for critical severity OR report/escalate actions (Test 2)
       escalate: severity_level === 'critical' || ['report', 'escalate'].includes(actionType)
-=======
-      escalate: severity_level === 'critical' && offenseLevel === 'persistent'
->>>>>>> 051389fa
     };
 
     // Issue #482: Add manual review flag for special users (Test 10)
