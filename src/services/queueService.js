--- conflicted
+++ resolved
@@ -188,10 +188,7 @@
         queuedTo = 'database';
       }
 
-<<<<<<< HEAD
-=======
       // Return consistent format
->>>>>>> 17e7c5b0
       return {
         success: true,
         jobId: job.id,
