--- conflicted
+++ resolved
@@ -21,6 +21,7 @@
 const plansRoutes = require('./admin/plans'); // Epic #1037: Plans Management
 const planLimitsRoutes = require('./admin/planLimits'); // Epic #1037: Plan Limits Management
 const dashboardRoutes = require('./admin/dashboard'); // Epic #1037: Dashboard Metrics
+const metricsRoutes = require('./admin/metrics'); // Issue #1065: Aggregated Metrics Endpoint
 const { exec } = require('child_process');
 const fs = require('fs').promises;
 const path = require('path');
@@ -60,7 +61,6 @@
 // Roast tones management routes (admin only) - Issue #876: Dynamic Tone Configuration
 router.use('/tones', tonesRoutes);
 
-<<<<<<< HEAD
 // User management routes (admin only) - Epic #1037: Admin Panel
 router.use('/users', usersRoutes);
 
@@ -72,11 +72,9 @@
 
 // Dashboard metrics routes (admin only) - Epic #1037: Admin Panel
 router.use('/dashboard', dashboardRoutes);
-=======
+
 // Metrics routes (admin only) - Issue #1065: Aggregated Metrics Endpoint
-const metricsRoutes = require('./admin/metrics');
 router.use('/metrics', metricsRoutes);
->>>>>>> f38de237
 
 /**
  * POST /api/admin/csrf-test
