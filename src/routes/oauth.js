--- conflicted
+++ resolved
@@ -111,13 +111,6 @@
 
     return connection.status === 'connected';
   }
-
-  /**
-   * Clear all connections (for testing) - Issue #638
-   */
-  clearAll() {
-    this.connections.clear();
-  }
 }
 
 // Global mock store (in production, this would be Redis or database)
@@ -596,15 +589,8 @@
  * Reset all mock connections (testing only)
  */
 router.post('/mock/reset', authenticateToken, async (req, res) => {
-<<<<<<< HEAD
-  // Issue #638: Check ENABLE_MOCK_MODE env var directly
-  // This allows the test to verify the endpoint can be disabled
-  // Don't use flags.isEnabled() because it checks mockMode.isMockMode which is evaluated once at module load
-  if (process.env.ENABLE_MOCK_MODE !== 'true') {
-=======
   // Issue #638: Check mock mode without test environment bypass
   if (!flags.shouldUseMockOAuth()) {
->>>>>>> e9549c27
     return res.status(403).json({
       success: false,
       error: 'Mock reset only available in mock mode'
@@ -864,7 +850,4 @@
   return validatedConfig;
 }
 
-module.exports = router;
-
-// Export mockStore for testing (Issue #638)
-router.mockStore = mockStore;+module.exports = router;