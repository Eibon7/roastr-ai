const express = require('express');
const { authenticateToken, requireAdmin } = require('../middleware/auth');
const { logger } = require('../utils/logger');
const { supabaseServiceClient } = require('../config/supabase');
const { flags } = require('../config/flags');
const levelConfigService = require('../services/levelConfigService');
const toneCompatibilityService = require('../services/toneCompatibilityService'); // Issue #872: Tone compatibility
const { roastLevelSchema, shieldLevelSchema } = require('../validators/zod/config.schema'); // Issue #943: Zod validation
const { formatZodError } = require('../validators/zod/helpers'); // Issue #943: Error formatting

const router = express.Router();

// All routes require authentication
router.use(authenticateToken);

// Valid platform values
const VALID_PLATFORMS = [
  'twitter',
  'youtube',
  'bluesky',
  'instagram',
  'facebook',
  'discord',
  'twitch',
  'reddit',
  'tiktok'
];
// Issue #872: Use new 3-tone system
const VALID_TONES = ['flanders', 'balanceado', 'canalla', 'light', 'balanced', 'savage'];
// Issue #872: humor_types deprecated, kept for backward compat only
const VALID_HUMOR_TYPES = []; // Empty - deprecated

/**
 * GET /api/config/:platform
 * Get configuration for a specific platform
 */
router.get('/:platform', async (req, res) => {
  try {
    const { platform } = req.params;
    const { user } = req;

    if (!VALID_PLATFORMS.includes(platform)) {
      return res.status(400).json({
        success: false,
        error: 'Invalid platform specified'
      });
    }

    // Get user's organization
    const { data: orgData } = await supabaseServiceClient
      .from('organizations')
      .select('id')
      .eq('owner_id', user.id)
      .single();

    if (!orgData) {
      return res.status(404).json({
        success: false,
        error: 'Organization not found'
      });
    }

    // Get platform configuration
    const { data: config, error } = await supabaseServiceClient
      .from('integration_configs')
      .select('*')
      .eq('organization_id', orgData.id)
      .eq('platform', platform)
      .single();

    if (error && error.code !== 'PGRST116') {
      // PGRST116 = no rows found
      throw error;
    }

    // Return default config if none exists
    const defaultConfig = {
      platform,
      enabled: false,
      tone: 'balanceado', // Issue #872: Default to new system
      // Issue #872 AC8: humor_type completely removed
      response_frequency: 1.0,
      trigger_words: ['roast', 'burn', 'insult'],
      shield_enabled: false,
      shield_config: {
        auto_actions: false,
        mute_enabled: true,
        block_enabled: true,
        report_enabled: false
      },
      config: {}
    };

    const responseConfig = config || defaultConfig;

    res.status(200).json({
      success: true,
      data: {
        platform: responseConfig.platform,
        enabled: responseConfig.enabled,
        tone: responseConfig.tone,
        // Issue #872 AC8: humor_type completely removed
        response_frequency: responseConfig.response_frequency,
        trigger_words: responseConfig.trigger_words,
        shield_enabled: responseConfig.shield_enabled,
        shield_config: responseConfig.shield_config,
        roast_level: responseConfig.roast_level || 3,
        shield_level: responseConfig.shield_level || 3,
        updated_at: responseConfig.updated_at
      }
    });
  } catch (error) {
    logger.error('Get platform config error:', error.message);
    res.status(500).json({
      success: false,
      error: 'Failed to retrieve platform configuration'
    });
  }
});

/**
 * PUT /api/config/:platform
 * Update configuration for a specific platform
 */
router.put('/:platform', async (req, res) => {
<<<<<<< HEAD
    try {
        const { platform } = req.params;
        const { user } = req;
        const {
            enabled,
            tone,
            // Issue #872 AC8: humor_type no longer accepted
            response_frequency,
            trigger_words,
            shield_enabled,
            shield_config,
            config,
            roast_level,
            shield_level
        } = req.body;

        if (!VALID_PLATFORMS.includes(platform)) {
            return res.status(400).json({
                success: false,
                error: 'Invalid platform specified'
            });
        }

        // Validate input
        if (tone && !VALID_TONES.includes(tone)) {
            return res.status(400).json({
                success: false,
                error: 'Invalid tone. Must be one of: ' + VALID_TONES.join(', ')
            });
        }

        // Issue #872 AC8: humor_type completely removed - no validation needed
        
        // Validate tone normalization (backwards compatibility)
        if (tone && !VALID_TONES.includes(tone)) {
            const normalizedTone = toneCompatibilityService.normalizeTone(tone);
            if (!normalizedTone) {
                return res.status(400).json({
                    success: false,
                    error: 'Invalid tone. Must be one of: ' + VALID_TONES.join(', ')
                });
            }
        }

        if (response_frequency !== undefined && (response_frequency < 0.0 || response_frequency > 1.0)) {
            return res.status(400).json({
                success: false,
                error: 'Response frequency must be between 0.0 and 1.0'
            });
        }

        // Issue #943: Zod validation for roast_level
        if (roast_level !== undefined) {
            const roastValidation = roastLevelSchema.safeParse(roast_level);
            if (!roastValidation.success) {
                return res.status(400).json({
                    success: false,
                    error: formatZodError(roastValidation.error)
                });
            }
        }

        // Issue #943: Zod validation for shield_level
        if (shield_level !== undefined) {
            const shieldValidation = shieldLevelSchema.safeParse(shield_level);
            if (!shieldValidation.success) {
                return res.status(400).json({
                    success: false,
                    error: formatZodError(shieldValidation.error)
                });
            }
        }

        // Issue #597: Validate plan-based level access
        if (roast_level !== undefined || shield_level !== undefined) {
            const levelValidation = await levelConfigService.validateLevelAccess(
                user.id,
                roast_level,
                shield_level
            );

            if (!levelValidation.allowed) {
                return res.status(403).json({
                    success: false,
                    error: levelValidation.message,
                    reason: levelValidation.reason,
                    currentPlan: levelValidation.currentPlan,
                    maxAllowedRoastLevel: levelValidation.maxAllowedRoastLevel,
                    maxAllowedShieldLevel: levelValidation.maxAllowedShieldLevel
                });
            }
        }

        // Get user's organization
        const { data: orgData } = await supabaseServiceClient
            .from('organizations')
            .select('id')
            .eq('owner_id', user.id)
            .single();

        if (!orgData) {
            return res.status(404).json({
                success: false,
                error: 'Organization not found'
            });
        }

        // Prepare update data
        const updateData = {};
        if (enabled !== undefined) updateData.enabled = enabled;
        if (tone) updateData.tone = toneCompatibilityService.normalizeTone(tone) || 'balanceado';
        // Issue #872 AC8: humor_type completely removed - no processing
        if (response_frequency !== undefined) updateData.response_frequency = response_frequency;
        if (trigger_words) updateData.trigger_words = trigger_words;
        if (shield_enabled !== undefined) updateData.shield_enabled = shield_enabled;
        if (shield_config) updateData.shield_config = shield_config;
        if (config) updateData.config = config;
        if (roast_level !== undefined) updateData.roast_level = roast_level;
        if (shield_level !== undefined) updateData.shield_level = shield_level;

        // Upsert configuration
        const { data: updatedConfig, error } = await supabaseServiceClient
            .from('integration_configs')
            .upsert({
                organization_id: orgData.id,
                platform,
                ...updateData
            })
            .select()
            .single();

        if (error) {
            throw error;
        }

        logger.info(`Platform config updated: ${platform} for user ${user.id}`);

        res.status(200).json({
            success: true,
            data: {
                platform: updatedConfig.platform,
                enabled: updatedConfig.enabled,
                tone: updatedConfig.tone,
                // Issue #872 AC8: humor_type completely removed
                response_frequency: updatedConfig.response_frequency,
                trigger_words: updatedConfig.trigger_words,
                shield_enabled: updatedConfig.shield_enabled,
                shield_config: updatedConfig.shield_config,
                roast_level: updatedConfig.roast_level,
                shield_level: updatedConfig.shield_level,
                updated_at: updatedConfig.updated_at
            }
=======
  try {
    const { platform } = req.params;
    const { user } = req;
    const {
      enabled,
      tone,
      // Issue #872 AC8: humor_type no longer accepted
      response_frequency,
      trigger_words,
      shield_enabled,
      shield_config,
      config,
      roast_level,
      shield_level
    } = req.body;

    if (!VALID_PLATFORMS.includes(platform)) {
      return res.status(400).json({
        success: false,
        error: 'Invalid platform specified'
      });
    }

    // Validate input
    if (tone && !VALID_TONES.includes(tone)) {
      return res.status(400).json({
        success: false,
        error: 'Invalid tone. Must be one of: ' + VALID_TONES.join(', ')
      });
    }

    // Issue #872 AC8: humor_type completely removed - no validation needed

    // Validate tone normalization (backwards compatibility)
    if (tone && !VALID_TONES.includes(tone)) {
      const normalizedTone = toneCompatibilityService.normalizeTone(tone);
      if (!normalizedTone) {
        return res.status(400).json({
          success: false,
          error: 'Invalid tone. Must be one of: ' + VALID_TONES.join(', ')
>>>>>>> a9c21ace
        });
      }
    }

    if (
      response_frequency !== undefined &&
      (response_frequency < 0.0 || response_frequency > 1.0)
    ) {
      return res.status(400).json({
        success: false,
        error: 'Response frequency must be between 0.0 and 1.0'
      });
    }

    // Issue #597: Validate roast_level
    if (roast_level !== undefined) {
      if (typeof roast_level !== 'number' || roast_level < 1 || roast_level > 5) {
        return res.status(400).json({
          success: false,
          error: 'Roast level must be a number between 1 and 5'
        });
      }
    }

    // Issue #597: Validate shield_level
    if (shield_level !== undefined) {
      if (typeof shield_level !== 'number' || shield_level < 1 || shield_level > 5) {
        return res.status(400).json({
          success: false,
          error: 'Shield level must be a number between 1 and 5'
        });
      }
    }

    // Issue #597: Validate plan-based level access
    if (roast_level !== undefined || shield_level !== undefined) {
      const levelValidation = await levelConfigService.validateLevelAccess(
        user.id,
        roast_level,
        shield_level
      );

      if (!levelValidation.allowed) {
        return res.status(403).json({
          success: false,
          error: levelValidation.message,
          reason: levelValidation.reason,
          currentPlan: levelValidation.currentPlan,
          maxAllowedRoastLevel: levelValidation.maxAllowedRoastLevel,
          maxAllowedShieldLevel: levelValidation.maxAllowedShieldLevel
        });
      }
    }

    // Get user's organization
    const { data: orgData } = await supabaseServiceClient
      .from('organizations')
      .select('id')
      .eq('owner_id', user.id)
      .single();

    if (!orgData) {
      return res.status(404).json({
        success: false,
        error: 'Organization not found'
      });
    }

    // Prepare update data
    const updateData = {};
    if (enabled !== undefined) updateData.enabled = enabled;
    if (tone) updateData.tone = toneCompatibilityService.normalizeTone(tone) || 'balanceado';
    // Issue #872 AC8: humor_type completely removed - no processing
    if (response_frequency !== undefined) updateData.response_frequency = response_frequency;
    if (trigger_words) updateData.trigger_words = trigger_words;
    if (shield_enabled !== undefined) updateData.shield_enabled = shield_enabled;
    if (shield_config) updateData.shield_config = shield_config;
    if (config) updateData.config = config;
    if (roast_level !== undefined) updateData.roast_level = roast_level;
    if (shield_level !== undefined) updateData.shield_level = shield_level;

    // Upsert configuration
    const { data: updatedConfig, error } = await supabaseServiceClient
      .from('integration_configs')
      .upsert({
        organization_id: orgData.id,
        platform,
        ...updateData
      })
      .select()
      .single();

    if (error) {
      throw error;
    }

    logger.info(`Platform config updated: ${platform} for user ${user.id}`);

    res.status(200).json({
      success: true,
      data: {
        platform: updatedConfig.platform,
        enabled: updatedConfig.enabled,
        tone: updatedConfig.tone,
        // Issue #872 AC8: humor_type completely removed
        response_frequency: updatedConfig.response_frequency,
        trigger_words: updatedConfig.trigger_words,
        shield_enabled: updatedConfig.shield_enabled,
        shield_config: updatedConfig.shield_config,
        roast_level: updatedConfig.roast_level,
        shield_level: updatedConfig.shield_level,
        updated_at: updatedConfig.updated_at
      }
    });
  } catch (error) {
    logger.error('Update platform config error:', error.message);
    res.status(500).json({
      success: false,
      error: 'Failed to update platform configuration'
    });
  }
});

/**
 * GET /api/config
 * Get all platform configurations for the user
 */
router.get('/', async (req, res) => {
  try {
    const { user } = req;

    // Get user's organization
    const { data: orgData } = await supabaseServiceClient
      .from('organizations')
      .select('id')
      .eq('owner_id', user.id)
      .single();

    if (!orgData) {
      return res.status(404).json({
        success: false,
        error: 'Organization not found'
      });
    }

    // Get all platform configurations
    const { data: configs, error } = await supabaseServiceClient
      .from('integration_configs')
      .select('*')
      .eq('organization_id', orgData.id);

    if (error) {
      throw error;
    }

    // Format response
    const platformConfigs = {};

    // Add existing configs
    configs.forEach((config) => {
      platformConfigs[config.platform] = {
        platform: config.platform,
        enabled: config.enabled,
        tone: config.tone,
        // Issue #872 AC8: humor_type completely removed
        response_frequency: config.response_frequency,
        trigger_words: config.trigger_words,
        shield_enabled: config.shield_enabled,
        shield_config: config.shield_config,
        updated_at: config.updated_at
      };
    });

    // Add default configs for platforms not yet configured
    VALID_PLATFORMS.forEach((platform) => {
      if (!platformConfigs[platform]) {
        platformConfigs[platform] = {
          platform,
          enabled: false,
          tone: 'balanceado', // Issue #872: Default to new system
          // Issue #872 AC8: humor_type completely removed
          response_frequency: 1.0,
          trigger_words: ['roast', 'burn', 'insult'],
          shield_enabled: false,
          shield_config: {
            auto_actions: false,
            mute_enabled: true,
            block_enabled: true,
            report_enabled: false
          }
        };
      }
    });

    res.status(200).json({
      success: true,
      data: {
        platforms: platformConfigs,
        available_tones: VALID_TONES,
        available_humor_types: [] // Issue #872: Deprecated, return empty array
      }
    });
  } catch (error) {
    logger.error('Get all platform configs error:', error.message);
    res.status(500).json({
      success: false,
      error: 'Failed to retrieve platform configurations'
    });
  }
});

/**
 * POST /api/config/reload
 * Hot-reload configuration without restart
 */
router.post('/reload', requireAdmin, async (req, res) => {
  try {
    const { user } = req;

    // Get user's organization
    const { data: orgData } = await supabaseServiceClient
      .from('organizations')
      .select('id')
      .eq('owner_id', user.id)
      .single();

    if (!orgData) {
      return res.status(404).json({
        success: false,
        error: 'Organization not found'
      });
    }

    // Get current configurations
    const { data: configs, error } = await supabaseServiceClient
      .from('integration_configs')
      .select('*')
      .eq('organization_id', orgData.id);

    if (error) {
      throw error;
    }

    // Simulate configuration reload
    // In a real implementation, this would notify workers to reload their configuration
    logger.info(`Configuration reloaded for organization ${orgData.id}`);

    res.status(200).json({
      success: true,
      message: 'Configuration reloaded successfully',
      data: {
        reloaded_at: new Date().toISOString(),
        platforms_reloaded: configs.length,
        organization_id: orgData.id
      }
    });
  } catch (error) {
    logger.error('Config reload error:', error.message);
    res.status(500).json({
      success: false,
      error: 'Failed to reload configuration'
    });
  }
});

/**
 * GET /api/config/flags
 * Get feature flags for frontend consumption
 * Public endpoint (no authentication required for basic flags)
 */
router.get('/flags', (req, res) => {
  try {
    // Get frontend-relevant flags only
    const frontendFlags = {
      ENABLE_SHOP: flags.isEnabled('ENABLE_SHOP'),
      ENABLE_STYLE_PROFILE: flags.isEnabled('ENABLE_STYLE_PROFILE'),
      ENABLE_RQC: flags.isEnabled('ENABLE_RQC'),
      ENABLE_SHIELD: flags.isEnabled('ENABLE_SHIELD'),
      ENABLE_BILLING: flags.isEnabled('ENABLE_BILLING'),
      ENABLE_MAGIC_LINK: flags.isEnabled('ENABLE_MAGIC_LINK')
    };

    res.status(200).json({
      success: true,
      flags: frontendFlags,
      timestamp: new Date().toISOString()
    });
  } catch (error) {
    logger.error('Feature flags endpoint error:', error.message);
    res.status(500).json({
      success: false,
      error: 'Failed to retrieve feature flags',
      flags: {
        ENABLE_SHOP: false,
        ENABLE_STYLE_PROFILE: false,
        ENABLE_RQC: false,
        ENABLE_SHIELD: false,
        ENABLE_BILLING: false,
        ENABLE_MAGIC_LINK: false
      }
    });
  }
});

/**
 * GET /api/config/levels/available
 * Get available roast and shield levels for authenticated user based on their plan
 * Issue #597
 */
router.get('/levels/available', async (req, res) => {
  try {
    const { user } = req;

    const availableLevels = await levelConfigService.getAvailableLevelsForUser(user.id);

    res.status(200).json({
      success: true,
      data: availableLevels
    });
  } catch (error) {
    logger.error('Get available levels error:', error.message);
    res.status(500).json({
      success: false,
      error: 'Failed to retrieve available levels'
    });
  }
});

/**
 * GET /api/config/levels/definitions
 * Get all level definitions (roast and shield)
 * Issue #597
 */
router.get('/levels/definitions', async (req, res) => {
  try {
    const roastLevels = levelConfigService.getAllRoastLevels();
    const shieldLevels = levelConfigService.getAllShieldLevels();

    res.status(200).json({
      success: true,
      data: {
        roast: roastLevels,
        shield: shieldLevels
      }
    });
  } catch (error) {
    logger.error('Get level definitions error:', error.message);
    res.status(500).json({
      success: false,
      error: 'Failed to retrieve level definitions'
    });
  }
});

module.exports = router;<|MERGE_RESOLUTION|>--- conflicted
+++ resolved
@@ -123,160 +123,6 @@
  * Update configuration for a specific platform
  */
 router.put('/:platform', async (req, res) => {
-<<<<<<< HEAD
-    try {
-        const { platform } = req.params;
-        const { user } = req;
-        const {
-            enabled,
-            tone,
-            // Issue #872 AC8: humor_type no longer accepted
-            response_frequency,
-            trigger_words,
-            shield_enabled,
-            shield_config,
-            config,
-            roast_level,
-            shield_level
-        } = req.body;
-
-        if (!VALID_PLATFORMS.includes(platform)) {
-            return res.status(400).json({
-                success: false,
-                error: 'Invalid platform specified'
-            });
-        }
-
-        // Validate input
-        if (tone && !VALID_TONES.includes(tone)) {
-            return res.status(400).json({
-                success: false,
-                error: 'Invalid tone. Must be one of: ' + VALID_TONES.join(', ')
-            });
-        }
-
-        // Issue #872 AC8: humor_type completely removed - no validation needed
-        
-        // Validate tone normalization (backwards compatibility)
-        if (tone && !VALID_TONES.includes(tone)) {
-            const normalizedTone = toneCompatibilityService.normalizeTone(tone);
-            if (!normalizedTone) {
-                return res.status(400).json({
-                    success: false,
-                    error: 'Invalid tone. Must be one of: ' + VALID_TONES.join(', ')
-                });
-            }
-        }
-
-        if (response_frequency !== undefined && (response_frequency < 0.0 || response_frequency > 1.0)) {
-            return res.status(400).json({
-                success: false,
-                error: 'Response frequency must be between 0.0 and 1.0'
-            });
-        }
-
-        // Issue #943: Zod validation for roast_level
-        if (roast_level !== undefined) {
-            const roastValidation = roastLevelSchema.safeParse(roast_level);
-            if (!roastValidation.success) {
-                return res.status(400).json({
-                    success: false,
-                    error: formatZodError(roastValidation.error)
-                });
-            }
-        }
-
-        // Issue #943: Zod validation for shield_level
-        if (shield_level !== undefined) {
-            const shieldValidation = shieldLevelSchema.safeParse(shield_level);
-            if (!shieldValidation.success) {
-                return res.status(400).json({
-                    success: false,
-                    error: formatZodError(shieldValidation.error)
-                });
-            }
-        }
-
-        // Issue #597: Validate plan-based level access
-        if (roast_level !== undefined || shield_level !== undefined) {
-            const levelValidation = await levelConfigService.validateLevelAccess(
-                user.id,
-                roast_level,
-                shield_level
-            );
-
-            if (!levelValidation.allowed) {
-                return res.status(403).json({
-                    success: false,
-                    error: levelValidation.message,
-                    reason: levelValidation.reason,
-                    currentPlan: levelValidation.currentPlan,
-                    maxAllowedRoastLevel: levelValidation.maxAllowedRoastLevel,
-                    maxAllowedShieldLevel: levelValidation.maxAllowedShieldLevel
-                });
-            }
-        }
-
-        // Get user's organization
-        const { data: orgData } = await supabaseServiceClient
-            .from('organizations')
-            .select('id')
-            .eq('owner_id', user.id)
-            .single();
-
-        if (!orgData) {
-            return res.status(404).json({
-                success: false,
-                error: 'Organization not found'
-            });
-        }
-
-        // Prepare update data
-        const updateData = {};
-        if (enabled !== undefined) updateData.enabled = enabled;
-        if (tone) updateData.tone = toneCompatibilityService.normalizeTone(tone) || 'balanceado';
-        // Issue #872 AC8: humor_type completely removed - no processing
-        if (response_frequency !== undefined) updateData.response_frequency = response_frequency;
-        if (trigger_words) updateData.trigger_words = trigger_words;
-        if (shield_enabled !== undefined) updateData.shield_enabled = shield_enabled;
-        if (shield_config) updateData.shield_config = shield_config;
-        if (config) updateData.config = config;
-        if (roast_level !== undefined) updateData.roast_level = roast_level;
-        if (shield_level !== undefined) updateData.shield_level = shield_level;
-
-        // Upsert configuration
-        const { data: updatedConfig, error } = await supabaseServiceClient
-            .from('integration_configs')
-            .upsert({
-                organization_id: orgData.id,
-                platform,
-                ...updateData
-            })
-            .select()
-            .single();
-
-        if (error) {
-            throw error;
-        }
-
-        logger.info(`Platform config updated: ${platform} for user ${user.id}`);
-
-        res.status(200).json({
-            success: true,
-            data: {
-                platform: updatedConfig.platform,
-                enabled: updatedConfig.enabled,
-                tone: updatedConfig.tone,
-                // Issue #872 AC8: humor_type completely removed
-                response_frequency: updatedConfig.response_frequency,
-                trigger_words: updatedConfig.trigger_words,
-                shield_enabled: updatedConfig.shield_enabled,
-                shield_config: updatedConfig.shield_config,
-                roast_level: updatedConfig.roast_level,
-                shield_level: updatedConfig.shield_level,
-                updated_at: updatedConfig.updated_at
-            }
-=======
   try {
     const { platform } = req.params;
     const { user } = req;
@@ -317,7 +163,6 @@
         return res.status(400).json({
           success: false,
           error: 'Invalid tone. Must be one of: ' + VALID_TONES.join(', ')
->>>>>>> a9c21ace
         });
       }
     }
@@ -332,22 +177,24 @@
       });
     }
 
-    // Issue #597: Validate roast_level
+    // Issue #943: Zod validation for roast_level
     if (roast_level !== undefined) {
-      if (typeof roast_level !== 'number' || roast_level < 1 || roast_level > 5) {
+      const roastValidation = roastLevelSchema.safeParse(roast_level);
+      if (!roastValidation.success) {
         return res.status(400).json({
           success: false,
-          error: 'Roast level must be a number between 1 and 5'
+          error: formatZodError(roastValidation.error)
         });
       }
     }
 
-    // Issue #597: Validate shield_level
+    // Issue #943: Zod validation for shield_level
     if (shield_level !== undefined) {
-      if (typeof shield_level !== 'number' || shield_level < 1 || shield_level > 5) {
+      const shieldValidation = shieldLevelSchema.safeParse(shield_level);
+      if (!shieldValidation.success) {
         return res.status(400).json({
           success: false,
-          error: 'Shield level must be a number between 1 and 5'
+          error: formatZodError(shieldValidation.error)
         });
       }
     }
