--- conflicted
+++ resolved
@@ -361,15 +361,10 @@
     // Note: We need to call Polar API to actually cancel the subscription
     // The webhooks will sync the confirmed cancellation back to the database
     const billingInterface = getController().billingInterface;
-<<<<<<< HEAD
-    
-    // Cancel with billing provider (Polar) if subscription ID exists
-=======
 
     // Try to cancel with Polar if billingInterface is available
     // Note: billingInterface.cancelSubscription() is currently TODO:Polar
     // If it fails, we still update the database and rely on webhooks
->>>>>>> f2d3b006
     if (subscription.stripe_subscription_id) {
       // Note: stripe_subscription_id is temporarily reused for Polar subscription ID
       try {
@@ -381,53 +376,36 @@
           });
         }
       } catch (polarError) {
-        // Provider cancellation failed - treat as hard failure
-        // Do not update database to avoid divergence from actual billing state
-        logger.error('Failed to cancel subscription with billing provider', {
+        // billingInterface is not yet implemented (TODO:Polar)
+        // Log warning but continue with database update
+        // Webhooks will sync the actual cancellation status from Polar
+        logger.warn('Polar cancellation not yet implemented, updating database only', {
           error: polarError.message,
-          subscriptionId: subscription.stripe_subscription_id,
-          userId,
-          immediately
+          subscriptionId: subscription.stripe_subscription_id
         });
-        return res.status(502).json({
-          success: false,
-          error: 'Failed to cancel subscription with billing provider. Please try again or contact support.'
-        });
-      }
-    } else if (!flags.isEnabled('ALLOW_DB_ONLY_CANCELLATION')) {
-      // If no subscription ID and DB-only cancellation is not explicitly enabled,
-      // reject the request to prevent silent failures
-      logger.error('Cannot cancel subscription: no subscription ID found', { userId });
-      return res.status(400).json({
-        success: false,
-        error: 'No active subscription found to cancel'
-      });
-    }
-
-    // Update database only after successful provider cancellation
-    // Collapse immediate/period-end branches into single update
-    const updateFields = immediately
-      ? { status: 'canceled', cancel_at_period_end: false }
-      : { cancel_at_period_end: true };
-
-    const { error: updateError } = await supabaseServiceClient
-      .from('user_subscriptions')
-      .update({
-        ...updateFields,
-        updated_at: new Date().toISOString()
-      })
-      .eq('user_id', userId);
-
-    if (updateError) {
-      logger.error('Failed to persist subscription cancellation', {
-        error: updateError.message,
-        userId,
-        updateFields
-      });
-      return res.status(500).json({
-        success: false,
-        error: 'Failed to update subscription cancellation'
-      });
+      }
+    }
+
+    // Update database (webhooks will also update, but this ensures immediate consistency)
+    if (immediately) {
+      // Cancel immediately - update status to canceled
+      await supabaseServiceClient
+        .from('user_subscriptions')
+        .update({
+          status: 'canceled',
+          cancel_at_period_end: false,
+          updated_at: new Date().toISOString()
+        })
+        .eq('user_id', userId);
+    } else {
+      // Cancel at period end - mark for cancellation
+      await supabaseServiceClient
+        .from('user_subscriptions')
+        .update({
+          cancel_at_period_end: true,
+          updated_at: new Date().toISOString()
+        })
+        .eq('user_id', userId);
     }
 
     // Get updated subscription from database for accurate dates
@@ -438,7 +416,8 @@
       .single();
 
     // Use subscription's current_period_end for accurate activeUntil date
-    const activeUntilDate = updatedSubscription?.current_period_end || subscription.current_period_end;
+    const activeUntilDate =
+      updatedSubscription?.current_period_end || subscription.current_period_end;
 
     logger.info('Subscription cancellation initiated:', {
       userId,
