/**
 * Billing routes for Stripe integration
 * Handles subscription creation, management, and webhooks
 */

const express = require('express');
const Stripe = require('stripe');
const { authenticateToken } = require('../middleware/auth');
const { logger } = require('../utils/logger');
const { supabaseServiceClient, createUserClient } = require('../config/supabase');
const { flags } = require('../config/flags');

const router = express.Router();

<<<<<<< HEAD
// Initialize Stripe with mock handling
let stripe = null;
try {
  const stripeKey = process.env.STRIPE_SECRET_KEY;
  if (stripeKey && stripeKey !== 'mock-stripe-key' && !flags.isEnabled('ENABLE_MOCK_MODE')) {
    stripe = Stripe(stripeKey);
  } else {
    logger.info('Stripe running in mock mode');
    stripe = {
      customers: {
        create: async (data) => ({ id: `mock-customer-${Date.now()}`, ...data }),
        retrieve: async (id) => ({ id, email: 'mock@example.com' })
      },
      prices: {
        list: async (params) => ({
          data: [
            { id: 'mock-price-pro', lookup_key: 'pro_monthly', unit_amount: 2000 },
            { id: 'mock-price-creator', lookup_key: 'creator_plus_monthly', unit_amount: 5000 }
          ]
        })
      },
      checkout: {
        sessions: {
          create: async (data) => ({
            id: `mock-session-${Date.now()}`,
            url: `https://checkout.stripe.com/pay/cs_mock_${Date.now()}`
          })
        }
      },
      billingPortal: {
        sessions: {
          create: async (data) => ({
            id: `mock-portal-${Date.now()}`,
            url: `https://billing.stripe.com/session/bps_mock_${Date.now()}`
          })
        }
      },
      subscriptions: {
        retrieve: async (id) => ({
          id,
          status: 'active',
          current_period_start: Math.floor(Date.now() / 1000),
          current_period_end: Math.floor(Date.now() / 1000) + 30 * 24 * 60 * 60,
          cancel_at_period_end: false
        })
      },
      webhooks: {
        constructEvent: (body, sig, secret) => ({
          id: 'mock-event-' + Date.now(),
          type: 'checkout.session.completed',
          data: { object: { id: 'mock-session', metadata: {} } }
        })
      }
    };
  }
} catch (error) {
  logger.warn('Failed to initialize Stripe, using mock mode:', error.message);
  // Use mock stripe object defined above
}
=======
// Initialize Stripe with feature flag check
let stripe = null;
if (flags.isEnabled('ENABLE_BILLING')) {
  stripe = Stripe(process.env.STRIPE_SECRET_KEY);
} else {
  console.log('⚠️ Stripe billing disabled - missing configuration keys');
}

// Middleware to check billing availability
const requireBilling = (req, res, next) => {
  if (!flags.isEnabled('ENABLE_BILLING')) {
    return res.status(503).json({
      success: false,
      error: 'Billing temporarily unavailable',
      code: 'BILLING_UNAVAILABLE'
    });
  }
  next();
};
>>>>>>> 23f73e13

// Plan configuration
const PLAN_CONFIG = {
    free: {
        name: 'Free',
        price: 0,
        currency: 'eur',
        description: 'Perfect for getting started',
        features: ['100 roasts per month', '1 platform integration', 'Basic support'],
        maxPlatforms: 1,
        maxRoasts: 100
    },
    pro: {
        name: 'Pro',
        price: 2000, // €20.00 in cents
        currency: 'eur',
        description: 'Best for regular users',
        features: ['1,000 roasts per month', '5 platform integrations', 'Priority support', 'Advanced analytics'],
        maxPlatforms: 5,
        maxRoasts: 1000,
        lookupKey: process.env.STRIPE_PRICE_LOOKUP_PRO || 'pro_monthly'
    },
    creator_plus: {
        name: 'Creator+',
        price: 5000, // €50.00 in cents
        currency: 'eur', 
        description: 'For power users and creators',
        features: ['Unlimited roasts', 'All platform integrations', '24/7 support', 'Custom tones', 'API access'],
        maxPlatforms: -1,
        maxRoasts: -1,
        lookupKey: process.env.STRIPE_PRICE_LOOKUP_CREATOR || 'creator_plus_monthly'
    }
};

/**
 * GET /api/billing/plans
 * Get available subscription plans
 */
router.get('/plans', (req, res) => {
    try {
        res.json({
            success: true,
            data: {
                plans: PLAN_CONFIG,
                currentPlan: null // Will be filled by frontend based on user data
            }
        });
    } catch (error) {
        logger.error('Error fetching plans:', error);
        res.status(500).json({
            success: false,
            error: 'Failed to fetch plans'
        });
    }
});

/**
 * POST /api/billing/create-checkout-session
 * Create Stripe Checkout session for subscription
 */
router.post('/create-checkout-session', authenticateToken, requireBilling, async (req, res) => {
    try {
        const { plan, lookupKey } = req.body;
        const userId = req.user.id;
        const userEmail = req.user.email;

        // Support both plan and lookupKey formats
        let targetLookupKey = lookupKey;
        
        if (plan && !lookupKey) {
            // Map plan to lookup key
            const planLookupMap = {
                'pro': process.env.STRIPE_PRICE_LOOKUP_PRO || 'plan_pro',
                'creator_plus': process.env.STRIPE_PRICE_LOOKUP_CREATOR || 'plan_creator_plus'
            };
            targetLookupKey = planLookupMap[plan];
        }

        if (!targetLookupKey) {
            return res.status(400).json({
                success: false,
                error: 'plan is required (free|pro|creator_plus)'
            });
        }

        // Free plan doesn't require Stripe
        if (plan === 'free') {
            return res.json({
                success: true,
                data: {
                    message: 'Free plan activated',
                    plan: 'free'
                }
            });
        }

        // Validate lookup key
        const validLookupKeys = [
            process.env.STRIPE_PRICE_LOOKUP_PRO || 'plan_pro',
            process.env.STRIPE_PRICE_LOOKUP_CREATOR || 'plan_creator_plus'
        ];

        if (!validLookupKeys.includes(targetLookupKey)) {
            return res.status(400).json({
                success: false,
                error: 'Invalid plan specified'
            });
        }

        // Get or create Stripe customer
        let customer = null;
        
        // Check if user already has a Stripe customer ID
        const { data: existingSubscription } = await supabaseServiceClient
            .from('user_subscriptions')
            .select('stripe_customer_id')
            .eq('user_id', userId)
            .single();

        if (existingSubscription?.stripe_customer_id) {
            // Retrieve existing customer
            try {
                customer = await stripe.customers.retrieve(existingSubscription.stripe_customer_id);
            } catch (stripeError) {
                logger.warn('Failed to retrieve existing customer, creating new one:', stripeError.message);
                customer = null;
            }
        }

        // Create new customer if none exists or retrieval failed
        if (!customer) {
            customer = await stripe.customers.create({
                email: userEmail,
                metadata: {
                    user_id: userId
                }
            });

            // Update user_subscriptions with customer ID
            await supabaseServiceClient
                .from('user_subscriptions')
                .upsert({
                    user_id: userId,
                    stripe_customer_id: customer.id,
                    plan: 'free', // Keep as free until checkout completes
                    status: 'active'
                });
        }

        // Get price by lookup key
        const prices = await stripe.prices.list({
            lookup_keys: [targetLookupKey],
            expand: ['data.product']
        });

        if (prices.data.length === 0) {
            return res.status(400).json({
                success: false,
                error: 'Price not found for lookup key: ' + targetLookupKey
            });
        }

        const price = prices.data[0];

        // Create checkout session
        const session = await stripe.checkout.sessions.create({
            customer: customer.id,
            payment_method_types: ['card'],
            mode: 'subscription',
            line_items: [{
                price: price.id,
                quantity: 1
            }],
            success_url: process.env.STRIPE_SUCCESS_URL,
            cancel_url: process.env.STRIPE_CANCEL_URL,
            metadata: {
                user_id: userId,
                lookup_key: targetLookupKey,
                plan: plan || 'unknown'
            },
            subscription_data: {
                metadata: {
                    user_id: userId,
                    lookup_key: targetLookupKey,
                    plan: plan || 'unknown'
                }
            }
        });

        logger.info('Stripe checkout session created:', {
            userId,
            sessionId: session.id,
            lookupKey,
            customerId: customer.id
        });

        res.json({
            success: true,
            data: {
                id: session.id,
                url: session.url
            }
        });

    } catch (error) {
        logger.error('Error creating checkout session:', error);
        res.status(500).json({
            success: false,
            error: 'Failed to create checkout session'
        });
    }
});

/**
 * POST /api/billing/create-portal-session
 * Create Stripe Customer Portal session
 */
router.post('/create-portal-session', authenticateToken, requireBilling, async (req, res) => {
    try {
        const userId = req.user.id;

        // Get user's Stripe customer ID
        const { data: subscription, error } = await supabaseServiceClient
            .from('user_subscriptions')
            .select('stripe_customer_id')
            .eq('user_id', userId)
            .single();

        if (error || !subscription?.stripe_customer_id) {
            return res.status(400).json({
                success: false,
                error: 'No active subscription found'
            });
        }

        // Create portal session
        const portalSession = await stripe.billingPortal.sessions.create({
            customer: subscription.stripe_customer_id,
            return_url: process.env.STRIPE_PORTAL_RETURN_URL
        });

        logger.info('Stripe portal session created:', {
            userId,
            customerId: subscription.stripe_customer_id,
            sessionId: portalSession.id
        });

        res.json({
            success: true,
            data: {
                url: portalSession.url
            }
        });

    } catch (error) {
        logger.error('Error creating portal session:', error);
        res.status(500).json({
            success: false,
            error: 'Failed to create portal session'
        });
    }
});

/**
 * GET /api/billing/subscription
 * Get current user's subscription details
 */
router.get('/subscription', authenticateToken, async (req, res) => {
    try {
        const userId = req.user.id;

        const { data: subscription, error } = await supabaseServiceClient
            .from('user_subscriptions')
            .select('*')
            .eq('user_id', userId)
            .single();

        if (error) {
            logger.error('Error fetching subscription:', error);
            return res.status(500).json({
                success: false,
                error: 'Failed to fetch subscription'
            });
        }

        // Get plan configuration
        const planConfig = PLAN_CONFIG[subscription?.plan || 'free'];

        res.json({
            success: true,
            data: {
                subscription: subscription || {
                    user_id: userId,
                    plan: 'free',
                    status: 'active',
                    stripe_customer_id: null,
                    stripe_subscription_id: null
                },
                planConfig
            }
        });

    } catch (error) {
        logger.error('Error fetching subscription details:', error);
        res.status(500).json({
            success: false,
            error: 'Failed to fetch subscription details'
        });
    }
});

/**
 * POST /webhooks/stripe
 * Handle Stripe webhooks for subscription events
 */
router.post('/webhooks/stripe', express.raw({ type: 'application/json' }), async (req, res) => {
    // Early return if billing is disabled
    if (!flags.isEnabled('ENABLE_BILLING')) {
        logger.warn('Webhook received but billing is disabled');
        return res.status(503).json({ error: 'Billing temporarily unavailable' });
    }

    const sig = req.headers['stripe-signature'];
    let event;

    try {
        // Verify webhook signature
        event = stripe.webhooks.constructEvent(
            req.body,
            sig,
            process.env.STRIPE_WEBHOOK_SECRET
        );
    } catch (err) {
        logger.error('Webhook signature verification failed:', err.message);
        return res.status(400).send(`Webhook Error: ${err.message}`);
    }

    logger.info('Stripe webhook received:', {
        type: event.type,
        id: event.id
    });

    try {
        switch (event.type) {
            case 'checkout.session.completed':
                await handleCheckoutCompleted(event.data.object);
                break;

            case 'customer.subscription.created':
            case 'customer.subscription.updated':
                await handleSubscriptionUpdated(event.data.object);
                break;

            case 'customer.subscription.deleted':
                await handleSubscriptionDeleted(event.data.object);
                break;

            case 'invoice.payment_succeeded':
                await handlePaymentSucceeded(event.data.object);
                break;

            case 'invoice.payment_failed':
                await handlePaymentFailed(event.data.object);
                break;

            default:
                logger.info('Unhandled webhook event type:', event.type);
        }

        res.json({ received: true });

    } catch (error) {
        logger.error('Error processing webhook:', error);
        res.status(500).json({ error: 'Webhook processing failed' });
    }
});

/**
 * Handle checkout.session.completed event
 */
async function handleCheckoutCompleted(session) {
    const userId = session.metadata?.user_id;
    
    if (!userId) {
        logger.error('No user_id in checkout session metadata');
        return;
    }

    const subscription = await stripe.subscriptions.retrieve(session.subscription);
    const customer = await stripe.customers.retrieve(session.customer);

    // Determine plan from price lookup key or metadata
    let plan = 'free';
    const lookupKey = session.metadata?.lookup_key;
    
    if (lookupKey === (process.env.STRIPE_PRICE_LOOKUP_PRO || 'pro_monthly')) {
        plan = 'pro';
    } else if (lookupKey === (process.env.STRIPE_PRICE_LOOKUP_CREATOR || 'creator_plus_monthly')) {
        plan = 'creator_plus';
    }

    // Update subscription in database
    const { error } = await supabaseServiceClient
        .from('user_subscriptions')
        .upsert({
            user_id: userId,
            stripe_customer_id: customer.id,
            stripe_subscription_id: subscription.id,
            plan: plan,
            status: subscription.status,
            current_period_start: new Date(subscription.current_period_start * 1000).toISOString(),
            current_period_end: new Date(subscription.current_period_end * 1000).toISOString(),
            cancel_at_period_end: subscription.cancel_at_period_end,
            trial_end: subscription.trial_end ? new Date(subscription.trial_end * 1000).toISOString() : null
        });

    if (error) {
        logger.error('Failed to update subscription after checkout:', error);
    } else {
        logger.info('Subscription created/updated after checkout:', {
            userId,
            plan,
            subscriptionId: subscription.id
        });
    }
}

/**
 * Handle subscription updated event
 */
async function handleSubscriptionUpdated(subscription) {
    const customerId = subscription.customer;
    
    // Find user by customer ID
    const { data: userSub, error: findError } = await supabaseServiceClient
        .from('user_subscriptions')
        .select('user_id')
        .eq('stripe_customer_id', customerId)
        .single();

    if (findError || !userSub) {
        logger.error('Could not find user for customer:', customerId);
        return;
    }

    // Determine plan from subscription items
    let plan = 'free';
    if (subscription.items?.data?.length > 0) {
        const price = subscription.items.data[0].price;
        // Look up plan by price ID or lookup key
        const prices = await stripe.prices.list({ limit: 100 });
        const priceData = prices.data.find(p => p.id === price.id);
        
        if (priceData?.lookup_key === (process.env.STRIPE_PRICE_LOOKUP_PRO || 'pro_monthly')) {
            plan = 'pro';
        } else if (priceData?.lookup_key === (process.env.STRIPE_PRICE_LOOKUP_CREATOR || 'creator_plus_monthly')) {
            plan = 'creator_plus';
        }
    }

    // Update subscription
    const { error } = await supabaseServiceClient
        .from('user_subscriptions')
        .update({
            plan: plan,
            status: subscription.status,
            current_period_start: new Date(subscription.current_period_start * 1000).toISOString(),
            current_period_end: new Date(subscription.current_period_end * 1000).toISOString(),
            cancel_at_period_end: subscription.cancel_at_period_end,
            trial_end: subscription.trial_end ? new Date(subscription.trial_end * 1000).toISOString() : null
        })
        .eq('user_id', userSub.user_id);

    if (error) {
        logger.error('Failed to update subscription:', error);
    } else {
        logger.info('Subscription updated:', {
            userId: userSub.user_id,
            plan,
            status: subscription.status
        });
    }
}

/**
 * Handle subscription deleted event
 */
async function handleSubscriptionDeleted(subscription) {
    const customerId = subscription.customer;
    
    const { data: userSub, error: findError } = await supabaseServiceClient
        .from('user_subscriptions')
        .select('user_id')
        .eq('stripe_customer_id', customerId)
        .single();

    if (findError || !userSub) {
        logger.error('Could not find user for customer:', customerId);
        return;
    }

    // Reset to free plan
    const { error } = await supabaseServiceClient
        .from('user_subscriptions')
        .update({
            plan: 'free',
            status: 'canceled',
            stripe_subscription_id: null,
            current_period_start: null,
            current_period_end: null,
            cancel_at_period_end: false,
            trial_end: null
        })
        .eq('user_id', userSub.user_id);

    if (error) {
        logger.error('Failed to reset subscription to free:', error);
    } else {
        logger.info('Subscription reset to free:', {
            userId: userSub.user_id
        });
    }
}

/**
 * Handle successful payment
 */
async function handlePaymentSucceeded(invoice) {
    const customerId = invoice.customer;
    
    const { data: userSub, error } = await supabaseServiceClient
        .from('user_subscriptions')
        .select('user_id')
        .eq('stripe_customer_id', customerId)
        .single();

    if (!error && userSub) {
        // Update subscription status to active if it was past_due
        await supabaseServiceClient
            .from('user_subscriptions')
            .update({ status: 'active' })
            .eq('user_id', userSub.user_id)
            .eq('status', 'past_due');

        logger.info('Payment succeeded for user:', userSub.user_id);
    }
}

/**
 * Handle failed payment
 */
async function handlePaymentFailed(invoice) {
    const customerId = invoice.customer;
    
    const { data: userSub, error } = await supabaseServiceClient
        .from('user_subscriptions')
        .select('user_id')
        .eq('stripe_customer_id', customerId)
        .single();

    if (!error && userSub) {
        // Mark subscription as past_due
        await supabaseServiceClient
            .from('user_subscriptions')
            .update({ status: 'past_due' })
            .eq('user_id', userSub.user_id);

        logger.warn('Payment failed for user:', userSub.user_id);
    }
}

module.exports = router;<|MERGE_RESOLUTION|>--- conflicted
+++ resolved
@@ -12,67 +12,6 @@
 
 const router = express.Router();
 
-<<<<<<< HEAD
-// Initialize Stripe with mock handling
-let stripe = null;
-try {
-  const stripeKey = process.env.STRIPE_SECRET_KEY;
-  if (stripeKey && stripeKey !== 'mock-stripe-key' && !flags.isEnabled('ENABLE_MOCK_MODE')) {
-    stripe = Stripe(stripeKey);
-  } else {
-    logger.info('Stripe running in mock mode');
-    stripe = {
-      customers: {
-        create: async (data) => ({ id: `mock-customer-${Date.now()}`, ...data }),
-        retrieve: async (id) => ({ id, email: 'mock@example.com' })
-      },
-      prices: {
-        list: async (params) => ({
-          data: [
-            { id: 'mock-price-pro', lookup_key: 'pro_monthly', unit_amount: 2000 },
-            { id: 'mock-price-creator', lookup_key: 'creator_plus_monthly', unit_amount: 5000 }
-          ]
-        })
-      },
-      checkout: {
-        sessions: {
-          create: async (data) => ({
-            id: `mock-session-${Date.now()}`,
-            url: `https://checkout.stripe.com/pay/cs_mock_${Date.now()}`
-          })
-        }
-      },
-      billingPortal: {
-        sessions: {
-          create: async (data) => ({
-            id: `mock-portal-${Date.now()}`,
-            url: `https://billing.stripe.com/session/bps_mock_${Date.now()}`
-          })
-        }
-      },
-      subscriptions: {
-        retrieve: async (id) => ({
-          id,
-          status: 'active',
-          current_period_start: Math.floor(Date.now() / 1000),
-          current_period_end: Math.floor(Date.now() / 1000) + 30 * 24 * 60 * 60,
-          cancel_at_period_end: false
-        })
-      },
-      webhooks: {
-        constructEvent: (body, sig, secret) => ({
-          id: 'mock-event-' + Date.now(),
-          type: 'checkout.session.completed',
-          data: { object: { id: 'mock-session', metadata: {} } }
-        })
-      }
-    };
-  }
-} catch (error) {
-  logger.warn('Failed to initialize Stripe, using mock mode:', error.message);
-  // Use mock stripe object defined above
-}
-=======
 // Initialize Stripe with feature flag check
 let stripe = null;
 if (flags.isEnabled('ENABLE_BILLING')) {
@@ -92,7 +31,6 @@
   }
   next();
 };
->>>>>>> 23f73e13
 
 // Plan configuration
 const PLAN_CONFIG = {
