--- conflicted
+++ resolved
@@ -3,21 +3,18 @@
 const RoastPromptTemplate = require('../services/roastPromptTemplate');
 const transparencyService = require('../services/transparencyService');
 const { mockMode } = require('../config/mockMode');
-<<<<<<< HEAD
 const { PLATFORM_LIMITS } = require('../config/constants');
 const { JobValidator, ValidationError } = require('../utils/jobValidator');
 const { WorkerErrorHandler, WorkerError } = require('../utils/errorHandler');
 const { globalCircuitBreakerManager } = require('../utils/circuitBreaker');
-=======
->>>>>>> ae1fecca
 
 /**
  * Generate Reply Worker
- * 
+ *
  * Responsible for generating contextual roast responses using:
  * - Primary: OpenAI GPT-4o mini for personalized roasts
  * - Fallback: Template-based responses
- * 
+ *
  * This worker handles the creative core of Roastr.ai, generating
  * witty, sarcastic, and platform-appropriate responses while
  * respecting tone, humor type, and frequency settings.
@@ -43,21 +40,21 @@
 
     // Roast templates for fallback
     this.initializeTemplates();
-    
+
     // Tone configurations
     this.tonePrompts = {
       sarcastic: "Respond with sharp, cutting sarcasm that's clever but not cruel.",
       ironic: "Use irony and subtle humor to highlight the absurdity of the comment.",
       absurd: "Create an absurdly exaggerated response that's so over-the-top it's funny."
     };
-    
+
     this.humorStyles = {
       witty: "Be clever and quick-witted, like a stand-up comedian.",
       clever: "Show intellectual humor with wordplay and smart observations.",
       playful: "Keep it light and fun, like friendly teasing between friends."
     };
   }
-  
+
   /**
    * Get worker-specific health details
    */
@@ -88,10 +85,10 @@
         fallbacksUsed: this.fallbackUseCount || 0
       }
     };
-    
+
     return details;
   }
-  
+
   /**
    * Initialize OpenAI client
    */
@@ -110,7 +107,7 @@
       this.log('warn', 'No OpenAI API key configured, using template fallback only');
     }
   }
-  
+
   /**
    * Initialize response templates
    */
@@ -136,13 +133,12 @@
       ]
     };
   }
-  
-  
+
+
   /**
    * Process reply generation job with enhanced validation and error handling
    */
   async processJob(job) {
-<<<<<<< HEAD
     try {
       // Validate job structure using centralized validator
       JobValidator.validateJob('generate_reply', job);
@@ -155,38 +151,27 @@
         toxicity_score,
         severity_level,
         categories
-      } = job.payload;
-    
-=======
-    const {
-      comment_id,
-      organization_id,
-      platform,
-      original_text,
-      toxicity_score,
-      severity_level,
-      categories
-    } = job.payload || job;
-    if (!comment_id || !organization_id || !platform) {
-      throw new Error('Missing required fields: comment_id, organization_id, or platform');
-    }
-    if (typeof original_text !== 'string' || original_text.trim() === '') {
-      this.log('warn', 'original_text missing or empty in job payload', { comment_id, organization_id, platform });
-    }
-
->>>>>>> ae1fecca
+      } = job.payload || job;
+
+      // Additional validation fallbacks
+      if (!comment_id || !organization_id || !platform) {
+        throw new Error('Missing required fields: comment_id, organization_id, or platform');
+      }
+      if (typeof original_text !== 'string' || original_text.trim() === '') {
+        this.log('warn', 'original_text missing or empty in job payload', { comment_id, organization_id, platform });
+      }
     // Check cost control limits with enhanced tracking
     const canProcess = await this.costControl.canPerformOperation(
-      organization_id, 
+      organization_id,
       'generate_reply',
       1, // quantity
       platform
     );
-    
+
     if (!canProcess.allowed) {
       throw new Error(`Organization ${organization_id} has reached limits: ${canProcess.reason}`);
     }
-    
+
     // Get comment and integration config with robust error handling
     const comment = await this.errorHandler.handleDatabaseOperation(
       () => this.getComment(comment_id),
@@ -205,7 +190,7 @@
     if (!integrationConfig.data) {
       throw new WorkerError(`Integration config not found for comment ${comment_id}`, 'CONFIG_NOT_FOUND', false);
     }
-    
+
     // Check response frequency (probabilistic filtering)
     if (!this.shouldRespondBasedOnFrequency(integrationConfig.data.response_frequency)) {
       return {
@@ -245,7 +230,7 @@
       }
     );
     const generationTime = Date.now() - startTime;
-    
+
     // Store response in database with error handling
     const storedResponse = await this.errorHandler.handleDatabaseOperation(
       () => this.storeResponse(
@@ -257,7 +242,7 @@
       ),
       { operation: 'storeResponse', commentId: comment_id }
     );
-    
+
     // Record usage and cost with enhanced tracking
     const tokensUsed = response.tokensUsed || this.estimateTokens(original_text + response.text);
     await this.costControl.recordUsage(
@@ -278,7 +263,7 @@
       null, // userId - could be extracted from comment if needed
       1 // quantity
     );
-    
+
     // Queue posting job (if auto-posting is enabled)
     if (integrationConfig.data.auto_post !== false) {
       await this.errorHandler.handleWithFallback(
@@ -332,7 +317,7 @@
       );
     }
   }
-  
+
   /**
    * Get comment from database
    */
@@ -345,7 +330,7 @@
 
     return { data: comment, error };
   }
-  
+
   /**
    * Get integration configuration
    */
@@ -443,23 +428,23 @@
       return { data: null, error: { message: error.message } };
     }
   }
-  
+
   /**
    * Check if response should be generated based on frequency setting
    */
   shouldRespondBasedOnFrequency(frequency) {
     if (frequency >= 1.0) return true; // Always respond
     if (frequency <= 0.0) return false; // Never respond
-    
+
     return Math.random() < frequency;
   }
-  
+
   /**
    * Generate response using OpenAI or templates
    */
   async generateResponse(originalText, config, context) {
     let response = null;
-    
+
     // Try OpenAI first
     if (this.openaiClient) {
       try {
@@ -471,16 +456,16 @@
         });
       }
     }
-    
+
     // Use template fallback
     if (!response) {
       response = this.generateTemplateResponse(originalText, config, context);
       response.service = 'template';
     }
-    
+
     return response;
   }
-  
+
   /**
    * Build persona context from available persona fields
    * @private
@@ -576,11 +561,11 @@
       });
       throw new Error('Prompt generation failed');
     }
-    
+
     // Add platform constraints to the end of the prompt
     const platformConstraint = this.getPlatformConstraint(platform);
     const finalPrompt = systemPrompt + '\n\n' + platformConstraint;
-    
+
     const completion = await this.openaiClient.chat.completions.create({
       model: 'gpt-4o-mini',
       messages: [
@@ -591,12 +576,12 @@
       presence_penalty: 0.3, // Encourage varied vocabulary
       frequency_penalty: 0.2 // Reduce repetition
     });
-    
+
     const responseText = completion.choices[0].message.content.trim();
-    
+
     // Validate response length for platform
     const finalResponse = this.validateResponseLength(responseText, platform);
-    
+
     return {
       text: finalResponse,
       tokensUsed: completion.usage.total_tokens,
@@ -605,30 +590,30 @@
       personaData: personaFieldsUsed // Track which persona fields were used
     };
   }
-  
+
   /**
    * Generate response using templates
    */
   generateTemplateResponse(originalText, config, context) {
     const { tone } = config;
     const templates = this.templates[tone] || this.templates.sarcastic;
-    
+
     // Select random template
     const template = templates[Math.floor(Math.random() * templates.length)];
-    
+
     return {
       text: template,
       templated: true
     };
   }
-  
+
   /**
    * Build system prompt for OpenAI
    */
   buildSystemPrompt(tone, humorType, platform) {
     const toneGuide = this.tonePrompts[tone] || this.tonePrompts.sarcastic;
     const humorGuide = this.humorStyles[humorType] || this.humorStyles.witty;
-    
+
     let platformConstraints = '';
     switch (platform) {
       case 'twitter':
@@ -643,13 +628,13 @@
       default:
         platformConstraints = 'Keep responses concise and platform-appropriate.';
     }
-    
+
     return `You are Roastr.ai, a witty AI that generates clever comeback responses to comments.
-    
+
     TONE: ${toneGuide}
     HUMOR STYLE: ${humorGuide}
     PLATFORM: ${platformConstraints}
-    
+
     IMPORTANT RULES:
     - Never be genuinely mean or cruel
     - Avoid personal attacks on appearance, race, gender, or serious issues
@@ -657,10 +642,10 @@
     - Don't use excessive profanity
     - Be clever, not just insulting
     - Make it feel like friendly banter, not cyberbullying
-    
+
     Generate a single response that roasts the comment in a clever, ${tone} way with ${humorType} humor.`;
   }
-  
+
   /**
    * Get platform-specific constraints
    */
@@ -683,7 +668,7 @@
    */
   buildUserPrompt(originalText, context) {
     const { severity_level, toxicity_score, categories } = context;
-    
+
     let contextInfo = '';
     if (severity_level && toxicity_score) {
       contextInfo = `\n\nContext: This comment has ${severity_level} toxicity (score: ${toxicity_score})`;
@@ -691,16 +676,16 @@
         contextInfo += ` with categories: ${categories.join(', ')}`;
       }
     }
-    
+
     return `Roast this comment: "${originalText}"${contextInfo}`;
   }
-  
+
   /**
    * Validate response length for platform constraints
    */
   validateResponseLength(response, platform) {
     let maxLength;
-    
+
     switch (platform) {
       case 'twitter':
         maxLength = 270; // Leave room for mentions/context
@@ -714,25 +699,25 @@
       default:
         maxLength = 280;
     }
-    
+
     if (response.length <= maxLength) {
       return response;
     }
-    
+
     // Truncate at sentence boundary if possible
     const sentences = response.split(/[.!?]+/);
     let truncated = '';
-    
+
     for (const sentence of sentences) {
       if ((truncated + sentence).length > maxLength - 10) {
         break;
       }
       truncated += sentence + '.';
     }
-    
+
     return truncated || response.substring(0, maxLength - 3) + '...';
   }
-  
+
   /**
    * Store response in database with Roastr Persona tracking
    * Issue #81: Track which persona fields were used in response generation
@@ -741,7 +726,7 @@
     try {
       // Determine which persona fields were used (if any)
       let personaFieldsUsed = null;
-      
+
       if (response.personaData) {
         personaFieldsUsed = [];
         if (response.personaData.loQueMeDefineUsed) {
@@ -753,7 +738,7 @@
         if (response.personaData.loQueMeDaIgualUsed) {
           personaFieldsUsed.push('lo_que_me_da_igual');
         }
-        
+
         // Only set if fields were actually used
         if (personaFieldsUsed.length === 0) {
           personaFieldsUsed = null;
@@ -766,10 +751,10 @@
         .select('owner_id')
         .eq('id', organizationId)
         .single();
-      
+
       const ownerId = orgData?.owner_id;
       let finalResponseText = response.text;
-      
+
       // Apply unified transparency disclaimer if we have owner ID (Issue #196)
       if (ownerId) {
         try {
@@ -780,7 +765,7 @@
             config.platformLimit || null
           );
           finalResponseText = transparencyResult.finalText;
-          
+
           // Update disclaimer usage statistics with robust retry logic (Issue #199)
           const statsResult = await transparencyService.updateDisclaimerStats(
             transparencyResult.disclaimer,
@@ -797,7 +782,7 @@
               }
             }
           );
-          
+
           // Log the result for monitoring
           if (statsResult.success) {
             this.log('info', 'Disclaimer stats tracking successful', {
@@ -812,7 +797,7 @@
               processingTime: statsResult.processingTimeMs
             });
           }
-          
+
           this.log('info', 'Applied unified transparency disclaimer', {
             organizationId,
             transparencyMode: transparencyResult.transparencyMode,
@@ -843,9 +828,9 @@
         })
         .select()
         .single();
-      
+
       if (error) throw error;
-      
+
       // Log persona usage for analytics
       if (personaFieldsUsed && personaFieldsUsed.length > 0) {
         this.log('info', 'Persona fields used in response generation', {
@@ -855,9 +840,9 @@
           fieldsCount: personaFieldsUsed.length
         });
       }
-      
+
       return stored;
-      
+
     } catch (error) {
       this.log('error', 'Failed to store response', {
         commentId,
@@ -866,7 +851,7 @@
       throw error;
     }
   }
-  
+
   /**
    * Queue posting job
    */
@@ -884,7 +869,7 @@
       },
       max_attempts: 3
     };
-    
+
     try {
       if (this.redis) {
         await this.redis.rpush('roastr:jobs:post_response', JSON.stringify(postJob));
@@ -892,15 +877,15 @@
         const { error } = await this.supabase
           .from('job_queue')
           .insert([postJob]);
-        
+
         if (error) throw error;
       }
-      
+
       this.log('info', 'Queued posting job', {
         responseId: response.id,
         platform
       });
-      
+
     } catch (error) {
       this.log('error', 'Failed to queue posting job', {
         responseId: response.id,
@@ -908,7 +893,7 @@
       });
     }
   }
-  
+
   /**
    * Estimate tokens used for cost calculation
    */
