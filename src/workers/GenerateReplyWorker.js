--- conflicted
+++ resolved
@@ -3,11 +3,8 @@
 const RoastPromptTemplate = require('../services/roastPromptTemplate');
 const transparencyService = require('../services/transparencyService');
 const { mockMode } = require('../config/mockMode');
-<<<<<<< HEAD
 const { shouldBlockAutopost } = require('../middleware/killSwitch');
-=======
 const { PLATFORM_LIMITS } = require('../config/constants');
->>>>>>> a10b4f64
 
 /**
  * Generate Reply Worker
@@ -136,15 +133,12 @@
    * Process reply generation job
    */
   async processJob(job) {
-<<<<<<< HEAD
-=======
     // FIX: Critical fixes from CodeRabbit review (outside diff)
     // Validate job payload exists before destructuring
     if (!job?.payload) {
       throw new Error('Invalid job: missing payload');
     }
 
->>>>>>> a10b4f64
     const {
       comment_id,
       organization_id,
@@ -153,8 +147,7 @@
       toxicity_score,
       severity_level,
       categories
-<<<<<<< HEAD
-    } = job.payload || job;
+    } = job.payload;
 
     // Check kill switch before processing
     const autopostCheck = await shouldBlockAutopost(platform);
@@ -169,10 +162,6 @@
       throw new Error(`Reply generation blocked: ${autopostCheck.message}`);
     }
 
-=======
-    } = job.payload;
-    
->>>>>>> a10b4f64
     // Check cost control limits with enhanced tracking
     const canProcess = await this.costControl.canPerformOperation(
       organization_id, 
