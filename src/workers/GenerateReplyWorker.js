--- conflicted
+++ resolved
@@ -3,23 +3,10 @@
 const RoastPromptTemplate = require('../services/roastPromptTemplate');
 const transparencyService = require('../services/transparencyService');
 const { mockMode } = require('../config/mockMode');
-<<<<<<< HEAD
-const { shouldBlockAutopost } = require('../middleware/killSwitch');
-const { PLATFORM_LIMITS } = require('../config/constants');
-
-// OpenAI pricing constants (per 1M tokens, in USD)
-const OPENAI_PRICING = {
-  'gpt-4o-mini': {
-    input: 0.15,  // $0.15 per 1M input tokens
-    output: 0.60  // $0.60 per 1M output tokens
-  }
-};
-=======
 const { PLATFORM_LIMITS } = require('../config/constants');
 const { JobValidator, ValidationError } = require('../utils/jobValidator');
 const { WorkerErrorHandler, WorkerError } = require('../utils/errorHandler');
 const { globalCircuitBreakerManager } = require('../utils/circuitBreaker');
->>>>>>> edf3b002
 
 /**
  * Generate Reply Worker
@@ -152,36 +139,6 @@
    * Process reply generation job with enhanced validation and error handling
    */
   async processJob(job) {
-<<<<<<< HEAD
-    // Validate that job.payload exists
-    if (!job.payload) {
-      throw new Error('Job payload is missing or undefined. Expected job structure: { payload: { comment_id, organization_id, platform, original_text, toxicity_score, severity_level, categories } }');
-    }
-
-    const {
-      comment_id,
-      organization_id,
-      platform,
-      original_text,
-      toxicity_score,
-      severity_level,
-      categories
-    } = job.payload;
-
-    // Check kill switch before processing
-    const autopostCheck = await shouldBlockAutopost(platform);
-    if (autopostCheck.blocked) {
-      this.logger.warn('Reply generation blocked by kill switch', {
-        comment_id,
-        organization_id,
-        platform,
-        reason: autopostCheck.reason,
-        message: autopostCheck.message
-      });
-      throw new Error(`Reply generation blocked: ${autopostCheck.message}`);
-    }
-
-=======
     try {
       // Validate job structure using centralized validator
       JobValidator.validateJob('generate_reply', job);
@@ -203,7 +160,6 @@
       if (typeof original_text !== 'string' || original_text.trim() === '') {
         this.log('warn', 'original_text missing or empty in job payload', { comment_id, organization_id, platform });
       }
->>>>>>> edf3b002
     // Check cost control limits with enhanced tracking
     const canProcess = await this.costControl.canPerformOperation(
       organization_id,
@@ -661,7 +617,7 @@
     let platformConstraints = '';
     switch (platform) {
       case 'twitter':
-        platformConstraints = `Keep responses under ${PLATFORM_LIMITS.twitter} characters for Twitter.`;
+        platformConstraints = 'Keep responses under 280 characters for Twitter.';
         break;
       case 'youtube':
         platformConstraints = 'YouTube comment style, can be slightly longer but still concise.';
@@ -728,13 +684,11 @@
    * Validate response length for platform constraints
    */
   validateResponseLength(response, platform) {
-    // Define consistent Twitter character limit with buffer for mentions/context
-    const TWITTER_EFFECTIVE_LIMIT = PLATFORM_LIMITS.twitter - 10;
     let maxLength;
 
     switch (platform) {
       case 'twitter':
-        maxLength = TWITTER_EFFECTIVE_LIMIT;
+        maxLength = 270; // Leave room for mentions/context
         break;
       case 'instagram':
         maxLength = 500;
@@ -743,7 +697,7 @@
         maxLength = 1000;
         break;
       default:
-        maxLength = TWITTER_EFFECTIVE_LIMIT;
+        maxLength = 280;
     }
 
     if (response.length <= maxLength) {
@@ -868,7 +822,7 @@
           humor_type: config.humor_type,
           generation_time_ms: generationTime,
           tokens_used: response.tokensUsed || this.estimateTokens(finalResponseText),
-          cost_cents: this.calculateTokenCost(response.tokensUsed || this.estimateTokens(finalResponseText), response.model),
+          cost_cents: 5, // Base cost per generation
           post_status: 'pending',
           persona_fields_used: personaFieldsUsed
         })
@@ -948,47 +902,6 @@
     // ~4 characters per token for English, ~6 for other languages
     return Math.ceil(text.length / 4);
   }
-
-  /**
-   * Calculate actual cost in cents based on tokens used
-   */
-  calculateTokenCost(tokensUsed, model = 'gpt-4o-mini') {
-    try {
-      if (!tokensUsed || tokensUsed <= 0) {
-        return 5; // Fallback to base cost if no token data
-      }
-
-      const pricing = OPENAI_PRICING[model];
-      if (!pricing) {
-        this.log('warn', `Unknown model pricing: ${model}, using fallback cost`);
-        return 5; // Fallback to base cost for unknown models
-      }
-
-      // For simplicity, assume 80% input tokens, 20% output tokens
-      // This is a reasonable approximation for chat completions
-      const inputTokens = Math.ceil(tokensUsed * 0.8);
-      const outputTokens = Math.ceil(tokensUsed * 0.2);
-
-      // Calculate cost in USD per million tokens, then convert to cents
-      const inputCostUSD = (inputTokens / 1000000) * pricing.input;
-      const outputCostUSD = (outputTokens / 1000000) * pricing.output;
-      const totalCostUSD = inputCostUSD + outputCostUSD;
-
-      // Convert to cents and round
-      const costCents = Math.round(totalCostUSD * 100);
-
-      // Ensure minimum cost of 1 cent for any API call
-      return Math.max(costCents, 1);
-
-    } catch (error) {
-      this.log('error', 'Error calculating token cost', {
-        tokensUsed,
-        model,
-        error: error.message
-      });
-      return 5; // Fallback to base cost on error
-    }
-  }
 }
 
 module.exports = GenerateReplyWorker;