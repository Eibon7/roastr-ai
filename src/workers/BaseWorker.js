--- conflicted
+++ resolved
@@ -460,8 +460,6 @@
 
       const processingTime = Date.now() - startTime;
 
-<<<<<<< HEAD
-=======
       // Track processing time for health metrics
       this.processingTimes.push(processingTime);
       if (this.processingTimes.length > this.maxProcessingTimeSamples) {
@@ -471,7 +469,6 @@
       // Update activity time
       this.updateActivityTime();
 
->>>>>>> 332c4e7d
       // Mark job as completed (don't fail the job if acknowledgment fails)
       try {
         await this.markJobCompleted(job, result, processingTime);
@@ -483,12 +480,9 @@
         // Continue - job was processed successfully even if ack failed
       }
 
-<<<<<<< HEAD
-=======
       // Increment processed jobs counter
       this.processedJobs++;
 
->>>>>>> 332c4e7d
       return result;
 
     } catch (error) {
