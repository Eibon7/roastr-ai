--- conflicted
+++ resolved
@@ -463,8 +463,6 @@
 
       const processingTime = Date.now() - startTime;
 
-<<<<<<< HEAD
-=======
       // Track processing time for health metrics
       this.processingTimes.push(processingTime);
       if (this.processingTimes.length > this.maxProcessingTimeSamples) {
@@ -474,7 +472,6 @@
       // Update activity time
       this.updateActivityTime();
 
->>>>>>> 4d84551a
       // Mark job as completed (don't fail the job if acknowledgment fails)
       try {
         await this.markJobCompleted(job, result, processingTime);
@@ -486,12 +483,9 @@
         // Continue - job was processed successfully even if ack failed
       }
 
-<<<<<<< HEAD
-=======
       // Increment processed jobs counter
       this.processedJobs++;
 
->>>>>>> 4d84551a
       return result;
 
     } catch (error) {
