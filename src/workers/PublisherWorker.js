const BaseWorker = require('./BaseWorker');

/**
 * Publisher Worker - Publishes roast responses to social media platforms
 *
 * Responsibilities:
 * - Process post_response queue jobs
 * - Check idempotency (skip if already published)
 * - Select and call correct platform service
 * - Handle rate limits (429 errors) with exponential backoff
 * - Retry on transient errors (5xx)
 * - Update response record with platform_response_id and posted_at
 * - Comprehensive logging of all attempts and outcomes
 *
 * Error Classification:
 * - 429 (Rate Limit) → Retry with exponential backoff
 * - 5xx (Server Error) → Retry with exponential backoff
 * - 4xx (Client Error, except 429) → Permanent failure, move to DLQ
 * - Network/Timeout → Retry
 *
 * Idempotency:
 * - Before publishing, check if response.platform_response_id exists
 * - If exists, skip publication (already published)
 * - Prevents duplicate posts from retries or concurrent jobs
 *
 * Related Issue: #456 (PublisherWorker Implementation)
 */
class PublisherWorker extends BaseWorker {
  constructor(options = {}) {
    super('post_response', {
      maxRetries: 3,
      retryDelay: 2000, // 2s base delay for exponential backoff
      maxConcurrency: 2, // Limit concurrent publications to avoid rate limits
      pollInterval: 2000, // Poll every 2s
      ...options
    });

    // Platform service cache
    this.platformServices = {};

    // Error thresholds
    this.RATE_LIMIT_STATUS = 429;
    this.SERVER_ERROR_MIN = 500;
    this.CLIENT_ERROR_MIN = 400;
    this.CLIENT_ERROR_MAX = 499;
  }

  /**
   * Internal job processing method (required by BaseWorker)
   *
   * @param {Object} job - Job from post_response queue
   * @param {string} job.payload.response_id - ID of response to publish
   * @param {string} job.payload.organization_id - Organization ID
   * @param {string} job.payload.comment_id - Comment ID (to get platform info)
   * @returns {Object} Publication result
   */
  async _processJobInternal(job) {
    const { response_id, organization_id, platform, response_text, comment_id } = job.payload || job.data || {};
    const startTime = Date.now();

    this.log('info', 'Processing publication job', {
      jobId: job.id,
      responseId: response_id,
      organizationId: organization_id,
      attempt: job.attempts || 1,
      maxRetries: this.config.maxRetries
    });

    try {
      // 1. Fetch response details
      const response = await this.fetchResponse(response_id, organization_id);

      if (!response) {
        throw this.createPermanentError('Response not found', {
          responseId: response_id,
          organizationId: organization_id
        });
      }

      // 2. Fetch comment details to get platform and platform_comment_id
      const comment = await this.fetchComment(comment_id || response.comment_id, organization_id);

      if (!comment) {
        const error = this.createPermanentError('Comment not found', {
          commentId: comment_id || response.comment_id,
          organizationId: organization_id
        });
        error.statusCode = 404;
        throw error;
      }

      // Use platform from comment if not in payload
      const responsePlatform = platform || comment.platform;

      // 3. Idempotency check - skip if already published
      if (response.platform_response_id) {
        const duration = Date.now() - startTime;
        this.log('info', 'Skipping duplicate publication (idempotency)', {
          responseId: response_id,
          existingPostId: response.platform_response_id,
          platform: responsePlatform,
          duration
        });

        return {
          success: true,
          skipped: true,
          reason: 'already_published',
          postId: response.platform_response_id,
          duration
        };
      }

      // 4. Validate required fields
      const responseText = response_text || response.response_text;
      if (!responseText || !responsePlatform) {
        throw this.createPermanentError('Missing required response fields', {
          hasText: !!responseText,
          hasPlatform: !!responsePlatform,
          responseId: response_id
        });
      }

      // 5. Publish to platform
      const publishResult = await this.publishToPlatform(
        {
          response,
          comment,
          platform: responsePlatform,
          responseText
        },
        job.attempts || 1
      );

      // 6. Update database with publication details
      await this.updateResponseRecord(response_id, publishResult.postId);

      const duration = Date.now() - startTime;

      this.log('info', 'Publication successful', {
        responseId: response_id,
        postId: publishResult.postId,
        platform: responsePlatform,
        duration,
        attempt: job.attempts || 1
      });

      return {
        success: true,
        postId: publishResult.postId,
        platform: responsePlatform,
        duration
      };

    } catch (error) {
      const duration = Date.now() - startTime;

      // Classify error and determine if retriable
      const classifiedError = this.classifyError(error, job.attempts || 1);

      this.log('error', 'Publication failed', {
        responseId: response_id,
        organizationId: organization_id,
        error: error.message,
        errorType: classifiedError.type,
        retriable: classifiedError.retriable,
        statusCode: error.statusCode || error.response?.status,
        attempt: job.attempts || 1,
        maxRetries: this.config.maxRetries,
        duration
      });

      throw classifiedError.error;
    }
  }

  /**
   * Fetch response record from database
   */
  async fetchResponse(responseId, organizationId) {
    const { data, error } = await this.supabase
      .from('responses')
      .select('id, response_text, comment_id, platform_response_id, posted_at, post_status, organization_id')
      .eq('id', responseId)
      .eq('organization_id', organizationId)
      .single();

    if (error) {
      this.log('error', 'Failed to fetch response', {
        responseId,
        organizationId,
        error: error.message
      });
      throw error;
    }

    return data;
  }

  /**
   * Fetch comment record from database
   */
  async fetchComment(commentId, organizationId) {
    const { data, error } = await this.supabase
      .from('comments')
      .select('id, platform, platform_comment_id, platform_user_id, platform_username, original_text, metadata')
      .eq('id', commentId)
      .eq('organization_id', organizationId)
      .single();

    if (error) {
      this.log('error', 'Failed to fetch comment', {
        commentId,
        organizationId,
        error: error.message
      });
      return null;
    }

    return data;
  }

  /**
   * Publish response to platform
   */
  async publishToPlatform({ response, comment, platform, responseText }, attempt) {
    const service = await this.getPlatformService(platform);

    if (!service) {
      throw this.createPermanentError('Platform service not available', {
        platform,
        responseId: response.id
      });
    }

    // Check if platform supports direct posting
    if (!service.supportDirectPosting) {
      this.log('warn', 'Platform does not support direct posting', {
        platform,
        responseId: response.id
      });

      throw this.createPermanentError('Platform does not support direct posting', {
        platform
      });
    }

    try {
      this.log('info', 'Publishing to platform', {
        platform,
        responseId: response.id,
        textLength: responseText.length,
        attempt
      });

      // Call platform service's postResponse method with platform-specific arguments
      // Each platform has its own signature - we adapt here
      const publishResponse = await this.callPlatformPostResponse(
        service,
        platform,
        {
          response,
          comment,
          responseText
        }
      );

      if (!publishResponse.success) {
        throw new Error(publishResponse.error || 'Platform API returned success: false');
      }

      return {
        success: true,
        postId: publishResponse.responseId || publishResponse.id || publishResponse.postId,
        publishedAt: new Date().toISOString()
      };

    } catch (error) {
      // Enhance error with platform context
      error.platform = platform;
      error.responseId = response.id;
      throw error;
    }
  }

  /**
   * Call platform postResponse with platform-specific arguments
   * Adapter pattern to handle different platform service signatures
   */
  async callPlatformPostResponse(service, platform, { response, comment, responseText }) {
    const platformLower = platform.toLowerCase();

    // Platform-specific argument mapping
    switch (platformLower) {
      case 'discord':
        // Discord: postResponse(originalMessage, responseText)
        // originalMessage needs id and channelId at minimum
        if (!roast.channel_id) {
          throw this.createPermanentError('Missing required Discord metadata: channelId', {
            commentId: roast.original_comment_id,
            platform: platformLower
          });
        }
        return await service.postResponse(
          {
<<<<<<< HEAD
            id: roast.original_comment_id,
            channelId: roast.channel_id,
            content: roast.original_text || ''
=======
            id: comment.platform_comment_id,
            channelId: comment.metadata?.channelId || 'unknown',
            content: comment.original_text || ''
>>>>>>> a7662d64
          },
          responseText
        );

      case 'youtube':
        // YouTube: postResponse(commentId, responseText)
        return await service.postResponse(
          comment.platform_comment_id,
          responseText
        );

      case 'facebook':
      case 'instagram':
        // Facebook/Instagram: postResponse(postId, commentId, responseText)
        // Validate that postId is semantically correct (not parentId if it represents different entity)
        const postId = roast.post_id;
        if (!postId && roast.parent_id) {
          // Only use parentId if it's confirmed to be a post ID, not a comment ID
          this.log('warn', 'Using parentId as postId - verify semantic correctness', {
            platform: platformLower,
            commentId: roast.original_comment_id,
            parentId: roast.parent_id
          });
        }
        if (!postId && !roast.parent_id) {
          throw this.createPermanentError('Missing required Facebook/Instagram metadata: postId', {
            commentId: roast.original_comment_id,
            platform: platformLower
          });
        }
        return await service.postResponse(
<<<<<<< HEAD
          postId || roast.parent_id,
          roast.original_comment_id,
          roast.roast_text
=======
          comment.metadata?.postId || comment.metadata?.parentId,
          comment.platform_comment_id,
          responseText
>>>>>>> a7662d64
        );

      case 'twitter':
        // Twitter: postResponse(tweetId, responseText, userId)
        return await service.postResponse(
          comment.platform_comment_id,
          responseText,
          comment.platform_user_id
        );

      case 'reddit':
        // Reddit: postResponse(subreddit, commentId, responseText)
        if (!roast.subreddit) {
          throw this.createPermanentError('Missing required Reddit metadata: subreddit', {
            commentId: roast.original_comment_id,
            platform: platformLower
          });
        }
        return await service.postResponse(
<<<<<<< HEAD
          roast.subreddit,
          roast.original_comment_id,
          roast.roast_text
=======
          comment.metadata?.subreddit || 'roastr',
          comment.platform_comment_id,
          responseText
>>>>>>> a7662d64
        );

      case 'twitch':
        // Twitch: postResponse(channelId, commentId, responseText)
        return await service.postResponse(
          comment.metadata?.channelId || comment.metadata?.parentId,
          comment.platform_comment_id,
          responseText
        );

      case 'tiktok':
        // TikTok: postResponse(videoId, commentId, responseText)
        return await service.postResponse(
          comment.metadata?.videoId || comment.metadata?.parentId,
          comment.platform_comment_id,
          responseText
        );

      case 'bluesky':
        // Bluesky: postResponse(uri, responseText)
        return await service.postResponse(
          comment.metadata?.uri || comment.platform_comment_id,
          responseText
        );

      default:
        // Fallback: Try generic object signature (backwards compatibility)
        this.log('warn', 'Using generic object signature for unknown platform', {
          platform: platformLower
        });
        return await service.postResponse({
          text: responseText,
          parentId: comment.platform_comment_id,
          responseId: response.id
        });
    }
  }

  /**
<<<<<<< HEAD
   * Update roast record with publication details
   * Uses atomic update to prevent race conditions (TOCTOU)
   * Only updates if platform_post_id is still null
=======
   * Update response record with publication details
>>>>>>> a7662d64
   */
  async updateResponseRecord(responseId, platformResponseId) {
    const postedAt = new Date().toISOString();

    // Atomic update: only update if platform_post_id is still null
    // This prevents race conditions when multiple jobs process the same roast concurrently
    const { data, error } = await this.supabase
      .from('responses')
      .update({
        platform_response_id: platformResponseId,
        posted_at: postedAt,
        post_status: 'posted'
      })
<<<<<<< HEAD
      .eq('id', roastId)
      .is('platform_post_id', null) // Only update if still null (atomic check-and-set)
=======
      .eq('id', responseId)
>>>>>>> a7662d64
      .select();

    if (error) {
      this.log('error', 'Failed to update response record', {
        responseId,
        platformResponseId,
        error: error.message
      });
      throw error;
    }

    if (!data || data.length === 0) {
<<<<<<< HEAD
      // Check if already published (race condition avoided)
      const existing = await this.fetchRoast(roastId, null);
      if (existing?.platform_post_id) {
        this.log('info', 'Response already published (race condition avoided)', {
          roastId,
          existingPostId: existing.platform_post_id
        });
        return existing;
      }
      throw new Error(`Failed to update roast ${roastId}: no rows affected`);
=======
      throw new Error(`Failed to update response ${responseId}: no rows affected`);
>>>>>>> a7662d64
    }

    this.log('info', 'Response record updated with publication details', {
      responseId,
      platformResponseId,
      postedAt
    });

    return data[0];
  }

  /**
   * Get platform service instance
   */
  async getPlatformService(platform) {
    // Cache platform services to avoid reloading
    if (this.platformServices[platform]) {
      return this.platformServices[platform];
    }

    try {
      let ServiceClass;

      switch (platform.toLowerCase()) {
        case 'discord':
          ServiceClass = require('../integrations/discord/discordService');
          break;
        case 'twitter':
          ServiceClass = require('../integrations/twitter/twitterService');
          break;
        case 'youtube':
          ServiceClass = require('../integrations/youtube/youtubeService');
          break;
        case 'reddit':
          ServiceClass = require('../integrations/reddit/redditService');
          break;
        case 'twitch':
          ServiceClass = require('../integrations/twitch/twitchService');
          break;
        case 'facebook':
          ServiceClass = require('../integrations/facebook/facebookService');
          break;
        case 'instagram':
          ServiceClass = require('../integrations/instagram/instagramService');
          break;
        case 'tiktok':
          ServiceClass = require('../integrations/tiktok/tiktokService');
          break;
        case 'bluesky':
          ServiceClass = require('../integrations/bluesky/blueskyService');
          break;
        default:
          this.log('warn', 'Unknown platform', { platform });
          return null;
      }

      // Instantiate service
      const service = new ServiceClass();

      // Cache for future use
      this.platformServices[platform] = service;

      this.log('info', 'Platform service loaded', {
        platform,
        supportDirectPosting: service.supportDirectPosting,
        supportModeration: service.supportModeration
      });

      return service;

    } catch (error) {
      this.log('error', 'Failed to load platform service', {
        platform,
        error: error.message
      });
      return null;
    }
  }

  /**
   * Classify error and determine retry strategy
   *
   * Error Types:
   * - RATE_LIMIT (429): Retry with exponential backoff
   * - SERVER_ERROR (5xx): Retry with exponential backoff
   * - CLIENT_ERROR (4xx except 429): Permanent failure
   * - NETWORK_ERROR: Retry with exponential backoff
   */
  classifyError(error, currentAttempt) {
    const statusCode = error.statusCode || error.response?.status;

    // Rate limit error (429)
    if (statusCode === this.RATE_LIMIT_STATUS) {
      const retryAfter = error.response?.headers?.['retry-after'] || 60;

      return {
        type: 'RATE_LIMIT',
        retriable: true,
        error: this.createRetriableError('Rate limit exceeded', {
          statusCode,
          retryAfter,
          currentAttempt,
          message: error.message
        })
      };
    }

    // Server error (5xx)
    if (statusCode >= this.SERVER_ERROR_MIN) {
      return {
        type: 'SERVER_ERROR',
        retriable: true,
        error: this.createRetriableError('Platform server error', {
          statusCode,
          currentAttempt,
          message: error.message
        })
      };
    }

    // Client error (4xx except 429)
    if (statusCode >= this.CLIENT_ERROR_MIN && statusCode <= this.CLIENT_ERROR_MAX) {
      return {
        type: 'CLIENT_ERROR',
        retriable: false,
        error: this.createPermanentError('Platform client error', {
          statusCode,
          currentAttempt,
          message: error.message
        })
      };
    }

    // Network/timeout errors (no status code)
    if (!statusCode) {
      const isTimeout = error.message?.includes('timeout') ||
                       error.code === 'ETIMEDOUT' ||
                       error.code === 'ECONNRESET';

      if (isTimeout) {
        return {
          type: 'NETWORK_TIMEOUT',
          retriable: true,
          error: this.createRetriableError('Network timeout', {
            currentAttempt,
            code: error.code,
            message: error.message
          })
        };
      }

      // Other network errors
      return {
        type: 'NETWORK_ERROR',
        retriable: true,
        error: this.createRetriableError('Network error', {
          currentAttempt,
          code: error.code,
          message: error.message
        })
      };
    }

    // Unknown error - treat as retriable to be safe
    return {
      type: 'UNKNOWN',
      retriable: true,
      error: this.createRetriableError('Unknown error', {
        currentAttempt,
        message: error.message
      })
    };
  }

  /**
   * Create a retriable error
   */
  createRetriableError(message, metadata = {}) {
    const error = new Error(message);
    error.retriable = true;
    error.metadata = metadata;
    return error;
  }

  /**
   * Create a permanent error (non-retriable)
   */
  createPermanentError(message, metadata = {}) {
    const error = new Error(message);
    error.retriable = false;
    error.permanent = true;
    error.metadata = metadata;
    return error;
  }

  /**
   * Log helper with worker context
<<<<<<< HEAD
   * Uses BaseWorker's log method which delegates to advancedLogger
=======
   * Uses BaseWorker's log() method which delegates to advancedLogger
>>>>>>> a7662d64
   * This override adds PublisherWorker-specific context
   */
  log(level, message, metadata = {}) {
    // Use BaseWorker's log method with PublisherWorker context
    super.log(level, message, {
      component: 'PublisherWorker',
      ...metadata
    });
  }
}

module.exports = PublisherWorker;<|MERGE_RESOLUTION|>--- conflicted
+++ resolved
@@ -295,23 +295,17 @@
       case 'discord':
         // Discord: postResponse(originalMessage, responseText)
         // originalMessage needs id and channelId at minimum
-        if (!roast.channel_id) {
+        if (!comment.metadata?.channelId) {
           throw this.createPermanentError('Missing required Discord metadata: channelId', {
-            commentId: roast.original_comment_id,
+            commentId: comment.platform_comment_id,
             platform: platformLower
           });
         }
         return await service.postResponse(
           {
-<<<<<<< HEAD
-            id: roast.original_comment_id,
-            channelId: roast.channel_id,
-            content: roast.original_text || ''
-=======
             id: comment.platform_comment_id,
-            channelId: comment.metadata?.channelId || 'unknown',
+            channelId: comment.metadata.channelId,
             content: comment.original_text || ''
->>>>>>> a7662d64
           },
           responseText
         );
@@ -327,31 +321,25 @@
       case 'instagram':
         // Facebook/Instagram: postResponse(postId, commentId, responseText)
         // Validate that postId is semantically correct (not parentId if it represents different entity)
-        const postId = roast.post_id;
-        if (!postId && roast.parent_id) {
+        const postId = comment.metadata?.postId;
+        if (!postId && comment.metadata?.parentId) {
           // Only use parentId if it's confirmed to be a post ID, not a comment ID
           this.log('warn', 'Using parentId as postId - verify semantic correctness', {
             platform: platformLower,
-            commentId: roast.original_comment_id,
-            parentId: roast.parent_id
+            commentId: comment.platform_comment_id,
+            parentId: comment.metadata.parentId
           });
         }
-        if (!postId && !roast.parent_id) {
+        if (!postId && !comment.metadata?.parentId) {
           throw this.createPermanentError('Missing required Facebook/Instagram metadata: postId', {
-            commentId: roast.original_comment_id,
+            commentId: comment.platform_comment_id,
             platform: platformLower
           });
         }
         return await service.postResponse(
-<<<<<<< HEAD
-          postId || roast.parent_id,
-          roast.original_comment_id,
-          roast.roast_text
-=======
-          comment.metadata?.postId || comment.metadata?.parentId,
+          postId || comment.metadata?.parentId,
           comment.platform_comment_id,
           responseText
->>>>>>> a7662d64
         );
 
       case 'twitter':
@@ -364,22 +352,16 @@
 
       case 'reddit':
         // Reddit: postResponse(subreddit, commentId, responseText)
-        if (!roast.subreddit) {
+        if (!comment.metadata?.subreddit) {
           throw this.createPermanentError('Missing required Reddit metadata: subreddit', {
-            commentId: roast.original_comment_id,
+            commentId: comment.platform_comment_id,
             platform: platformLower
           });
         }
         return await service.postResponse(
-<<<<<<< HEAD
-          roast.subreddit,
-          roast.original_comment_id,
-          roast.roast_text
-=======
-          comment.metadata?.subreddit || 'roastr',
+          comment.metadata.subreddit,
           comment.platform_comment_id,
           responseText
->>>>>>> a7662d64
         );
 
       case 'twitch':
@@ -419,19 +401,16 @@
   }
 
   /**
-<<<<<<< HEAD
-   * Update roast record with publication details
+  /**
+   * Update response record with publication details
    * Uses atomic update to prevent race conditions (TOCTOU)
-   * Only updates if platform_post_id is still null
-=======
-   * Update response record with publication details
->>>>>>> a7662d64
+   * Only updates if platform_response_id is still null
    */
   async updateResponseRecord(responseId, platformResponseId) {
     const postedAt = new Date().toISOString();
 
-    // Atomic update: only update if platform_post_id is still null
-    // This prevents race conditions when multiple jobs process the same roast concurrently
+    // Atomic update: only update if platform_response_id is still null
+    // This prevents race conditions when multiple jobs process the same response concurrently
     const { data, error } = await this.supabase
       .from('responses')
       .update({
@@ -439,12 +418,8 @@
         posted_at: postedAt,
         post_status: 'posted'
       })
-<<<<<<< HEAD
-      .eq('id', roastId)
-      .is('platform_post_id', null) // Only update if still null (atomic check-and-set)
-=======
       .eq('id', responseId)
->>>>>>> a7662d64
+      .is('platform_response_id', null) // Only update if still null (atomic check-and-set)
       .select();
 
     if (error) {
@@ -457,20 +432,16 @@
     }
 
     if (!data || data.length === 0) {
-<<<<<<< HEAD
       // Check if already published (race condition avoided)
-      const existing = await this.fetchRoast(roastId, null);
-      if (existing?.platform_post_id) {
+      const existing = await this.fetchResponse(responseId, null);
+      if (existing?.platform_response_id) {
         this.log('info', 'Response already published (race condition avoided)', {
-          roastId,
-          existingPostId: existing.platform_post_id
+          responseId,
+          existingPostId: existing.platform_response_id
         });
         return existing;
       }
-      throw new Error(`Failed to update roast ${roastId}: no rows affected`);
-=======
       throw new Error(`Failed to update response ${responseId}: no rows affected`);
->>>>>>> a7662d64
     }
 
     this.log('info', 'Response record updated with publication details', {
@@ -668,11 +639,7 @@
 
   /**
    * Log helper with worker context
-<<<<<<< HEAD
-   * Uses BaseWorker's log method which delegates to advancedLogger
-=======
    * Uses BaseWorker's log() method which delegates to advancedLogger
->>>>>>> a7662d64
    * This override adds PublisherWorker-specific context
    */
   log(level, message, metadata = {}) {
