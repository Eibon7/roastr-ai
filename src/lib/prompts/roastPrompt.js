/**
 * Roast Prompt Builder with Cacheable Blocks (A/B/C Structure)
 * 
 * Issue #858: Prompt caching con GPT-5.1
 * 
 * This module structures prompts into three cacheable blocks:
 * - Block A (Global): Static meta-prompt, rules, structure (100% cacheable across all users)
 * - Block B (User): Persona, style profile, user-specific rules (cacheable per user)
 * - Block C (Dynamic): Comment, platform, request-specific flags (not cacheable)
 * 
 * The blocks are concatenated deterministically to enable prompt caching
 * with GPT-5.1's Responses API (prompt_cache_retention: "24h").
 * 
 * @module lib/prompts/roastPrompt
 */

const { logger } = require('../../utils/logger');
const constants = require('../../config/constants');
const CsvRoastService = require('../../services/csvRoastService');
const { getToneConfigService } = require('../../services/toneConfigService'); // Issue #876

/**
 * RoastPromptBuilder - Builds prompts with cacheable block structure
 * 
 * @class RoastPromptBuilder
 */
class RoastPromptBuilder {
  constructor() {
    this.version = '2.1.0'; // Issue #872: 3 tonos reales + Brand Safety
    this.csvService = new CsvRoastService();
    this.toneService = getToneConfigService(); // Issue #876: Dynamic tone system
  }

  /**
   * Build Block A - Global (100% static, cacheable across all users)
   * 
   * Contains:
   * - Meta-prompt de Roastr (rol del modelo, estilo general)
   * - Sistema de tonos dinámico (Issue #876)
   * - Reglas globales de humor seguro
   * - Estructura esperada de la respuesta
   * - Políticas generales multi-plataforma
   * 
   * NOTE (Issue #876): Now async to load dynamic tones from DB.
   * Cache is managed at toneConfigService level (5min TTL).
   * 
   * @param {string} language - Language code (es, en)
   * @returns {Promise<string>} Block A - Global prompt
   */
<<<<<<< HEAD
  buildBlockA() {
    // Issue #872: Sistema de 3 tonos reales (post-#686)
    return `Eres Roastr, un sistema de roast generation para Roastr.ai.

🎯 TU ROL:
- Generas roasts ingeniosos, personalizados y seguros para comentarios tóxicos en redes sociales
- Proteges a los usuarios de trolls con humor inteligente
- Respetas siempre las reglas de seguridad y las líneas rojas del usuario

🛡️ REGLAS GLOBALES DE HUMOR SEGURO:
1. NUNCA insultes rasgos físicos, discapacidad, raza, género, orientación sexual o religión
2. NUNCA uses lenguaje discriminatorio o de odio
3. NUNCA amenaces, incites violencia o promuevas conductas ilegales
4. NUNCA reveles información personal o sensible
5. NUNCA generes contenido sexual explícito

🚫 REGLAS ANTI-TOXICIDAD:
- Si el comentario contiene discriminación, hate speech o amenazas → NO generar roast, reportar
- Si viola líneas rojas del usuario → NO generar roast
- Si es spam evidente → NO generar roast
- En caso de duda sobre seguridad → Optar por NO generar

🎭 SISTEMA DE TONOS DE ROASTR:

Tienes EXACTAMENTE 3 tonos disponibles. Estos son los únicos tonos del sistema.

1. FLANDERS (Intensidad: 2/5)
   Descripción: Tono amable pero con ironía sutil
   Personalidad: Educado, irónico, elegante
   Recursos permitidos:
   - Ironía marcada pero sutil
   - Double entendre
   - Subestimación deliberada (understatement)
   - Referencias culturales elegantes
   
   Restricciones CRÍTICAS:
   - NO insultos directos
   - NO vulgaridad
   - NO lenguaje ofensivo explícito
   - Mantener sofisticación
   
   Ejemplo:
   Input: "Esta app es horrible"
   Output: "Fascinante crítica. Imagino que tu experiencia en desarrollo de software es... extensa. O quizás sería más preciso decir... existente."

2. BALANCEADO (Intensidad: 3/5)
   Descripción: Equilibrio entre ingenio y firmeza
   Personalidad: Equilibrado, ingenioso, directo
   Recursos permitidos:
   - Sarcasmo marcado
   - Comparaciones inteligentes
   - Ironía directa
   - Wordplay y juegos de palabras
   
   Restricciones CRÍTICAS:
   - NO crueldad innecesaria
   - NO ataques personales prohibidos
   - Mantener ingenio, no solo insultar
   
   Ejemplo:
   Input: "No tienes ni idea"
   Output: "Vaya argumento interesante. Me recuerda a esas películas que prometen mucho en el trailer pero luego... bueno, digamos que tu razonamiento podría beneficiarse de un segundo draft."

3. CANALLA (Intensidad: 4/5)
   Descripción: Directo y sin filtros, más picante
   Personalidad: Directo, sin filtros, contundente
   Recursos permitidos:
   - Hipérbole extrema
   - Comparaciones brutales
   - Sarcasmo cortante
   - Metáforas devastadoras
   
   Restricciones CRÍTICAS (NO NEGOCIABLES):
   - NO discriminación (raza, género, orientación, religión)
   - NO ataques a rasgos físicos o discapacidades
   - NO incitación a violencia
   - Mantener ingenio, no solo agresión
   
   Ejemplo:
   Input: "Tu conocimiento es inexistente"
   Output: "Tu conocimiento es como el WiFi del aeropuerto: teóricamente existe, pero nadie lo encuentra. Y cuando lo encuentras, es tan lento que deseas no haberlo intentado."

IMPORTANTE: Estos 3 tonos son los ÚNICOS en el sistema. No existen otros perfiles o estilos adicionales.

🔐 BRAND SAFETY (INTEGRACIÓN CON SHIELD):
Si el comentario menciona sponsors protegidos del usuario:
- IGNORA el tone base del usuario
- USA el tone override especificado por el sponsor:
  * professional: Medido, diplomático, sin humor agresivo
  * light_humor: Ligero, desenfadado, amigable
  * aggressive_irony: Irónico, cortante, marcado
- Genera DEFENSIVE roast que protege la reputación del sponsor
- Redirige la crítica al comentarista (su ignorancia, falta de gusto)
- NUNCA estés de acuerdo con la toxicidad sobre el sponsor

📏 PLATFORM CONSTRAINTS (OBLIGATORIOS):
Siempre respeta los límites de caracteres de la plataforma:
- Twitter: 280 caracteres (DURO - nunca exceder)
- Bluesky: 300 caracteres (DURO - nunca exceder)
- Twitch: 500 caracteres (DURO - nunca exceder)
- Discord: 2,000 caracteres (DURO - nunca exceder)
- Instagram: 2,200 caracteres (SOFT - recomendar 500)
- YouTube: 10,000 caracteres (SOFT - recomendar 500)
- Reddit: 10,000 caracteres (SOFT - recomendar 600)
- Facebook: 63,206 caracteres (SOFT - recomendar 1000)

Si excedes el límite DURO, acorta el roast manteniendo:
- El tone base (Flanders/Balanceado/Canalla)
- El punchline principal
- La personalización del Style Profile (si aplica)

📐 ESTRUCTURA ESPERADA DE RESPUESTA:
- Formato: Texto plano limpio, sin markdown excesivo
- Longitud: Adaptada al tone y platform constraint
- Tono: Exactamente el especificado (Flanders/Balanceado/Canalla)
- Emojis: Uso moderado (0-2), solo si mejoran el roast
=======
  async buildBlockA(language = 'es') {
    try {
      // Load active tones from DB (with cache)
      const tones = await this.toneService.getActiveTones(language);

      // Generate dynamic tones text
      const tonesText = tones.map((tone, i) => `
${i + 1}. ${tone.display_name.toUpperCase()} (Intensidad: ${tone.intensity}/5)
   Descripción: ${tone.description}
   Personalidad: ${tone.personality}
   Recursos permitidos:
   ${tone.resources.map(r => `- ${r}`).join('\n   ')}
   
   Restricciones CRÍTICAS:
   ${tone.restrictions.map(r => `- ${r}`).join('\n   ')}
   
   Ejemplo:
   Input: "${tone.examples[0].input}"
   Output: "${tone.examples[0].output}"
      `).join('\n');

      return `Tu tarea es generar una respuesta sarcástica e ingeniosa —un roast— dirigida a un comentario ofensivo o ridículo en redes sociales.

🎭 SISTEMA DE TONOS DE ROASTR:

Tienes ${tones.length} tonos disponibles:

${tonesText}

IMPORTANTE: Estos tonos son los ÚNICOS en el sistema. El usuario elegirá uno al generar el roast.

🧾 CONTEXTO:

- El siguiente comentario ha sido publicado por un usuario de internet y merece una respuesta que:
  - No sea violenta ni insultante de forma gratuita.
  - Sea provocadora, pero con estilo.
  - Responda con inteligencia, ironía o un giro inesperado.
  - En algunos casos, se permite el humor absurdo o meta-humor.
  - Idealmente, el roast debería hacer que el autor original quede en evidencia ante los demás sin necesidad de agresividad directa.

🔥 CARACTERÍSTICAS DE UN BUEN ROAST APLICADAS:
- Inteligente, con doble sentido o ironía
- Cortante sin ser cruel
- Sorprendente (evita lo obvio)
- Breve, pero con punch
- Estilo claro, como si viniera de alguien ingenioso con confianza

📎 INSTRUCCIONES FINALES:
- El roast debe ser una única frase breve (máximo 25 palabras).
- No repitas literalmente nada del comentario original.
- Si el comentario es absurdo, se permite usar humor absurdo como respuesta.
- NO uses groserías explícitas a menos que el estilo personal lo permita.
>>>>>>> 482730ee

`;
    } catch (error) {
      logger.error('[Issue #876] Error loading dynamic tones, falling back to static Block A', {
        error: error.message,
        language
      });

      // Fallback to static Block A if DB load fails
      return `Tu tarea es generar una respuesta sarcástica e ingeniosa —un roast— dirigida a un comentario ofensivo o ridículo en redes sociales.

🧾 CONTEXTO:

- El siguiente comentario ha sido publicado por un usuario de internet y merece una respuesta que:
  - No sea violenta ni insultante de forma gratuita.
  - Sea provocadora, pero con estilo.
  - Responda con inteligencia, ironía o un giro inesperado.
  - En algunos casos, se permite el humor absurdo o meta-humor.
  - Idealmente, el roast debería hacer que el autor original quede en evidencia ante los demás sin necesidad de agresividad directa.

🔥 CARACTERÍSTICAS DE UN BUEN ROAST APLICADAS:
- Inteligente, con doble sentido o ironía
- Cortante sin ser cruel
- Sorprendente (evita lo obvio)
- Breve, pero con punch
- Estilo claro, como si viniera de alguien ingenioso con confianza

📎 INSTRUCCIONES FINALES:
- El roast debe ser una única frase breve (máximo 25 palabras).
- No repitas literalmente nada del comentario original.
- Si el comentario es absurdo, se permite usar humor absurdo como respuesta.
- NO uses groserías explícitas a menos que el estilo personal lo permita.

`;
    }
  }

  /**
   * Build Block B - User (cacheable per user, stable until user changes config)
   * 
   * Contains:
   * - Persona del usuario (texto ya generado)
   * - Style Profile del usuario (texto ya generado)
   * - Tone seleccionado (flanders/balanceado/canalla)
   * - Sponsors protegidos (Brand Safety - Plus)
   * 
   * IMPORTANT: This block must be deterministic for the same user.
   * No timestamps, request IDs, or other variable data.
   * 
   * Issue #872: Post-#686 cleanup - humorType eliminado, solo tone
   * 
   * @param {Object} options - User-specific options
   * @param {Object|null} options.persona - User persona object
   * @param {Object|null} options.styleProfile - User style profile
   * @param {string} options.tone - User tone preference (flanders/balanceado/canalla)
   * @param {Array|null} options.sponsors - Protected sponsors list (Brand Safety)
   * @returns {string} Block B - User-specific prompt
   */
  buildBlockB(options = {}) {
    const { persona = null, styleProfile = null, tone = 'balanceado', sponsors = null } = options;

    const parts = [];

    // Persona context (if available)
    if (persona && typeof persona === 'object') {
      const personaParts = [];
      
      if (persona.lo_que_me_define && persona.lo_que_me_define.trim()) {
        personaParts.push(`- Lo que define al usuario: ${persona.lo_que_me_define.trim()}`);
      }
      
      if (persona.lo_que_no_tolero && persona.lo_que_no_tolero.trim()) {
        personaParts.push(`- Lo que NO tolera: ${persona.lo_que_no_tolero.trim()}`);
      }
      
      if (persona.lo_que_me_da_igual && persona.lo_que_me_da_igual.trim()) {
        personaParts.push(`- Lo que le da igual: ${persona.lo_que_me_da_igual.trim()}`);
      }

      if (personaParts.length > 0) {
        parts.push(`🎯 CONTEXTO DEL USUARIO:\n${personaParts.join('\n')}`);
      }
    }

    // Tone (one of 3: flanders/balanceado/canalla)
    const toneMapping = this.mapUserTone(tone);
    if (toneMapping) {
      parts.push(`👤 TONE BASE PREFERIDO:\n${toneMapping}`);
    }

    // Style profile (if available - Pro/Plus)
    if (styleProfile && typeof styleProfile === 'object' && Object.keys(styleProfile).length > 0) {
      const styleParts = [];
      if (styleProfile.description) {
        styleParts.push(`${styleProfile.description}`);
      }
      if (styleProfile.examples && Array.isArray(styleProfile.examples)) {
        styleParts.push(`Ejemplos de su estilo: ${styleProfile.examples.join(', ')}`);
      }
      if (styleParts.length > 0) {
        parts.push(`🎨 STYLE PROFILE (Pro/Plus):\n${styleParts.join('\n')}\n\nINSTRUCCIÓN: El Style Profile PERSONALIZA el tone base seleccionado. Mantén el nivel de intensidad del tone base pero adapta con el estilo del usuario.`);
      }
    }

    // Sponsors (Brand Safety - Plus)
    if (sponsors && Array.isArray(sponsors) && sponsors.length > 0) {
      const sponsorList = sponsors.map((s, i) => {
        return `${i + 1}. ${s.name} (prioridad: ${s.priority}, severidad: ${s.severity}, tone_override: ${s.tone_override})`;
      }).join('\n');
      parts.push(`🛡️ SPONSORS PROTEGIDOS (Brand Safety - Plus):\n${sponsorList}\n\nINSTRUCCIÓN: Si el comentario menciona estos sponsors ofensivamente, IGNORA el tone base y USA el tone_override especificado. Genera defensive roast protegiendo al sponsor.`);
    }

    return parts.length > 0 ? parts.join('\n\n') + '\n\n' : '';
  }

  /**
   * Build Block C - Dynamic (not cacheable, changes per request)
   * 
   * Contains:
   * - Comentario concreto a analizar/roastear
   * - Plataforma de origen
   * - Flags específicos de esa petición
   * - Categoría del comentario (derived from comment)
   * - Referencias de roasts (if enabled)
   * 
   * @param {Object} options - Request-specific options
   * @param {string} options.comment - Original comment to roast
   * @param {string} options.platform - Platform (twitter, youtube, etc.)
   * @param {Object} options.toxicityData - Toxicity analysis data
   * @param {boolean} options.includeReferences - Whether to include reference roasts
   * @param {Function} options.getReferenceRoasts - Function to get reference roasts (optional)
   * @returns {Promise<string>} Block C - Dynamic prompt
   */
  async buildBlockC(options = {}) {
    const {
      comment,
      platform = 'twitter',
      toxicityData = {},
      includeReferences = false,
      getReferenceRoasts = null
    } = options;

    if (!comment || typeof comment !== 'string') {
      throw new Error('Comment is required for Block C');
    }

    const parts = [];

    // Sanitize comment to prevent injection
    const sanitizedComment = this.sanitizeInput(comment);

    // Original comment
    parts.push(`💬 COMENTARIO ORIGINAL:\n"""\n${sanitizedComment}\n"""`);

    // Category (derived from comment and toxicity data)
    const category = this.categorizeComment(sanitizedComment, toxicityData);
    parts.push(`🎭 CATEGORÍA DEL COMENTARIO:\n${category}\n*(Ejemplos: ataque personal, body shaming, comentario machista, insulto genérico, afirmación absurda, intento fallido de burla...)*`);

    // Platform context
    parts.push(`📱 PLATAFORMA:\n${platform}`);

    // Reference roasts (if enabled)
    if (includeReferences) {
      try {
        const references = typeof getReferenceRoasts === 'function'
          ? await getReferenceRoasts(sanitizedComment)
          : await this.getReferenceRoasts(sanitizedComment);
        
        if (references && references.trim()) {
          parts.push(`📚 EJEMPLOS DE ROASTS BIEN EJECUTADOS:\n${references}`);
        }
      } catch (error) {
        logger.warn('Failed to get reference roasts for Block C', { error: error.message });
        // Continue without references
      }
    }

    parts.push(`\n✍️ RESPUESTA:`);

    return parts.join('\n\n');
  }

  /**
   * Build complete prompt by concatenating blocks A + B + C
   * 
   * The concatenation must be deterministic to enable caching.
   * 
   * NOTE (Issue #876): Now awaits Block A for dynamic tone loading
   * 
   * @param {Object} options - Complete options for all blocks
   * @returns {Promise<string>} Complete prompt ready for AI
   */
  async buildCompletePrompt(options = {}) {
    const language = options.language || 'es';
    
    // Issue #876: Block A is now async (loads tones from DB)
    const blockA = await this.buildBlockA(language);
    
    const blockB = this.buildBlockB({
      persona: options.persona,
      styleProfile: options.styleProfile,
      tone: options.tone || 'balanceado',
      sponsors: options.sponsors || null
    });
    
    const blockC = await this.buildBlockC({
      comment: options.comment,
      platform: options.platform || 'twitter',
      toxicityData: options.toxicityData || {},
      includeReferences: options.includeReferences !== false,
      getReferenceRoasts: options.getReferenceRoasts
    });

    const completePrompt = blockA + blockB + blockC;

    logger.info('Built complete prompt with cacheable blocks', {
      version: this.version,
      blockASize: blockA.length,
      blockBSize: blockB.length,
      blockCSize: blockC.length,
      totalSize: completePrompt.length,
      hasPersona: !!options.persona,
      hasStyleProfile: !!options.styleProfile,
      hasSponsors: !!(options.sponsors && options.sponsors.length > 0),
      tone: options.tone || 'balanceado',
      platform: options.platform
    });

    return completePrompt;
  }

  /**
   * Categorize comment based on content analysis
   * @param {string} comment - Comment text
   * @param {Object} toxicityData - Toxicity analysis data
   * @returns {string} Comment category
   * @private
   */
  categorizeComment(comment, toxicityData = {}) {
    const commentLower = comment.toLowerCase();

    // Check toxicity categories if available
    if (toxicityData.categories && Array.isArray(toxicityData.categories)) {
      for (const category of toxicityData.categories) {
        if (constants.TOXICITY_CATEGORY_MAP && constants.TOXICITY_CATEGORY_MAP[category]) {
          return constants.TOXICITY_CATEGORY_MAP[category];
        }
      }
    }

    // Pattern matching using centralized patterns
    if (constants.CATEGORY_PATTERNS) {
      for (const [category, pattern] of Object.entries(constants.CATEGORY_PATTERNS)) {
        if (pattern.test && pattern.test(commentLower)) {
          return category;
        }
      }
    }

    // Default category
    return constants.COMMENT_CATEGORIES?.GENERIC_NEGATIVE || 'comentario genérico negativo';
  }

  /**
   * Map user tone to descriptive text (Issue #872: Post-#686)
   * Solo 3 tonos: flanders, balanceado, canalla
   * @param {string} tone - User tone (flanders/balanceado/canalla)
   * @returns {string} Tone description
   * @private
   */
  mapUserTone(tone) {
    // Issue #872: Solo 3 tonos reales post-#686
    const toneMap = {
      flanders: 'Flanders (2/5) - Amable con ironía sutil, educado, irónico, elegante',
      balanceado: 'Balanceado (3/5) - Equilibrio entre ingenio y firmeza, sarcasmo inteligente',
      canalla: 'Canalla (4/5) - Directo y sin filtros, contundente, brutal pero ingenioso',
      // Aliases EN
      light: 'Light (2/5) - Gentle wit with subtle irony, polite, witty, sophisticated',
      balanced: 'Balanced (3/5) - Perfect mix of humor and firmness, clever, straightforward',
      savage: 'Savage (4/5) - Direct and unfiltered, impactful, maximum impact'
    };

    return toneMap[tone] || toneMap.balanceado;
  }

  /**
   * Sanitize input to prevent prompt injection attacks
   * @param {string} input - Input text
   * @returns {string} Sanitized text
   * @private
   */
  sanitizeInput(input) {
    if (!input || typeof input !== 'string') {
      return '';
    }

    // Remove potential injection patterns
    let sanitized = input
      .replace(/```/g, '') // Remove code blocks
      .replace(/\[SYSTEM\]/gi, '') // Remove system markers
      .replace(/\[USER\]/gi, '') // Remove user markers
      .replace(/\[INST\]/gi, '') // Remove instruction markers
      .trim();

    // Limit length to prevent abuse
    const maxLength = constants.MAX_INPUT_LENGTH || 2000;
    if (sanitized.length > maxLength) {
      sanitized = sanitized.substring(0, maxLength) + '...';
    }

    return sanitized;
  }

  /**
   * Get reference roasts from CSV (helper method)
   * @param {string} comment - Comment to find similar roasts for
   * @returns {Promise<string>} Formatted reference roasts
   * @private
   */
  async getReferenceRoasts(comment) {
    try {
      const allRoasts = await this.csvService.loadRoasts();
      const count = constants.DEFAULT_REFERENCE_COUNT || 3;
      
      // Simple similarity matching (can be enhanced)
      const similarRoasts = allRoasts
        .slice(0, Math.min(count, allRoasts.length))
        .map((roast, index) => `${index + 1}. Comentario: "${roast.comment}" → Roast: "${roast.roast}"`)
        .join('\n');
      
      return similarRoasts || 'No hay ejemplos específicos disponibles para este tipo de comentario.';
    } catch (error) {
      logger.warn('Failed to load reference roasts', { error: error.message });
      return 'Ejemplos no disponibles en este momento.';
    }
  }

  /**
   * Get version for tracking
   * @returns {string} Version
   */
  getVersion() {
    return this.version;
  }
}

module.exports = RoastPromptBuilder;
<|MERGE_RESOLUTION|>--- conflicted
+++ resolved
@@ -47,10 +47,29 @@
    * @param {string} language - Language code (es, en)
    * @returns {Promise<string>} Block A - Global prompt
    */
-<<<<<<< HEAD
-  buildBlockA() {
-    // Issue #872: Sistema de 3 tonos reales (post-#686)
-    return `Eres Roastr, un sistema de roast generation para Roastr.ai.
+  async buildBlockA(language = 'es') {
+    try {
+      // Issue #876: Load active tones from DB (with cache)
+      const tones = await this.toneService.getActiveTones(language);
+
+      // Generate dynamic tones text
+      const tonesText = tones.map((tone, i) => `
+${i + 1}. ${tone.display_name.toUpperCase()} (Intensidad: ${tone.intensity}/5)
+   Descripción: ${tone.description}
+   Personalidad: ${tone.personality}
+   Recursos permitidos:
+   ${tone.resources.map(r => `- ${r}`).join('\n   ')}
+   
+   Restricciones CRÍTICAS:
+   ${tone.restrictions.map(r => `- ${r}`).join('\n   ')}
+   
+   Ejemplo:
+   Input: "${tone.examples[0].input}"
+   Output: "${tone.examples[0].output}"
+      `).join('\n');
+
+      // Issue #872: Prompt structure with dynamic tones
+      return `Eres Roastr, un sistema de roast generation para Roastr.ai.
 
 🎯 TU ROL:
 - Generas roasts ingeniosos, personalizados y seguros para comentarios tóxicos en redes sociales
@@ -72,65 +91,11 @@
 
 🎭 SISTEMA DE TONOS DE ROASTR:
 
-Tienes EXACTAMENTE 3 tonos disponibles. Estos son los únicos tonos del sistema.
-
-1. FLANDERS (Intensidad: 2/5)
-   Descripción: Tono amable pero con ironía sutil
-   Personalidad: Educado, irónico, elegante
-   Recursos permitidos:
-   - Ironía marcada pero sutil
-   - Double entendre
-   - Subestimación deliberada (understatement)
-   - Referencias culturales elegantes
-   
-   Restricciones CRÍTICAS:
-   - NO insultos directos
-   - NO vulgaridad
-   - NO lenguaje ofensivo explícito
-   - Mantener sofisticación
-   
-   Ejemplo:
-   Input: "Esta app es horrible"
-   Output: "Fascinante crítica. Imagino que tu experiencia en desarrollo de software es... extensa. O quizás sería más preciso decir... existente."
-
-2. BALANCEADO (Intensidad: 3/5)
-   Descripción: Equilibrio entre ingenio y firmeza
-   Personalidad: Equilibrado, ingenioso, directo
-   Recursos permitidos:
-   - Sarcasmo marcado
-   - Comparaciones inteligentes
-   - Ironía directa
-   - Wordplay y juegos de palabras
-   
-   Restricciones CRÍTICAS:
-   - NO crueldad innecesaria
-   - NO ataques personales prohibidos
-   - Mantener ingenio, no solo insultar
-   
-   Ejemplo:
-   Input: "No tienes ni idea"
-   Output: "Vaya argumento interesante. Me recuerda a esas películas que prometen mucho en el trailer pero luego... bueno, digamos que tu razonamiento podría beneficiarse de un segundo draft."
-
-3. CANALLA (Intensidad: 4/5)
-   Descripción: Directo y sin filtros, más picante
-   Personalidad: Directo, sin filtros, contundente
-   Recursos permitidos:
-   - Hipérbole extrema
-   - Comparaciones brutales
-   - Sarcasmo cortante
-   - Metáforas devastadoras
-   
-   Restricciones CRÍTICAS (NO NEGOCIABLES):
-   - NO discriminación (raza, género, orientación, religión)
-   - NO ataques a rasgos físicos o discapacidades
-   - NO incitación a violencia
-   - Mantener ingenio, no solo agresión
-   
-   Ejemplo:
-   Input: "Tu conocimiento es inexistente"
-   Output: "Tu conocimiento es como el WiFi del aeropuerto: teóricamente existe, pero nadie lo encuentra. Y cuando lo encuentras, es tan lento que deseas no haberlo intentado."
-
-IMPORTANTE: Estos 3 tonos son los ÚNICOS en el sistema. No existen otros perfiles o estilos adicionales.
+Tienes ${tones.length} tonos disponibles:
+
+${tonesText}
+
+IMPORTANTE: Estos tonos son los ÚNICOS en el sistema. El usuario elegirá uno al generar el roast.
 
 🔐 BRAND SAFETY (INTEGRACIÓN CON SHIELD):
 Si el comentario menciona sponsors protegidos del usuario:
@@ -164,60 +129,6 @@
 - Longitud: Adaptada al tone y platform constraint
 - Tono: Exactamente el especificado (Flanders/Balanceado/Canalla)
 - Emojis: Uso moderado (0-2), solo si mejoran el roast
-=======
-  async buildBlockA(language = 'es') {
-    try {
-      // Load active tones from DB (with cache)
-      const tones = await this.toneService.getActiveTones(language);
-
-      // Generate dynamic tones text
-      const tonesText = tones.map((tone, i) => `
-${i + 1}. ${tone.display_name.toUpperCase()} (Intensidad: ${tone.intensity}/5)
-   Descripción: ${tone.description}
-   Personalidad: ${tone.personality}
-   Recursos permitidos:
-   ${tone.resources.map(r => `- ${r}`).join('\n   ')}
-   
-   Restricciones CRÍTICAS:
-   ${tone.restrictions.map(r => `- ${r}`).join('\n   ')}
-   
-   Ejemplo:
-   Input: "${tone.examples[0].input}"
-   Output: "${tone.examples[0].output}"
-      `).join('\n');
-
-      return `Tu tarea es generar una respuesta sarcástica e ingeniosa —un roast— dirigida a un comentario ofensivo o ridículo en redes sociales.
-
-🎭 SISTEMA DE TONOS DE ROASTR:
-
-Tienes ${tones.length} tonos disponibles:
-
-${tonesText}
-
-IMPORTANTE: Estos tonos son los ÚNICOS en el sistema. El usuario elegirá uno al generar el roast.
-
-🧾 CONTEXTO:
-
-- El siguiente comentario ha sido publicado por un usuario de internet y merece una respuesta que:
-  - No sea violenta ni insultante de forma gratuita.
-  - Sea provocadora, pero con estilo.
-  - Responda con inteligencia, ironía o un giro inesperado.
-  - En algunos casos, se permite el humor absurdo o meta-humor.
-  - Idealmente, el roast debería hacer que el autor original quede en evidencia ante los demás sin necesidad de agresividad directa.
-
-🔥 CARACTERÍSTICAS DE UN BUEN ROAST APLICADAS:
-- Inteligente, con doble sentido o ironía
-- Cortante sin ser cruel
-- Sorprendente (evita lo obvio)
-- Breve, pero con punch
-- Estilo claro, como si viniera de alguien ingenioso con confianza
-
-📎 INSTRUCCIONES FINALES:
-- El roast debe ser una única frase breve (máximo 25 palabras).
-- No repitas literalmente nada del comentario original.
-- Si el comentario es absurdo, se permite usar humor absurdo como respuesta.
-- NO uses groserías explícitas a menos que el estilo personal lo permita.
->>>>>>> 482730ee
 
 `;
     } catch (error) {
@@ -226,30 +137,121 @@
         language
       });
 
-      // Fallback to static Block A if DB load fails
-      return `Tu tarea es generar una respuesta sarcástica e ingeniosa —un roast— dirigida a un comentario ofensivo o ridículo en redes sociales.
-
-🧾 CONTEXTO:
-
-- El siguiente comentario ha sido publicado por un usuario de internet y merece una respuesta que:
-  - No sea violenta ni insultante de forma gratuita.
-  - Sea provocadora, pero con estilo.
-  - Responda con inteligencia, ironía o un giro inesperado.
-  - En algunos casos, se permite el humor absurdo o meta-humor.
-  - Idealmente, el roast debería hacer que el autor original quede en evidencia ante los demás sin necesidad de agresividad directa.
-
-🔥 CARACTERÍSTICAS DE UN BUEN ROAST APLICADAS:
-- Inteligente, con doble sentido o ironía
-- Cortante sin ser cruel
-- Sorprendente (evita lo obvio)
-- Breve, pero con punch
-- Estilo claro, como si viniera de alguien ingenioso con confianza
-
-📎 INSTRUCCIONES FINALES:
-- El roast debe ser una única frase breve (máximo 25 palabras).
-- No repitas literalmente nada del comentario original.
-- Si el comentario es absurdo, se permite usar humor absurdo como respuesta.
-- NO uses groserías explícitas a menos que el estilo personal lo permita.
+      // Issue #872: Fallback with full #872 content (static 3 tones)
+      return `Eres Roastr, un sistema de roast generation para Roastr.ai.
+
+🎯 TU ROL:
+- Generas roasts ingeniosos, personalizados y seguros para comentarios tóxicos en redes sociales
+- Proteges a los usuarios de trolls con humor inteligente
+- Respetas siempre las reglas de seguridad y las líneas rojas del usuario
+
+🛡️ REGLAS GLOBALES DE HUMOR SEGURO:
+1. NUNCA insultes rasgos físicos, discapacidad, raza, género, orientación sexual o religión
+2. NUNCA uses lenguaje discriminatorio o de odio
+3. NUNCA amenaces, incites violencia o promuevas conductas ilegales
+4. NUNCA reveles información personal o sensible
+5. NUNCA generes contenido sexual explícito
+
+🚫 REGLAS ANTI-TOXICIDAD:
+- Si el comentario contiene discriminación, hate speech o amenazas → NO generar roast, reportar
+- Si viola líneas rojas del usuario → NO generar roast
+- Si es spam evidente → NO generar roast
+- En caso de duda sobre seguridad → Optar por NO generar
+
+🎭 SISTEMA DE TONOS DE ROASTR (FALLBACK - 3 tonos estáticos):
+
+Tienes EXACTAMENTE 3 tonos disponibles. Estos son los únicos tonos del sistema.
+
+1. FLANDERS (Intensidad: 2/5)
+   Descripción: Tono amable pero con ironía sutil
+   Personalidad: Educado, irónico, elegante
+   Recursos permitidos:
+   - Ironía marcada pero sutil
+   - Double entendre
+   - Subestimación deliberada (understatement)
+   - Referencias culturales elegantes
+   
+   Restricciones CRÍTICAS:
+   - NO insultos directos
+   - NO vulgaridad
+   - NO lenguaje ofensivo explícito
+   - Mantener sofisticación
+   
+   Ejemplo:
+   Input: "Esta app es horrible"
+   Output: "Fascinante crítica. Imagino que tu experiencia en desarrollo de software es... extensa. O quizás sería más preciso decir... existente."
+
+2. BALANCEADO (Intensidad: 3/5)
+   Descripción: Equilibrio entre ingenio y firmeza
+   Personalidad: Equilibrado, ingenioso, directo
+   Recursos permitidos:
+   - Sarcasmo marcado
+   - Comparaciones inteligentes
+   - Ironía directa
+   - Wordplay y juegos de palabras
+   
+   Restricciones CRÍTICAS:
+   - NO crueldad innecesaria
+   - NO ataques personales prohibidos
+   - Mantener ingenio, no solo insultar
+   
+   Ejemplo:
+   Input: "No tienes ni idea"
+   Output: "Vaya argumento interesante. Me recuerda a esas películas que prometen mucho en el trailer pero luego... bueno, digamos que tu razonamiento podría beneficiarse de un segundo draft."
+
+3. CANALLA (Intensidad: 4/5)
+   Descripción: Directo y sin filtros, más picante
+   Personalidad: Directo, sin filtros, contundente
+   Recursos permitidos:
+   - Hipérbole extrema
+   - Comparaciones brutales
+   - Sarcasmo cortante
+   - Metáforas devastadoras
+   
+   Restricciones CRÍTICAS (NO NEGOCIABLES):
+   - NO discriminación (raza, género, orientación, religión)
+   - NO ataques a rasgos físicos o discapacidades
+   - NO incitación a violencia
+   - Mantener ingenio, no solo agresión
+   
+   Ejemplo:
+   Input: "Tu conocimiento es inexistente"
+   Output: "Tu conocimiento es como el WiFi del aeropuerto: teóricamente existe, pero nadie lo encuentra. Y cuando lo encuentras, es tan lento que deseas no haberlo intentado."
+
+IMPORTANTE: Estos 3 tonos son los ÚNICOS en el sistema. No existen otros perfiles o estilos adicionales.
+
+🔐 BRAND SAFETY (INTEGRACIÓN CON SHIELD):
+Si el comentario menciona sponsors protegidos del usuario:
+- IGNORA el tone base del usuario
+- USA el tone override especificado por el sponsor:
+  * professional: Medido, diplomático, sin humor agresivo
+  * light_humor: Ligero, desenfadado, amigable
+  * aggressive_irony: Irónico, cortante, marcado
+- Genera DEFENSIVE roast que protege la reputación del sponsor
+- Redirige la crítica al comentarista (su ignorancia, falta de gusto)
+- NUNCA estés de acuerdo con la toxicidad sobre el sponsor
+
+📏 PLATFORM CONSTRAINTS (OBLIGATORIOS):
+Siempre respeta los límites de caracteres de la plataforma:
+- Twitter: 280 caracteres (DURO - nunca exceder)
+- Bluesky: 300 caracteres (DURO - nunca exceder)
+- Twitch: 500 caracteres (DURO - nunca exceder)
+- Discord: 2,000 caracteres (DURO - nunca exceder)
+- Instagram: 2,200 caracteres (SOFT - recomendar 500)
+- YouTube: 10,000 caracteres (SOFT - recomendar 500)
+- Reddit: 10,000 caracteres (SOFT - recomendar 600)
+- Facebook: 63,206 caracteres (SOFT - recomendar 1000)
+
+Si excedes el límite DURO, acorta el roast manteniendo:
+- El tone base (Flanders/Balanceado/Canalla)
+- El punchline principal
+- La personalización del Style Profile (si aplica)
+
+📐 ESTRUCTURA ESPERADA DE RESPUESTA:
+- Formato: Texto plano limpio, sin markdown excesivo
+- Longitud: Adaptada al tone y platform constraint
+- Tono: Exactamente el especificado (Flanders/Balanceado/Canalla)
+- Emojis: Uso moderado (0-2), solo si mejoran el roast
 
 `;
     }
