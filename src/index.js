const express = require('express');
const bodyParser = require('body-parser');
const path = require('path');
require('dotenv').config();

// Validate critical environment variables at startup
function validateEnvironment() {
  // Skip validation during tests
  if (process.env.NODE_ENV === 'test') {
    return;
  }

  const requiredVars = ['IDEMPOTENCY_SECRET'];
  const missing = requiredVars.filter(varName => !process.env[varName] || process.env[varName].trim() === '');

  if (missing.length > 0) {
    console.error('❌ Missing required environment variables:', missing.join(', '));
    console.error('💡 Please set IDEMPOTENCY_SECRET to a strong randomly generated secret');
    process.exit(1);
  }
}

// Run environment validation
validateEnvironment();

// Security and monitoring middleware
const { 
  helmetConfig, 
  corsConfig, 
  generalRateLimit,
  authRateLimit,
  billingRateLimit,
  validateInput,
  requestLogger,
  errorHandler
} = require('./middleware/security');
const { flags } = require('./config/flags');

const RoastGeneratorReal = require('./services/roastGeneratorReal');
const CsvRoastService = require('./services/csvRoastService');
const IntegrationManager = require('./integrations/integrationManager');
const ReincidenceDetector = require('./services/reincidenceDetector');
const advancedLogger = require('./utils/advancedLogger');
const { logger } = require('./utils/logger');
const monitoringService = require('./services/monitoringService');
const alertingService = require('./services/alertingService');

// Import auth routes and middleware
const authRoutes = require('./routes/auth');
const integrationsRoutes = require('./routes/integrations');
const oauthRoutes = require('./routes/oauth');
const webhooksRoutes = require('./routes/webhooks');
const adminRoutes = require('./routes/admin');
const userRoutes = require('./routes/user');
const billingRoutes = require('./routes/billing');
const shopRoutes = require('./routes/shop');
const dashboardRoutes = require('./routes/dashboard');
const { router: planRoutes } = require('./routes/plan');
const { router: newIntegrationsRoutes } = require('./routes/integrations-new');
const styleProfileRoutes = require('./routes/style-profile');
const styleProfileExtractionRoutes = require('./routes/styleProfileExtraction');
const stylecardsRoutes = require('./routes/stylecards');
const configRoutes = require('./routes/config');
const approvalRoutes = require('./routes/approval');
const analyticsRoutes = require('./routes/analytics');
const notificationsRoutes = require('./routes/notifications');
const roastRoutes = require('./routes/roast');
const settingsRoutes = require('./routes/settings');
const commentsRoutes = require('./routes/comments');
const triageRoutes = require('./routes/triage');
const personaRoutes = require('./routes/persona');
const checkoutRoutes = require('./routes/checkout');
const polarWebhookRoutes = require('./routes/polarWebhook');
const { authenticateToken, optionalAuth } = require('./middleware/auth');

const app = express();
const port = process.env.PORT || 3000;

// Configure trust proxy for proper IP detection in production
// This is essential for rate limiting to work correctly behind proxies/load balancers
if (process.env.NODE_ENV === 'production') {
  // Trust first proxy in production (common for cloud deployments)
  app.set('trust proxy', 1);
} else {
  // In development, trust all proxies for testing
  app.set('trust proxy', true);
}

// Apply security middleware
app.use(helmetConfig);
app.use(corsConfig);

// Skip request logger and validateInput for health check
app.use((req, res, next) => {
  if (req.path === '/health') {
    return next();
  }
  requestLogger(req, res, next);
});

app.use((req, res, next) => {
  if (req.path === '/health') {
    return next();
  }
  validateInput(req, res, next);
});

// Simple health check endpoint (after security headers but before rate limiting)
app.get('/health', (req, res) => {
  try {
    const uptime = process.uptime();
    
    // Try to load version safely
    let version = '1.0.0';
    try {
      version = require('../package.json').version || '1.0.0';
    } catch (e) {
      // Ignore version loading error
    }
    
    res.status(200).json({
      status: 'ok',
      timestamp: new Date().toISOString(),
      uptime: `${Math.floor(uptime)}s`,
      version,
      environment: process.env.NODE_ENV === 'production' ? 'production' : 'development'
    });
  } catch (error) {
    console.error('Health check error:', error);
    res.status(500).json({
      status: 'error',
      message: error.message
    });
  }
});

// Comprehensive health check endpoint with system monitoring
app.get('/api/health', async (req, res) => {
  try {
    const startTime = Date.now();
    const healthStatus = await monitoringService.getHealthStatus();
    const responseTime = Date.now() - startTime;
    
    // Track response time for monitoring
    monitoringService.trackResponseTime(responseTime);
    monitoringService.trackRequest(healthStatus.status === 'error');
    
    // Set appropriate HTTP status code
    let httpStatus = 200;
    if (healthStatus.status === 'unhealthy') {
      httpStatus = 503; // Service Unavailable
    } else if (healthStatus.status === 'degraded') {
      httpStatus = 200; // Still operational but degraded
    } else if (healthStatus.status === 'error') {
      httpStatus = 500; // Internal Server Error
    }
    
    res.status(httpStatus).json({
      success: healthStatus.status !== 'error',
      data: healthStatus
    });
    
  } catch (error) {
    console.error('Comprehensive health check error:', error);
    
    monitoringService.trackRequest(true);
    
    res.status(500).json({
      success: false,
      error: {
        message: 'Health check system error',
        details: error.message
      },
      data: {
        status: 'error',
        timestamp: new Date().toISOString(),
        error: error.message
      }
    });
  }
});

// Apply general rate limiting only to API routes
app.use('/api', generalRateLimit);

// Stripe webhook endpoint (needs raw body, before JSON parsing)
app.use('/webhooks/stripe', billingRoutes);

// Polar webhook endpoint (needs raw body for HMAC verification, before JSON parsing)
app.use('/api/polar/webhook', express.raw({ type: 'application/json' }), polarWebhookRoutes);

// Middleware para parsear JSON (after webhooks to preserve raw body)
app.use(bodyParser.json());

// Apply auth-specific rate limiting
app.use('/api/auth', authRateLimit);

// Apply billing-specific rate limiting  
app.use('/api/billing', billingRateLimit);

// Servir archivos estáticos de la carpeta public (legacy files) con seguridad mejorada
app.use('/public', express.static(path.join(__dirname, '../public'), {
  index: false, // Prevent directory indexing
  dotfiles: 'ignore', // Ignore hidden files
  maxAge: process.env.NODE_ENV === 'production' ? '1d' : '0', // Cache for 1 day in production
  setHeaders: (res, path) => {
    res.setHeader('X-Content-Type-Options', 'nosniff');
    
    // Add appropriate cache headers for different file types
    if (path.match(/\.(js|css|png|jpg|jpeg|gif|ico|svg|woff|woff2)$/)) {
      res.setHeader('Cache-Control', 'public, max-age=86400'); // 1 day
    } else if (path.endsWith('.html')) {
      res.setHeader('Cache-Control', 'no-cache, no-store, must-revalidate');
      res.setHeader('Pragma', 'no-cache');
      res.setHeader('Expires', '0');
    }
  }
}));

// Servir archivos estáticos del frontend React con caching mejorado y prevención de indexing
app.use(express.static(path.join(__dirname, '../frontend/build'), {
  maxAge: process.env.NODE_ENV === 'production' ? '1y' : '0',
  immutable: process.env.NODE_ENV === 'production',
  index: false, // Prevent directory indexing
  dotfiles: 'ignore', // Ignore hidden files
  setHeaders: (res, path) => {
    // Prevent directory indexing at header level
    res.setHeader('X-Content-Type-Options', 'nosniff');
    
    if (path.endsWith('.html')) {
      res.setHeader('Cache-Control', 'no-cache, no-store, must-revalidate');
      res.setHeader('Pragma', 'no-cache');
      res.setHeader('Expires', '0');
    } else if (path.match(/\.(js|css|png|jpg|jpeg|gif|ico|svg|woff|woff2)$/)) {
      res.setHeader('Cache-Control', 'public, max-age=31536000, immutable');
    }
  }
}));

// Auth routes
app.use('/api/auth', authRoutes);

// OAuth routes (for social media connections) - Issue #638
// Fix: OAuth callbacks must be under /api/auth, not /api/integrations
// Routes in oauth.js generate redirectUri as /api/auth/:platform/callback
app.use('/api/auth', oauthRoutes);

// Webhook routes (for platform event handling)
app.use('/api/webhooks', webhooksRoutes);

// User routes (authenticated)
app.use('/api/user', userRoutes);

// Plan routes (plan selection and features)
app.use('/api/plan', planRoutes);

// Billing routes (Stripe integration)
app.use('/api/billing', billingRoutes);

// Shop routes (addon purchases)
app.use('/api/shop', shopRoutes);

// Dashboard routes (public/authenticated)
app.use('/api', dashboardRoutes);

// New integrations routes for style profile flow (mounted FIRST to avoid auth conflict - Issue #480 Week 3)
app.use('/api/integrations', newIntegrationsRoutes);

// User integrations routes (authenticated) (mounted SECOND - legacy routes)
app.use('/api/integrations', integrationsRoutes);

// Style profile routes (authenticated, Creator+ only)
app.use('/api/style-profile', styleProfileRoutes);

// Style profile extraction routes (authenticated, Pro/Plus only) - Issue #369
app.use('/api/style-profile-extraction', styleProfileExtractionRoutes);

// Stylecards routes (authenticated, Pro+ only) - Issue #293
app.use('/api/stylecards', stylecardsRoutes);

// Configuration routes (authenticated)
app.use('/api/config', configRoutes);

// Approval routes (authenticated)
app.use('/api/approval', approvalRoutes);

// Analytics routes (authenticated)
app.use('/api/analytics', analyticsRoutes);

// Notifications routes (authenticated)
app.use('/api/notifications', notificationsRoutes);

// Roast generation routes (authenticated)
app.use('/api/roast', roastRoutes);

// Settings routes (authenticated) - Issue #362
app.use('/api/settings', settingsRoutes);

// Comments ingestion routes (for SPEC 14 testing)
app.use('/api/comments', commentsRoutes);

// Triage routes (for Issue #443) - authenticated access
app.use('/api/triage', triageRoutes);

// Persona routes (for Issue #595) - authenticated access
app.use(personaRoutes);

// Polar checkout routes - public access (handles its own auth)
app.use('/api', checkoutRoutes);

<<<<<<< HEAD
// Polar webhook routes - public access (validates signatures)
app.use('/api', polarWebhookRoutes);
=======
// Polar webhook routes - mounted earlier (line 190) before JSON parser to preserve raw body
// See: CRITICAL fix for HMAC signature verification
>>>>>>> ce3a38f2

// Monitoring routes (authenticated) - Issue #396
const monitoringRoutes = require('./routes/monitoring');
app.use('/api/monitoring', monitoringRoutes);

// Tier validation routes (authenticated) - Issue #368
const tierValidationRoutes = require('./routes/tierValidation');
app.use('/api/tier-validation', tierValidationRoutes);

// Model availability routes (authenticated, admin) - Issue #326
const modelAvailabilityRoutes = require('./routes/modelAvailability');
app.use('/api/model-availability', modelAvailabilityRoutes);

// Worker status routes (authenticated)
const { router: workersRoutes } = require('./routes/workers');
app.use('/api/workers', workersRoutes);

// ============================================================================
// MONITORING & METRICS ENDPOINTS
// ============================================================================

// Comprehensive metrics endpoint
app.get('/api/metrics', authenticateToken, async (req, res) => {
  try {
    const startTime = Date.now();
    const metrics = await monitoringService.getMetrics();
    const responseTime = Date.now() - startTime;
    
    // Track response time for monitoring
    monitoringService.trackResponseTime(responseTime);
    monitoringService.trackRequest(false);
    
    res.json({
      success: true,
      data: metrics,
      meta: {
        responseTime: `${responseTime}ms`,
        timestamp: new Date().toISOString()
      }
    });
    
  } catch (error) {
    console.error('Metrics endpoint error:', error);
    
    monitoringService.trackRequest(true);
    
    res.status(500).json({
      success: false,
      error: {
        message: 'Failed to retrieve metrics',
        details: error.message
      }
    });
  }
});

// Analytics summary endpoint (Issue #366)
app.get('/api/analytics/summary', authenticateToken, async (req, res) => {
  try {
    const { supabaseServiceClient } = require('./config/supabase');
    
    // Get org_id from token (if available) or use default for backoffice
    const orgId = req.user?.org_id || null;
    
    // Build query for completed analyses with conditional org filtering
    let commentsQuery = supabaseServiceClient
      .from('comments')
      .select('id', { count: 'exact', head: true })
      .eq('status', 'processed');
    
    // Only apply org filtering when orgId is truthy and valid (Issue #366 CodeRabbit fix)
    if (orgId && orgId !== 'undefined' && orgId !== 'null') {
      commentsQuery = commentsQuery.eq('organization_id', orgId);
    }
    
    const { count: completedCount, error: analysesError } = await commentsQuery;
    
    if (analysesError) {
      throw analysesError;
    }

    // Build query for sent roasts with conditional org filtering
    let responsesQuery = supabaseServiceClient
      .from('responses')
      .select('id', { count: 'exact', head: true })
      .not('posted_at', 'is', null);
    
    // Only apply org filtering when orgId is truthy and valid (Issue #366 CodeRabbit fix)
    if (orgId && orgId !== 'undefined' && orgId !== 'null') {
      responsesQuery = responsesQuery.eq('organization_id', orgId);
    }
    
    const { count: sentCount, error: roastsError } = await responsesQuery;
    
    if (roastsError) {
      throw roastsError;
    }

    res.json({
      success: true,
      data: {
        completed_analyses: completedCount || 0,
        sent_roasts: sentCount || 0
      },
      meta: {
        timestamp: new Date().toISOString(),
        organization_id: (orgId && orgId !== 'undefined' && orgId !== 'null') ? orgId : 'global'
      }
    });
    
  } catch (error) {
    console.error('Analytics summary error:', error);
    
    res.status(500).json({
      success: false,
      error: {
        message: 'Failed to retrieve analytics summary',
        details: error.message
      }
    });
  }
});

// Test monitoring system endpoint (authenticated) - disabled in production unless explicitly enabled
if (process.env.NODE_ENV !== 'production' || flags.isEnabled('ENABLE_DEBUG_LOGS')) {
app.post('/api/monitoring/test', authenticateToken, async (req, res) => {
  try {
    const testResults = await monitoringService.runSystemTest();
    
    res.json({
      success: testResults.overall.passed,
      data: testResults
    });
    
  } catch (error) {
    console.error('Monitoring test error:', error);
    
    res.status(500).json({
      success: false,
      error: {
        message: 'Failed to run monitoring test',
        details: error.message
      }
    });
  }
});
}

// Send test alert endpoint (authenticated) - disabled in production unless explicitly enabled
if (process.env.NODE_ENV !== 'production' || flags.isEnabled('ENABLE_DEBUG_LOGS')) {
app.post('/api/monitoring/alert/test', authenticateToken, async (req, res) => {
  try {
    const { severity = 'info', title = 'Test Alert', message = 'This is a test alert' } = req.body;
    
    const alertSent = await alertingService.sendAlert(
      severity,
      title,
      message,
      { test: true, timestamp: new Date().toISOString() },
      { force: true, skipRateLimit: true }
    );
    
    res.json({
      success: alertSent,
      data: {
        alertSent,
        severity,
        title,
        message,
        timestamp: new Date().toISOString()
      }
    });
    
  } catch (error) {
    console.error('Test alert error:', error);
    
    res.status(500).json({
      success: false,
      error: {
        message: 'Failed to send test alert',
        details: error.message
      }
    });
  }
});
}

// Get alerting service stats (authenticated)
app.get('/api/monitoring/alerts/stats', authenticateToken, async (req, res) => {
  try {
    const stats = alertingService.getStats();
    
    res.json({
      success: true,
      data: stats
    });
    
  } catch (error) {
    console.error('Alert stats error:', error);
    
    res.status(500).json({
      success: false,
      error: {
        message: 'Failed to get alert stats',
        details: error.message
      }
    });
  }
});

// Admin routes (admin only)
app.use('/api/admin', adminRoutes);

// Guardian governance routes (Phase 17)
const guardianRoutes = require('./routes/guardian');
app.use('/api/guardian', guardianRoutes);

// Instancia del generador de roasts
let roastGenerator;
try {
  roastGenerator = new RoastGeneratorReal();
} catch (error) {
  console.error("❌ Error inicializando RoastGenerator:", error.message);
  process.exit(1);
}

// Instancia del servicio de CSV roasts
const csvRoastService = new CsvRoastService();

// Ruta principal: servir React app
app.get('/', (req, res) => {
  res.sendFile(path.join(__dirname, '../frontend/build/index.html'));
});

// Mantener acceso directo a index.html si es necesario (legacy)
app.get('/home', (req, res) => {
  res.sendFile(path.join(__dirname, '../public/index.html'));
});

// Direct route for manual approval UI (Issue #419 - E2E tests)
app.get('/manual-approval.html', (req, res) => {
  res.sendFile(path.join(__dirname, '../public/manual-approval.html'));
});

// Ruta para generar un roast normal
app.post('/roast', async (req, res) => {
  const { message, tone } = req.body;

  if (!message || typeof message !== 'string') {
    return res.status(400).json({ error: 'Debes enviar un campo "message" válido.' });
  }

  // Validar el tono si se proporciona
  const validTones = ['sarcastic', 'subtle', 'direct'];
  const selectedTone = tone && validTones.includes(tone) ? tone : 'sarcastic';

  try {
    const roast = await roastGenerator.generateRoast(message, null, selectedTone);
    res.json({ roast, tone: selectedTone });
  } catch (error) {
    console.error('❌ Error generando roast:', error.message);

    if (error.response?.data) {
      console.error('📡 Respuesta de la API:', error.response.data);
    }

    res.status(500).json({ error: 'No se pudo generar el roast en este momento.' });
  }
});

// 📌 RUTA: Roast desde CSV con datos reales
app.post('/csv-roast', async (req, res) => {
  const { message } = req.body;

  if (!message || typeof message !== 'string') {
    return res.status(400).json({ error: 'Debes enviar un campo "message" válido.' });
  }

  try {
    const roast = await csvRoastService.findBestRoast(message);
    res.json({ 
      roast,
      source: 'csv',
      originalMessage: message
    });
  } catch (error) {
    console.error('❌ Error generando roast desde CSV:', error.message);
    
    // Log additional details if debug mode is enabled
    if (process.env.DEBUG === 'true') {
      console.error('📡 CSV Error details:', error.stack);
    }
    
    res.status(500).json({ 
      error: 'No se pudo generar el roast desde CSV.',
      details: process.env.DEBUG === 'true' ? error.message : undefined
    });
  }
});

// 📌 RUTA: Obtener estadísticas del CSV
app.get('/csv-stats', async (req, res) => {
  try {
    const stats = await csvRoastService.getStats();
    res.json(stats);
  } catch (error) {
    console.error('❌ Error obteniendo estadísticas CSV:', error.message);
    res.status(500).json({ error: 'No se pudieron obtener las estadísticas del CSV.' });
  }
});

// 📌 RUTA: Añadir nuevo roast al CSV
app.post('/csv-add', async (req, res) => {
  const { comment, roast } = req.body;

  if (!comment || typeof comment !== 'string') {
    return res.status(400).json({ error: 'Debes enviar un campo "comment" válido.' });
  }

  if (!roast || typeof roast !== 'string') {
    return res.status(400).json({ error: 'Debes enviar un campo "roast" válido.' });
  }

  try {
    await csvRoastService.addRoast(comment, roast);
    res.json({ 
      success: true,
      message: 'Roast añadido exitosamente al CSV'
    });
  } catch (error) {
    console.error('❌ Error añadiendo roast al CSV:', error.message);
    res.status(500).json({ error: 'No se pudo añadir el roast al CSV.' });
  }
});

// ============================================================================
// INTEGRATION MANAGEMENT ENDPOINTS
// ============================================================================

// 📌 RUTA: Obtener configuración de integraciones (require auth)
app.get('/api/integrations/config', authenticateToken, async (req, res) => {
  try {
    const config = require('./config/integrations');
    
    // Remove sensitive data before sending
    const publicConfig = {
      enabled: config.enabled,
      roastrMode: config.roastrMode,
      platforms: {}
    };

    // Add public config for each platform
    for (const platform of config.enabled) {
      if (config[platform]) {
        publicConfig.platforms[platform] = {
          enabled: config[platform].enabled,
          tone: config[platform].tone,
          humorType: config[platform].humorType,
          responseFrequency: config[platform].responseFrequency,
          triggerWords: config[platform].triggerWords,
          shieldActions: config[platform].shieldActions
        };
      }
    }

    res.json(publicConfig);
  } catch (error) {
    console.error('❌ Error getting integration config:', error.message);
    res.status(500).json({ error: 'Could not get integration configuration.' });
  }
});

// 📌 RUTA: Actualizar configuración de plataforma (require auth)
app.post('/api/integrations/config/:platform', authenticateToken, async (req, res) => {
  try {
    const { platform } = req.params;
    const { tone, humorType, responseFrequency, triggerWords, shieldActions } = req.body;

    // Update configuration in memory for immediate effect
    // Database persistence would be implemented with proper configuration service
    logger.info('Platform configuration update requested', {
      platform,
      userId: req.user?.id,
      configKeys: Object.keys({ tone, humorType, responseFrequency, triggerWords, shieldActions }).filter(key => req.body[key] !== undefined)
    });
    
    res.json({ 
      success: true, 
      message: `Configuration updated for ${platform}. Restart required to take effect.`,
      platform,
      config: {
        tone,
        humorType,
        responseFrequency,
        triggerWords,
        shieldActions
      }
    });
  } catch (error) {
    console.error('❌ Error updating integration config:', error.message);
    res.status(500).json({ error: 'Could not update integration configuration.' });
  }
});

// 📌 RUTA: Obtener métricas de integraciones (require auth)
app.get('/api/integrations/metrics', authenticateToken, async (req, res) => {
  try {
    const integrationManager = new IntegrationManager();
    await integrationManager.initializeIntegrations();
    
    const metrics = integrationManager.getGlobalMetrics();
    
    await integrationManager.shutdown();
    
    res.json(metrics);
  } catch (error) {
    console.error('❌ Error getting integration metrics:', error.message);
    res.status(500).json({ error: 'Could not get integration metrics.' });
  }
});

// 📌 RUTA: Ejecutar batch test de integraciones (require auth)
app.post('/api/integrations/test', authenticateToken, async (req, res) => {
  try {
    const integrationManager = new IntegrationManager();
    const initResult = await integrationManager.initializeIntegrations();
    
    if (initResult.success > 0) {
      const batchResult = await integrationManager.runBatch();
      await integrationManager.shutdown();
      
      res.json({
        success: true,
        message: 'Integration test completed',
        results: {
          initialization: initResult,
          batch: batchResult
        }
      });
    } else {
      await integrationManager.shutdown();
      res.json({
        success: false,
        message: 'No integrations were successfully initialized',
        results: { initialization: initResult }
      });
    }
  } catch (error) {
    console.error('❌ Error testing integrations:', error.message);
    res.status(500).json({ error: 'Could not test integrations.' });
  }
});

// ============================================================================
// SHIELD & REINCIDENCE ENDPOINTS
// ============================================================================

// 📌 RUTA: Obtener estadísticas de reincidencia
app.get('/api/shield/reincidence', async (req, res) => {
  try {
    const detector = new ReincidenceDetector();
    const summary = detector.getGlobalSummary();
    
    res.json(summary);
  } catch (error) {
    console.error('❌ Error getting reincidence stats:', error.message);
    res.status(500).json({ error: 'Could not get reincidence statistics.' });
  }
});

// 📌 RUTA: Obtener estadísticas por plataforma
app.get('/api/shield/reincidence/:platform', async (req, res) => {
  try {
    const { platform } = req.params;
    const detector = new ReincidenceDetector();
    const summary = detector.getPlatformSummary(platform);
    
    res.json({ platform, summary });
  } catch (error) {
    console.error('❌ Error getting platform reincidence stats:', error.message);
    res.status(500).json({ error: 'Could not get platform reincidence statistics.' });
  }
});

// ============================================================================
// LOGGING ENDPOINTS
// ============================================================================

// 📌 RUTA: Obtener archivos de log disponibles
app.get('/api/logs', async (req, res) => {
  try {
    const logFiles = await advancedLogger.getLogFiles();
    res.json(logFiles);
  } catch (error) {
    console.error('❌ Error getting log files:', error.message);
    res.status(500).json({ error: 'Could not get log files.' });
  }
});

// 📌 RUTA: Leer contenido de log específico
app.get('/api/logs/:type/:filename', async (req, res) => {
  try {
    const { type, filename } = req.params;
    const lines = parseInt(req.query.lines) || 100;
    
    const logContent = await advancedLogger.readLog(type, filename, lines);
    
    // Add warning for shield logs
    const response = {
      type,
      filename,
      lines: logContent.length,
      content: logContent
    };

    if (type === 'shield') {
      response.warning = '⚠️ This log contains sensitive content and may include offensive material.';
    }

    res.json(response);
  } catch (error) {
    console.error('❌ Error reading log file:', error.message);
    res.status(500).json({ error: 'Could not read log file.' });
  }
});

// ============================================================================
// ROAST ENDPOINTS - Now handled by /api/roast routes
// ============================================================================

// Export app for testing
let server;

if (require.main === module) {
  // Add catch-all handler only when running as main module (not in tests)
  // This prevents path-to-regexp issues during test imports
  // Improved SPA routing with regex to exclude more paths for better performance
  app.get(/^(?!\/api|\/static|\/webhook|\/uploads|\/health|\/public|\/favicon\.ico|\/manifest\.json|\/robots\.txt).*$/, (req, res, next) => {
    const hasFileExtension = /\.[^.]+$/.test(req.path) && !req.path.endsWith('.html');
    if (hasFileExtension) {
      return next();
    }
    
    // Enhanced error handling for file serving
    res.sendFile(path.join(__dirname, '../frontend/build/index.html'), (err) => {
      if (err) {
        console.error('Error serving SPA:', { 
          error: err.message, 
          path: req.path, 
          statusCode: err.status || 500,
          timestamp: new Date().toISOString()
        });
        
        // Provide fallback response if index.html fails to serve
        if (err.code === 'ENOENT') {
          return res.status(404).json({
            success: false,
            error: 'SPA index.html not found',
            code: 'SPA_NOT_FOUND'
          });
        }
        
        next(err);
      }
    });
  });

  // 404 handler for unknown routes (moved after SPA catch-all)
  app.use((req, res) => {
    res.status(404).json({
      success: false,
      error: 'Not Found',
      code: 'ROUTE_NOT_FOUND',
      path: req.path
    });
  });

  // Start Model Availability Worker (Issue #326) - Skip in test/E2E mode
  if (process.env.NODE_ENV !== 'test') {
    try {
      const { startModelAvailabilityWorker } = require('./workers/ModelAvailabilityWorker');
      const worker = startModelAvailabilityWorker();
      console.log('🔍 Model Availability Worker started (GPT-5 auto-detection)');
    } catch (error) {
      console.warn('⚠️ Failed to start Model Availability Worker:', error.message);
    }
  }

  server = app.listen(port, () => {
    console.log(`🔥 Roastr.ai API escuchando en http://localhost:${port}`);
    console.log(`🏁 Feature flags loaded:`, Object.keys(flags.getAllFlags()).length, 'flags');
    console.log(`🔄 GPT-5 Detection: Active (checks every 24h)`);
    
    const serviceStatus = flags.getServiceStatus();
    console.log(`💾 Database:`, serviceStatus.database);
    console.log(`💳 Billing:`, serviceStatus.billing);
    console.log(`🤖 OpenAI:`, serviceStatus.ai.openai);
  });
}

// Export both app and server for testing
module.exports = { app, server };<|MERGE_RESOLUTION|>--- conflicted
+++ resolved
@@ -308,13 +308,8 @@
 // Polar checkout routes - public access (handles its own auth)
 app.use('/api', checkoutRoutes);
 
-<<<<<<< HEAD
-// Polar webhook routes - public access (validates signatures)
-app.use('/api', polarWebhookRoutes);
-=======
 // Polar webhook routes - mounted earlier (line 190) before JSON parser to preserve raw body
 // See: CRITICAL fix for HMAC signature verification
->>>>>>> ce3a38f2
 
 // Monitoring routes (authenticated) - Issue #396
 const monitoringRoutes = require('./routes/monitoring');
