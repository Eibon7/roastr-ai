const express = require('express');
const bodyParser = require('body-parser');
const path = require('path');
require('dotenv').config();

// Validate critical environment variables at startup
function validateEnvironment() {
  // Skip validation during tests
  if (process.env.NODE_ENV === 'test') {
    return;
  }

  const requiredVars = ['IDEMPOTENCY_SECRET'];
  const missing = requiredVars.filter(varName => !process.env[varName] || process.env[varName].trim() === '');

  if (missing.length > 0) {
    console.error('❌ Missing required environment variables:', missing.join(', '));
    console.error('💡 Please set IDEMPOTENCY_SECRET to a strong randomly generated secret');
    process.exit(1);
  }
}

// Run environment validation
validateEnvironment();

// Security and monitoring middleware
const { 
  helmetConfig, 
  corsConfig, 
  generalRateLimit,
  authRateLimit,
  billingRateLimit,
  validateInput,
  requestLogger,
  errorHandler
} = require('./middleware/security');
const { flags } = require('./config/flags');

const RoastGeneratorReal = require('./services/roastGeneratorReal');
const CsvRoastService = require('./services/csvRoastService');
const IntegrationManager = require('./integrations/integrationManager');
const ReincidenceDetector = require('./services/reincidenceDetector');
const advancedLogger = require('./utils/advancedLogger');
const { logger } = require('./utils/logger');
const monitoringService = require('./services/monitoringService');
const alertingService = require('./services/alertingService');

// Import auth routes and middleware
const authRoutes = require('./routes/auth');
const integrationsRoutes = require('./routes/integrations');
const oauthRoutes = require('./routes/oauth');
const webhooksRoutes = require('./routes/webhooks');
const adminRoutes = require('./routes/admin');
const userRoutes = require('./routes/user');
const billingRoutes = require('./routes/billing');
const shopRoutes = require('./routes/shop');
const dashboardRoutes = require('./routes/dashboard');
const { router: planRoutes } = require('./routes/plan');
const { router: newIntegrationsRoutes } = require('./routes/integrations-new');
const styleProfileRoutes = require('./routes/style-profile');
const styleProfileExtractionRoutes = require('./routes/styleProfileExtraction');
const stylecardsRoutes = require('./routes/stylecards');
const configRoutes = require('./routes/config');
const approvalRoutes = require('./routes/approval');
const analyticsRoutes = require('./routes/analytics');
const notificationsRoutes = require('./routes/notifications');
const roastRoutes = require('./routes/roast');
const settingsRoutes = require('./routes/settings');
const commentsRoutes = require('./routes/comments');
const triageRoutes = require('./routes/triage');
const personaRoutes = require('./routes/persona');
const { authenticateToken, optionalAuth } = require('./middleware/auth');

const app = express();
const port = process.env.PORT || 3000;

// Configure trust proxy for proper IP detection in production
// This is essential for rate limiting to work correctly behind proxies/load balancers
if (process.env.NODE_ENV === 'production') {
  // Trust first proxy in production (common for cloud deployments)
  app.set('trust proxy', 1);
} else {
  // In development, trust all proxies for testing
  app.set('trust proxy', true);
}

// Apply security middleware
app.use(helmetConfig);
app.use(corsConfig);

// Skip request logger and validateInput for health check
app.use((req, res, next) => {
  if (req.path === '/health') {
    return next();
  }
  requestLogger(req, res, next);
});

app.use((req, res, next) => {
  if (req.path === '/health') {
    return next();
  }
  validateInput(req, res, next);
});

// Simple health check endpoint (after security headers but before rate limiting)
app.get('/health', (req, res) => {
  try {
    const uptime = process.uptime();
    
    // Try to load version safely
    let version = '1.0.0';
    try {
      version = require('../package.json').version || '1.0.0';
    } catch (e) {
      // Ignore version loading error
    }
    
    res.status(200).json({
      status: 'ok',
      timestamp: new Date().toISOString(),
      uptime: `${Math.floor(uptime)}s`,
      version,
      environment: process.env.NODE_ENV === 'production' ? 'production' : 'development'
    });
  } catch (error) {
    console.error('Health check error:', error);
    res.status(500).json({
      status: 'error',
      message: error.message
    });
  }
});

// Comprehensive health check endpoint with system monitoring
app.get('/api/health', async (req, res) => {
  try {
    const startTime = Date.now();
    const healthStatus = await monitoringService.getHealthStatus();
    const responseTime = Date.now() - startTime;
    
    // Track response time for monitoring
    monitoringService.trackResponseTime(responseTime);
    monitoringService.trackRequest(healthStatus.status === 'error');
    
    // Set appropriate HTTP status code
    let httpStatus = 200;
    if (healthStatus.status === 'unhealthy') {
      httpStatus = 503; // Service Unavailable
    } else if (healthStatus.status === 'degraded') {
      httpStatus = 200; // Still operational but degraded
    } else if (healthStatus.status === 'error') {
      httpStatus = 500; // Internal Server Error
    }
    
    res.status(httpStatus).json({
      success: healthStatus.status !== 'error',
      data: healthStatus
    });
    
  } catch (error) {
    console.error('Comprehensive health check error:', error);
    
    monitoringService.trackRequest(true);
    
    res.status(500).json({
      success: false,
      error: {
        message: 'Health check system error',
        details: error.message
      },
      data: {
        status: 'error',
        timestamp: new Date().toISOString(),
        error: error.message
      }
    });
  }
});

// Apply general rate limiting only to API routes
app.use('/api', generalRateLimit);

// Stripe webhook endpoint (needs raw body, before JSON parsing)
app.use('/webhooks/stripe', billingRoutes);

// Middleware para parsear JSON (after webhook to preserve raw body)
app.use(bodyParser.json());

// Apply auth-specific rate limiting
app.use('/api/auth', authRateLimit);

// Apply billing-specific rate limiting  
app.use('/api/billing', billingRateLimit);

// Servir archivos estáticos de la carpeta public (legacy files) con seguridad mejorada
app.use('/public', express.static(path.join(__dirname, '../public'), {
  index: false, // Prevent directory indexing
  dotfiles: 'ignore', // Ignore hidden files
  maxAge: process.env.NODE_ENV === 'production' ? '1d' : '0', // Cache for 1 day in production
  setHeaders: (res, path) => {
    res.setHeader('X-Content-Type-Options', 'nosniff');
    
    // Add appropriate cache headers for different file types
    if (path.match(/\.(js|css|png|jpg|jpeg|gif|ico|svg|woff|woff2)$/)) {
      res.setHeader('Cache-Control', 'public, max-age=86400'); // 1 day
    } else if (path.endsWith('.html')) {
      res.setHeader('Cache-Control', 'no-cache, no-store, must-revalidate');
      res.setHeader('Pragma', 'no-cache');
      res.setHeader('Expires', '0');
    }
  }
}));

// Servir archivos estáticos del frontend React con caching mejorado y prevención de indexing
app.use(express.static(path.join(__dirname, '../frontend/build'), {
  maxAge: process.env.NODE_ENV === 'production' ? '1y' : '0',
  immutable: process.env.NODE_ENV === 'production',
  index: false, // Prevent directory indexing
  dotfiles: 'ignore', // Ignore hidden files
  setHeaders: (res, path) => {
    // Prevent directory indexing at header level
    res.setHeader('X-Content-Type-Options', 'nosniff');
    
    if (path.endsWith('.html')) {
      res.setHeader('Cache-Control', 'no-cache, no-store, must-revalidate');
      res.setHeader('Pragma', 'no-cache');
      res.setHeader('Expires', '0');
    } else if (path.match(/\.(js|css|png|jpg|jpeg|gif|ico|svg|woff|woff2)$/)) {
      res.setHeader('Cache-Control', 'public, max-age=31536000, immutable');
    }
  }
}));

// Auth routes
app.use('/api/auth', authRoutes);

<<<<<<< HEAD
// OAuth routes (for OAuth callbacks - must come after authRoutes to avoid conflicts)
app.use('/api/auth', oauthRoutes);

// OAuth routes (for social media connections - same router, different base path)
app.use('/api/integrations', oauthRoutes);
=======
// OAuth routes (for social media connections) - Issue #638
// Fix: OAuth callbacks must be under /api/auth, not /api/integrations
// Routes in oauth.js generate redirectUri as /api/auth/:platform/callback
app.use('/api/auth', oauthRoutes);
>>>>>>> 1300fed6

// Webhook routes (for platform event handling)
app.use('/api/webhooks', webhooksRoutes);

// User routes (authenticated)
app.use('/api/user', userRoutes);

// Plan routes (plan selection and features)
app.use('/api/plan', planRoutes);

// Billing routes (Stripe integration)
app.use('/api/billing', billingRoutes);

// Shop routes (addon purchases)
app.use('/api/shop', shopRoutes);

// Dashboard routes (public/authenticated)
app.use('/api', dashboardRoutes);

// User integrations routes (authenticated)
app.use('/api/integrations', integrationsRoutes);

// New integrations routes for style profile flow
app.use('/api/integrations', newIntegrationsRoutes);

// Style profile routes (authenticated, Creator+ only)
app.use('/api/style-profile', styleProfileRoutes);

// Style profile extraction routes (authenticated, Pro/Plus only) - Issue #369
app.use('/api/style-profile-extraction', styleProfileExtractionRoutes);

// Stylecards routes (authenticated, Pro+ only) - Issue #293
app.use('/api/stylecards', stylecardsRoutes);

// Configuration routes (authenticated)
app.use('/api/config', configRoutes);

// Approval routes (authenticated)
app.use('/api/approval', approvalRoutes);

// Analytics routes (authenticated)
app.use('/api/analytics', analyticsRoutes);

// Notifications routes (authenticated)
app.use('/api/notifications', notificationsRoutes);

// Roast generation routes (authenticated)
app.use('/api/roast', roastRoutes);

// Settings routes (authenticated) - Issue #362
app.use('/api/settings', settingsRoutes);

// Comments ingestion routes (for SPEC 14 testing)
app.use('/api/comments', commentsRoutes);

// Triage routes (for Issue #443) - authenticated access
app.use('/api/triage', triageRoutes);

// Persona routes (for Issue #595) - authenticated access
app.use(personaRoutes);

// Monitoring routes (authenticated) - Issue #396
const monitoringRoutes = require('./routes/monitoring');
app.use('/api/monitoring', monitoringRoutes);

// Tier validation routes (authenticated) - Issue #368
const tierValidationRoutes = require('./routes/tierValidation');
app.use('/api/tier-validation', tierValidationRoutes);

// Model availability routes (authenticated, admin) - Issue #326
const modelAvailabilityRoutes = require('./routes/modelAvailability');
app.use('/api/model-availability', modelAvailabilityRoutes);

// Worker status routes (authenticated)
const { router: workersRoutes } = require('./routes/workers');
app.use('/api/workers', workersRoutes);

// ============================================================================
// MONITORING & METRICS ENDPOINTS
// ============================================================================

// Comprehensive metrics endpoint
app.get('/api/metrics', authenticateToken, async (req, res) => {
  try {
    const startTime = Date.now();
    const metrics = await monitoringService.getMetrics();
    const responseTime = Date.now() - startTime;
    
    // Track response time for monitoring
    monitoringService.trackResponseTime(responseTime);
    monitoringService.trackRequest(false);
    
    res.json({
      success: true,
      data: metrics,
      meta: {
        responseTime: `${responseTime}ms`,
        timestamp: new Date().toISOString()
      }
    });
    
  } catch (error) {
    console.error('Metrics endpoint error:', error);
    
    monitoringService.trackRequest(true);
    
    res.status(500).json({
      success: false,
      error: {
        message: 'Failed to retrieve metrics',
        details: error.message
      }
    });
  }
});

// Analytics summary endpoint (Issue #366)
app.get('/api/analytics/summary', authenticateToken, async (req, res) => {
  try {
    const { supabaseServiceClient } = require('./config/supabase');
    
    // Get org_id from token (if available) or use default for backoffice
    const orgId = req.user?.org_id || null;
    
    // Build query for completed analyses with conditional org filtering
    let commentsQuery = supabaseServiceClient
      .from('comments')
      .select('id', { count: 'exact', head: true })
      .eq('status', 'processed');
    
    // Only apply org filtering when orgId is truthy and valid (Issue #366 CodeRabbit fix)
    if (orgId && orgId !== 'undefined' && orgId !== 'null') {
      commentsQuery = commentsQuery.eq('organization_id', orgId);
    }
    
    const { count: completedCount, error: analysesError } = await commentsQuery;
    
    if (analysesError) {
      throw analysesError;
    }

    // Build query for sent roasts with conditional org filtering
    let responsesQuery = supabaseServiceClient
      .from('responses')
      .select('id', { count: 'exact', head: true })
      .not('posted_at', 'is', null);
    
    // Only apply org filtering when orgId is truthy and valid (Issue #366 CodeRabbit fix)
    if (orgId && orgId !== 'undefined' && orgId !== 'null') {
      responsesQuery = responsesQuery.eq('organization_id', orgId);
    }
    
    const { count: sentCount, error: roastsError } = await responsesQuery;
    
    if (roastsError) {
      throw roastsError;
    }

    res.json({
      success: true,
      data: {
        completed_analyses: completedCount || 0,
        sent_roasts: sentCount || 0
      },
      meta: {
        timestamp: new Date().toISOString(),
        organization_id: (orgId && orgId !== 'undefined' && orgId !== 'null') ? orgId : 'global'
      }
    });
    
  } catch (error) {
    console.error('Analytics summary error:', error);
    
    res.status(500).json({
      success: false,
      error: {
        message: 'Failed to retrieve analytics summary',
        details: error.message
      }
    });
  }
});

// Test monitoring system endpoint (authenticated) - disabled in production unless explicitly enabled
if (process.env.NODE_ENV !== 'production' || flags.isEnabled('ENABLE_DEBUG_LOGS')) {
app.post('/api/monitoring/test', authenticateToken, async (req, res) => {
  try {
    const testResults = await monitoringService.runSystemTest();
    
    res.json({
      success: testResults.overall.passed,
      data: testResults
    });
    
  } catch (error) {
    console.error('Monitoring test error:', error);
    
    res.status(500).json({
      success: false,
      error: {
        message: 'Failed to run monitoring test',
        details: error.message
      }
    });
  }
});
}

// Send test alert endpoint (authenticated) - disabled in production unless explicitly enabled
if (process.env.NODE_ENV !== 'production' || flags.isEnabled('ENABLE_DEBUG_LOGS')) {
app.post('/api/monitoring/alert/test', authenticateToken, async (req, res) => {
  try {
    const { severity = 'info', title = 'Test Alert', message = 'This is a test alert' } = req.body;
    
    const alertSent = await alertingService.sendAlert(
      severity,
      title,
      message,
      { test: true, timestamp: new Date().toISOString() },
      { force: true, skipRateLimit: true }
    );
    
    res.json({
      success: alertSent,
      data: {
        alertSent,
        severity,
        title,
        message,
        timestamp: new Date().toISOString()
      }
    });
    
  } catch (error) {
    console.error('Test alert error:', error);
    
    res.status(500).json({
      success: false,
      error: {
        message: 'Failed to send test alert',
        details: error.message
      }
    });
  }
});
}

// Get alerting service stats (authenticated)
app.get('/api/monitoring/alerts/stats', authenticateToken, async (req, res) => {
  try {
    const stats = alertingService.getStats();
    
    res.json({
      success: true,
      data: stats
    });
    
  } catch (error) {
    console.error('Alert stats error:', error);
    
    res.status(500).json({
      success: false,
      error: {
        message: 'Failed to get alert stats',
        details: error.message
      }
    });
  }
});

// Admin routes (admin only)
app.use('/api/admin', adminRoutes);

// Guardian governance routes (Phase 17)
const guardianRoutes = require('./routes/guardian');
app.use('/api/guardian', guardianRoutes);

// Instancia del generador de roasts
let roastGenerator;
try {
  roastGenerator = new RoastGeneratorReal();
} catch (error) {
  console.error("❌ Error inicializando RoastGenerator:", error.message);
  process.exit(1);
}

// Instancia del servicio de CSV roasts
const csvRoastService = new CsvRoastService();

// Ruta principal: servir React app
app.get('/', (req, res) => {
  res.sendFile(path.join(__dirname, '../frontend/build/index.html'));
});

// Mantener acceso directo a index.html si es necesario (legacy)
app.get('/home', (req, res) => {
  res.sendFile(path.join(__dirname, '../public/index.html'));
});

// Direct route for manual approval UI (Issue #419 - E2E tests)
app.get('/manual-approval.html', (req, res) => {
  res.sendFile(path.join(__dirname, '../public/manual-approval.html'));
});

// Ruta para generar un roast normal
app.post('/roast', async (req, res) => {
  const { message, tone } = req.body;

  if (!message || typeof message !== 'string') {
    return res.status(400).json({ error: 'Debes enviar un campo "message" válido.' });
  }

  // Validar el tono si se proporciona
  const validTones = ['sarcastic', 'subtle', 'direct'];
  const selectedTone = tone && validTones.includes(tone) ? tone : 'sarcastic';

  try {
    const roast = await roastGenerator.generateRoast(message, null, selectedTone);
    res.json({ roast, tone: selectedTone });
  } catch (error) {
    console.error('❌ Error generando roast:', error.message);

    if (error.response?.data) {
      console.error('📡 Respuesta de la API:', error.response.data);
    }

    res.status(500).json({ error: 'No se pudo generar el roast en este momento.' });
  }
});

// 📌 RUTA: Roast desde CSV con datos reales
app.post('/csv-roast', async (req, res) => {
  const { message } = req.body;

  if (!message || typeof message !== 'string') {
    return res.status(400).json({ error: 'Debes enviar un campo "message" válido.' });
  }

  try {
    const roast = await csvRoastService.findBestRoast(message);
    res.json({ 
      roast,
      source: 'csv',
      originalMessage: message
    });
  } catch (error) {
    console.error('❌ Error generando roast desde CSV:', error.message);
    
    // Log additional details if debug mode is enabled
    if (process.env.DEBUG === 'true') {
      console.error('📡 CSV Error details:', error.stack);
    }
    
    res.status(500).json({ 
      error: 'No se pudo generar el roast desde CSV.',
      details: process.env.DEBUG === 'true' ? error.message : undefined
    });
  }
});

// 📌 RUTA: Obtener estadísticas del CSV
app.get('/csv-stats', async (req, res) => {
  try {
    const stats = await csvRoastService.getStats();
    res.json(stats);
  } catch (error) {
    console.error('❌ Error obteniendo estadísticas CSV:', error.message);
    res.status(500).json({ error: 'No se pudieron obtener las estadísticas del CSV.' });
  }
});

// 📌 RUTA: Añadir nuevo roast al CSV
app.post('/csv-add', async (req, res) => {
  const { comment, roast } = req.body;

  if (!comment || typeof comment !== 'string') {
    return res.status(400).json({ error: 'Debes enviar un campo "comment" válido.' });
  }

  if (!roast || typeof roast !== 'string') {
    return res.status(400).json({ error: 'Debes enviar un campo "roast" válido.' });
  }

  try {
    await csvRoastService.addRoast(comment, roast);
    res.json({ 
      success: true,
      message: 'Roast añadido exitosamente al CSV'
    });
  } catch (error) {
    console.error('❌ Error añadiendo roast al CSV:', error.message);
    res.status(500).json({ error: 'No se pudo añadir el roast al CSV.' });
  }
});

// ============================================================================
// INTEGRATION MANAGEMENT ENDPOINTS
// ============================================================================

// 📌 RUTA: Obtener configuración de integraciones (require auth)
app.get('/api/integrations/config', authenticateToken, async (req, res) => {
  try {
    const config = require('./config/integrations');
    
    // Remove sensitive data before sending
    const publicConfig = {
      enabled: config.enabled,
      roastrMode: config.roastrMode,
      platforms: {}
    };

    // Add public config for each platform
    for (const platform of config.enabled) {
      if (config[platform]) {
        publicConfig.platforms[platform] = {
          enabled: config[platform].enabled,
          tone: config[platform].tone,
          humorType: config[platform].humorType,
          responseFrequency: config[platform].responseFrequency,
          triggerWords: config[platform].triggerWords,
          shieldActions: config[platform].shieldActions
        };
      }
    }

    res.json(publicConfig);
  } catch (error) {
    console.error('❌ Error getting integration config:', error.message);
    res.status(500).json({ error: 'Could not get integration configuration.' });
  }
});

// 📌 RUTA: Actualizar configuración de plataforma (require auth)
app.post('/api/integrations/config/:platform', authenticateToken, async (req, res) => {
  try {
    const { platform } = req.params;
    const { tone, humorType, responseFrequency, triggerWords, shieldActions } = req.body;

    // Update configuration in memory for immediate effect
    // Database persistence would be implemented with proper configuration service
    logger.info('Platform configuration update requested', {
      platform,
      userId: req.user?.id,
      configKeys: Object.keys({ tone, humorType, responseFrequency, triggerWords, shieldActions }).filter(key => req.body[key] !== undefined)
    });
    
    res.json({ 
      success: true, 
      message: `Configuration updated for ${platform}. Restart required to take effect.`,
      platform,
      config: {
        tone,
        humorType,
        responseFrequency,
        triggerWords,
        shieldActions
      }
    });
  } catch (error) {
    console.error('❌ Error updating integration config:', error.message);
    res.status(500).json({ error: 'Could not update integration configuration.' });
  }
});

// 📌 RUTA: Obtener métricas de integraciones (require auth)
app.get('/api/integrations/metrics', authenticateToken, async (req, res) => {
  try {
    const integrationManager = new IntegrationManager();
    await integrationManager.initializeIntegrations();
    
    const metrics = integrationManager.getGlobalMetrics();
    
    await integrationManager.shutdown();
    
    res.json(metrics);
  } catch (error) {
    console.error('❌ Error getting integration metrics:', error.message);
    res.status(500).json({ error: 'Could not get integration metrics.' });
  }
});

// 📌 RUTA: Ejecutar batch test de integraciones (require auth)
app.post('/api/integrations/test', authenticateToken, async (req, res) => {
  try {
    const integrationManager = new IntegrationManager();
    const initResult = await integrationManager.initializeIntegrations();
    
    if (initResult.success > 0) {
      const batchResult = await integrationManager.runBatch();
      await integrationManager.shutdown();
      
      res.json({
        success: true,
        message: 'Integration test completed',
        results: {
          initialization: initResult,
          batch: batchResult
        }
      });
    } else {
      await integrationManager.shutdown();
      res.json({
        success: false,
        message: 'No integrations were successfully initialized',
        results: { initialization: initResult }
      });
    }
  } catch (error) {
    console.error('❌ Error testing integrations:', error.message);
    res.status(500).json({ error: 'Could not test integrations.' });
  }
});

// ============================================================================
// SHIELD & REINCIDENCE ENDPOINTS
// ============================================================================

// 📌 RUTA: Obtener estadísticas de reincidencia
app.get('/api/shield/reincidence', async (req, res) => {
  try {
    const detector = new ReincidenceDetector();
    const summary = detector.getGlobalSummary();
    
    res.json(summary);
  } catch (error) {
    console.error('❌ Error getting reincidence stats:', error.message);
    res.status(500).json({ error: 'Could not get reincidence statistics.' });
  }
});

// 📌 RUTA: Obtener estadísticas por plataforma
app.get('/api/shield/reincidence/:platform', async (req, res) => {
  try {
    const { platform } = req.params;
    const detector = new ReincidenceDetector();
    const summary = detector.getPlatformSummary(platform);
    
    res.json({ platform, summary });
  } catch (error) {
    console.error('❌ Error getting platform reincidence stats:', error.message);
    res.status(500).json({ error: 'Could not get platform reincidence statistics.' });
  }
});

// ============================================================================
// LOGGING ENDPOINTS
// ============================================================================

// 📌 RUTA: Obtener archivos de log disponibles
app.get('/api/logs', async (req, res) => {
  try {
    const logFiles = await advancedLogger.getLogFiles();
    res.json(logFiles);
  } catch (error) {
    console.error('❌ Error getting log files:', error.message);
    res.status(500).json({ error: 'Could not get log files.' });
  }
});

// 📌 RUTA: Leer contenido de log específico
app.get('/api/logs/:type/:filename', async (req, res) => {
  try {
    const { type, filename } = req.params;
    const lines = parseInt(req.query.lines) || 100;
    
    const logContent = await advancedLogger.readLog(type, filename, lines);
    
    // Add warning for shield logs
    const response = {
      type,
      filename,
      lines: logContent.length,
      content: logContent
    };

    if (type === 'shield') {
      response.warning = '⚠️ This log contains sensitive content and may include offensive material.';
    }

    res.json(response);
  } catch (error) {
    console.error('❌ Error reading log file:', error.message);
    res.status(500).json({ error: 'Could not read log file.' });
  }
});

// ============================================================================
// ROAST ENDPOINTS - Now handled by /api/roast routes
// ============================================================================

// Export app for testing
let server;

if (require.main === module) {
  // Add catch-all handler only when running as main module (not in tests)
  // This prevents path-to-regexp issues during test imports
  // Improved SPA routing with regex to exclude more paths for better performance
  app.get(/^(?!\/api|\/static|\/webhook|\/uploads|\/health|\/public|\/favicon\.ico|\/manifest\.json|\/robots\.txt).*$/, (req, res, next) => {
    const hasFileExtension = /\.[^.]+$/.test(req.path) && !req.path.endsWith('.html');
    if (hasFileExtension) {
      return next();
    }
    
    // Enhanced error handling for file serving
    res.sendFile(path.join(__dirname, '../frontend/build/index.html'), (err) => {
      if (err) {
        console.error('Error serving SPA:', { 
          error: err.message, 
          path: req.path, 
          statusCode: err.status || 500,
          timestamp: new Date().toISOString()
        });
        
        // Provide fallback response if index.html fails to serve
        if (err.code === 'ENOENT') {
          return res.status(404).json({
            success: false,
            error: 'SPA index.html not found',
            code: 'SPA_NOT_FOUND'
          });
        }
        
        next(err);
      }
    });
  });

  // 404 handler for unknown routes (moved after SPA catch-all)
  app.use((req, res) => {
    res.status(404).json({
      success: false,
      error: 'Not Found',
      code: 'ROUTE_NOT_FOUND',
      path: req.path
    });
  });

  // Start Model Availability Worker (Issue #326) - Skip in test/E2E mode
  if (process.env.NODE_ENV !== 'test') {
    try {
      const { startModelAvailabilityWorker } = require('./workers/ModelAvailabilityWorker');
      const worker = startModelAvailabilityWorker();
      console.log('🔍 Model Availability Worker started (GPT-5 auto-detection)');
    } catch (error) {
      console.warn('⚠️ Failed to start Model Availability Worker:', error.message);
    }
  }

  server = app.listen(port, () => {
    console.log(`🔥 Roastr.ai API escuchando en http://localhost:${port}`);
    console.log(`🏁 Feature flags loaded:`, Object.keys(flags.getAllFlags()).length, 'flags');
    console.log(`🔄 GPT-5 Detection: Active (checks every 24h)`);
    
    const serviceStatus = flags.getServiceStatus();
    console.log(`💾 Database:`, serviceStatus.database);
    console.log(`💳 Billing:`, serviceStatus.billing);
    console.log(`🤖 OpenAI:`, serviceStatus.ai.openai);
  });
}

// Export both app and server for testing
module.exports = { app, server };<|MERGE_RESOLUTION|>--- conflicted
+++ resolved
@@ -235,18 +235,10 @@
 // Auth routes
 app.use('/api/auth', authRoutes);
 
-<<<<<<< HEAD
-// OAuth routes (for OAuth callbacks - must come after authRoutes to avoid conflicts)
-app.use('/api/auth', oauthRoutes);
-
-// OAuth routes (for social media connections - same router, different base path)
-app.use('/api/integrations', oauthRoutes);
-=======
 // OAuth routes (for social media connections) - Issue #638
 // Fix: OAuth callbacks must be under /api/auth, not /api/integrations
 // Routes in oauth.js generate redirectUri as /api/auth/:platform/callback
 app.use('/api/auth', oauthRoutes);
->>>>>>> 1300fed6
 
 // Webhook routes (for platform event handling)
 app.use('/api/webhooks', webhooksRoutes);
