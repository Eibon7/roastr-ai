--- conflicted
+++ resolved
@@ -1,32 +1,18 @@
 {
-<<<<<<< HEAD
-  "generated_at": "2025-11-05T23:19:33.858Z",
-  "status": "HEALTHY",
-  "overall_score": 89.4,
-=======
   "generated_at": "2025-11-08T08:28:05.333Z",
   "status": "HEALTHY",
   "overall_score": 88.5,
->>>>>>> 1aea4a74
   "total_nodes": 15,
   "healthy_count": 14,
   "degraded_count": 1,
   "critical_count": 0,
   "nodes": {
     "analytics": {
-<<<<<<< HEAD
-      "score": 88,
-      "status": "healthy",
-      "breakdown": {
-        "syncAccuracy": 100,
-        "updateFreshness": 86,
-=======
       "score": 87,
       "status": "healthy",
       "breakdown": {
         "syncAccuracy": 100,
         "updateFreshness": 80,
->>>>>>> 1aea4a74
         "dependencyIntegrity": 100,
         "coverageEvidence": 50,
         "agentRelevance": 100,
@@ -35,19 +21,11 @@
       "issues": []
     },
     "billing": {
-<<<<<<< HEAD
-      "score": 92,
-      "status": "healthy",
-      "breakdown": {
-        "syncAccuracy": 100,
-        "updateFreshness": 86,
-=======
-      "score": 91,
-      "status": "healthy",
-      "breakdown": {
-        "syncAccuracy": 100,
-        "updateFreshness": 80,
->>>>>>> 1aea4a74
+      "score": 91,
+      "status": "healthy",
+      "breakdown": {
+        "syncAccuracy": 100,
+        "updateFreshness": 80,
         "dependencyIntegrity": 100,
         "coverageEvidence": 70,
         "agentRelevance": 100,
@@ -56,82 +34,50 @@
       "issues": []
     },
     "cost-control": {
-<<<<<<< HEAD
+      "score": 83,
+      "status": "healthy",
+      "breakdown": {
+        "syncAccuracy": 100,
+        "updateFreshness": 78,
+        "dependencyIntegrity": 100,
+        "coverageEvidence": 30,
+        "agentRelevance": 100,
+        "integrityScore": 100
+      },
+      "issues": []
+    },
+    "guardian": {
+      "score": 81,
+      "status": "healthy",
+      "breakdown": {
+        "syncAccuracy": 100,
+        "updateFreshness": 68,
+        "dependencyIntegrity": 100,
+        "coverageEvidence": 30,
+        "agentRelevance": 100,
+        "integrityScore": 100
+      },
+      "issues": []
+    },
+    "multi-tenant": {
+      "score": 83,
+      "status": "healthy",
+      "breakdown": {
+        "syncAccuracy": 100,
+        "updateFreshness": 80,
+        "dependencyIntegrity": 100,
+        "coverageEvidence": 30,
+        "agentRelevance": 100,
+        "integrityScore": 100
+      },
+      "issues": []
+    },
+    "observability": {
       "score": 84,
       "status": "healthy",
       "breakdown": {
         "syncAccuracy": 100,
-        "updateFreshness": 84,
-=======
-      "score": 83,
-      "status": "healthy",
-      "breakdown": {
-        "syncAccuracy": 100,
-        "updateFreshness": 78,
->>>>>>> 1aea4a74
-        "dependencyIntegrity": 100,
-        "coverageEvidence": 30,
-        "agentRelevance": 100,
-        "integrityScore": 100
-      },
-      "issues": []
-    },
-    "guardian": {
-<<<<<<< HEAD
-      "score": 82,
-      "status": "healthy",
-      "breakdown": {
-        "syncAccuracy": 100,
-        "updateFreshness": 74,
-=======
-      "score": 81,
-      "status": "healthy",
-      "breakdown": {
-        "syncAccuracy": 100,
-        "updateFreshness": 68,
->>>>>>> 1aea4a74
-        "dependencyIntegrity": 100,
-        "coverageEvidence": 30,
-        "agentRelevance": 100,
-        "integrityScore": 100
-      },
-      "issues": []
-    },
-    "multi-tenant": {
-<<<<<<< HEAD
-      "score": 84,
-      "status": "healthy",
-      "breakdown": {
-        "syncAccuracy": 100,
-        "updateFreshness": 86,
-=======
-      "score": 83,
-      "status": "healthy",
-      "breakdown": {
-        "syncAccuracy": 100,
-        "updateFreshness": 80,
->>>>>>> 1aea4a74
-        "dependencyIntegrity": 100,
-        "coverageEvidence": 30,
-        "agentRelevance": 100,
-        "integrityScore": 100
-      },
-      "issues": []
-    },
-    "observability": {
-<<<<<<< HEAD
-      "score": 85,
-      "status": "healthy",
-      "breakdown": {
-        "syncAccuracy": 100,
-        "updateFreshness": 64,
-=======
-      "score": 84,
-      "status": "healthy",
-      "breakdown": {
-        "syncAccuracy": 100,
         "updateFreshness": 58,
->>>>>>> 1aea4a74
         "dependencyIntegrity": 100,
         "coverageEvidence": 50,
         "agentRelevance": 100,
@@ -140,11 +86,11 @@
       "issues": []
     },
     "persona": {
-      "score": 98,
-      "status": "healthy",
-      "breakdown": {
-        "syncAccuracy": 100,
-        "updateFreshness": 84,
+      "score": 99,
+      "status": "healthy",
+      "breakdown": {
+        "syncAccuracy": 100,
+        "updateFreshness": 96,
         "dependencyIntegrity": 100,
         "coverageEvidence": 100,
         "agentRelevance": 100,
@@ -153,19 +99,11 @@
       "issues": []
     },
     "plan-features": {
-<<<<<<< HEAD
-      "score": 92,
-      "status": "healthy",
-      "breakdown": {
-        "syncAccuracy": 100,
-        "updateFreshness": 84,
-=======
-      "score": 91,
-      "status": "healthy",
-      "breakdown": {
-        "syncAccuracy": 100,
-        "updateFreshness": 78,
->>>>>>> 1aea4a74
+      "score": 91,
+      "status": "healthy",
+      "breakdown": {
+        "syncAccuracy": 100,
+        "updateFreshness": 78,
         "dependencyIntegrity": 100,
         "coverageEvidence": 70,
         "agentRelevance": 100,
@@ -174,19 +112,11 @@
       "issues": []
     },
     "platform-constraints": {
-<<<<<<< HEAD
-      "score": 92,
-      "status": "healthy",
-      "breakdown": {
-        "syncAccuracy": 100,
-        "updateFreshness": 86,
-=======
-      "score": 91,
-      "status": "healthy",
-      "breakdown": {
-        "syncAccuracy": 100,
-        "updateFreshness": 80,
->>>>>>> 1aea4a74
+      "score": 91,
+      "status": "healthy",
+      "breakdown": {
+        "syncAccuracy": 100,
+        "updateFreshness": 80,
         "dependencyIntegrity": 100,
         "coverageEvidence": 70,
         "agentRelevance": 100,
@@ -195,19 +125,11 @@
       "issues": []
     },
     "queue-system": {
-<<<<<<< HEAD
-      "score": 92,
-      "status": "healthy",
-      "breakdown": {
-        "syncAccuracy": 100,
-        "updateFreshness": 84,
-=======
-      "score": 91,
-      "status": "healthy",
-      "breakdown": {
-        "syncAccuracy": 100,
-        "updateFreshness": 78,
->>>>>>> 1aea4a74
+      "score": 91,
+      "status": "healthy",
+      "breakdown": {
+        "syncAccuracy": 100,
+        "updateFreshness": 78,
         "dependencyIntegrity": 100,
         "coverageEvidence": 70,
         "agentRelevance": 100,
@@ -216,19 +138,11 @@
       "issues": []
     },
     "roast": {
-<<<<<<< HEAD
-      "score": 92,
-      "status": "healthy",
-      "breakdown": {
-        "syncAccuracy": 100,
-        "updateFreshness": 84,
-=======
-      "score": 91,
-      "status": "healthy",
-      "breakdown": {
-        "syncAccuracy": 100,
-        "updateFreshness": 78,
->>>>>>> 1aea4a74
+      "score": 91,
+      "status": "healthy",
+      "breakdown": {
+        "syncAccuracy": 100,
+        "updateFreshness": 78,
         "dependencyIntegrity": 100,
         "coverageEvidence": 70,
         "agentRelevance": 100,
@@ -237,19 +151,11 @@
       "issues": []
     },
     "shield": {
-<<<<<<< HEAD
-      "score": 98,
-      "status": "healthy",
-      "breakdown": {
-        "syncAccuracy": 100,
-        "updateFreshness": 84,
-=======
       "score": 97,
       "status": "healthy",
       "breakdown": {
         "syncAccuracy": 100,
         "updateFreshness": 78,
->>>>>>> 1aea4a74
         "dependencyIntegrity": 100,
         "coverageEvidence": 100,
         "agentRelevance": 100,
@@ -258,19 +164,11 @@
       "issues": []
     },
     "social-platforms": {
-<<<<<<< HEAD
-      "score": 78,
-      "status": "degraded",
-      "breakdown": {
-        "syncAccuracy": 100,
-        "updateFreshness": 46,
-=======
       "score": 77,
       "status": "degraded",
       "breakdown": {
         "syncAccuracy": 100,
         "updateFreshness": 40,
->>>>>>> 1aea4a74
         "dependencyIntegrity": 100,
         "coverageEvidence": 30,
         "agentRelevance": 100,
@@ -292,19 +190,11 @@
       "issues": []
     },
     "trainer": {
-<<<<<<< HEAD
-      "score": 84,
-      "status": "healthy",
-      "breakdown": {
-        "syncAccuracy": 100,
-        "updateFreshness": 86,
-=======
       "score": 83,
       "status": "healthy",
       "breakdown": {
         "syncAccuracy": 100,
         "updateFreshness": 80,
->>>>>>> 1aea4a74
         "dependencyIntegrity": 100,
         "coverageEvidence": 30,
         "agentRelevance": 100,
