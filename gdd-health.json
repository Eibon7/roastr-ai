{
<<<<<<< HEAD
  "generated_at": "2025-11-25T17:00:54.138Z",
=======
  "generated_at": "2025-11-25T17:04:08.169Z",
>>>>>>> 8410b4e0
  "status": "HEALTHY",
  "overall_score": 89.8,
  "total_nodes": 15,
  "healthy_count": 13,
  "degraded_count": 2,
  "critical_count": 0,
  "nodes": {
    "analytics": {
      "score": 82,
      "status": "healthy",
      "breakdown": {
        "syncAccuracy": 100,
        "updateFreshness": 46,
        "dependencyIntegrity": 100,
        "coverageEvidence": 50,
        "agentRelevance": 100,
        "integrityScore": 100
      },
      "issues": []
    },
    "billing": {
      "score": 96,
      "status": "healthy",
      "breakdown": {
        "syncAccuracy": 100,
        "updateFreshness": 72,
        "dependencyIntegrity": 100,
        "coverageEvidence": 100,
        "agentRelevance": 100,
        "integrityScore": 100
      },
      "issues": []
    },
    "cost-control": {
      "score": 93,
      "status": "healthy",
      "breakdown": {
        "syncAccuracy": 100,
        "updateFreshness": 92,
        "dependencyIntegrity": 100,
        "coverageEvidence": 70,
        "agentRelevance": 100,
        "integrityScore": 100
      },
      "issues": []
    },
    "guardian": {
      "score": 76,
      "status": "degraded",
      "breakdown": {
        "syncAccuracy": 100,
        "updateFreshness": 34,
        "dependencyIntegrity": 100,
        "coverageEvidence": 30,
        "agentRelevance": 100,
        "integrityScore": 100
      },
      "issues": []
    },
    "multi-tenant": {
      "score": 96,
      "status": "healthy",
      "breakdown": {
        "syncAccuracy": 100,
        "updateFreshness": 72,
        "dependencyIntegrity": 100,
        "coverageEvidence": 100,
        "agentRelevance": 100,
        "integrityScore": 100
      },
      "issues": []
    },
    "observability": {
      "score": 86,
      "status": "healthy",
      "breakdown": {
        "syncAccuracy": 100,
        "updateFreshness": 72,
        "dependencyIntegrity": 100,
        "coverageEvidence": 50,
        "agentRelevance": 100,
        "integrityScore": 100
      },
      "issues": []
    },
    "persona": {
      "score": 94,
      "status": "healthy",
      "breakdown": {
        "syncAccuracy": 100,
        "updateFreshness": 62,
        "dependencyIntegrity": 100,
        "coverageEvidence": 100,
        "agentRelevance": 100,
        "integrityScore": 100
      },
      "issues": []
    },
    "plan-features": {
      "score": 92,
      "status": "healthy",
      "breakdown": {
        "syncAccuracy": 100,
        "updateFreshness": 86,
        "dependencyIntegrity": 100,
        "coverageEvidence": 70,
        "agentRelevance": 100,
        "integrityScore": 100
      },
      "issues": []
    },
    "platform-constraints": {
      "score": 97,
      "status": "healthy",
      "breakdown": {
        "syncAccuracy": 100,
        "updateFreshness": 82,
        "dependencyIntegrity": 100,
        "coverageEvidence": 100,
        "agentRelevance": 100,
        "integrityScore": 100
      },
      "issues": []
    },
    "queue-system": {
      "score": 99,
      "status": "healthy",
      "breakdown": {
        "syncAccuracy": 100,
        "updateFreshness": 96,
        "dependencyIntegrity": 100,
        "coverageEvidence": 100,
        "agentRelevance": 100,
        "integrityScore": 100
      },
      "issues": []
    },
    "roast": {
      "score": 89,
      "status": "healthy",
      "breakdown": {
        "syncAccuracy": 100,
        "updateFreshness": 96,
        "dependencyIntegrity": 100,
        "coverageEvidence": 50,
        "agentRelevance": 100,
        "integrityScore": 100
      },
      "issues": []
    },
    "shield": {
      "score": 93,
      "status": "healthy",
      "breakdown": {
        "syncAccuracy": 100,
        "updateFreshness": 96,
        "dependencyIntegrity": 100,
        "coverageEvidence": 70,
        "agentRelevance": 100,
        "integrityScore": 100
      },
      "issues": []
    },
    "social-platforms": {
      "score": 82,
      "status": "healthy",
      "breakdown": {
        "syncAccuracy": 100,
        "updateFreshness": 72,
        "dependencyIntegrity": 100,
        "coverageEvidence": 30,
        "agentRelevance": 100,
        "integrityScore": 100
      },
      "issues": []
    },
    "tone": {
      "score": 94,
      "status": "healthy",
      "breakdown": {
        "syncAccuracy": 100,
        "updateFreshness": 58,
        "dependencyIntegrity": 100,
        "coverageEvidence": 100,
        "agentRelevance": 100,
        "integrityScore": 100
      },
      "issues": []
    },
    "trainer": {
      "score": 78,
      "status": "degraded",
      "breakdown": {
        "syncAccuracy": 100,
        "updateFreshness": 46,
        "dependencyIntegrity": 100,
        "coverageEvidence": 30,
        "agentRelevance": 100,
        "integrityScore": 100
      },
      "issues": []
    }
  }
}<|MERGE_RESOLUTION|>--- conflicted
+++ resolved
@@ -1,9 +1,5 @@
 {
-<<<<<<< HEAD
-  "generated_at": "2025-11-25T17:00:54.138Z",
-=======
   "generated_at": "2025-11-25T17:04:08.169Z",
->>>>>>> 8410b4e0
   "status": "HEALTHY",
   "overall_score": 89.8,
   "total_nodes": 15,
