--- conflicted
+++ resolved
@@ -1,13 +1,7 @@
 {
-<<<<<<< HEAD
-  "generated_at": "2025-11-19T11:31:33.322Z",
+  "generated_at": "2025-11-19T11:45:49.210Z",
   "status": "HEALTHY",
   "overall_score": 89.1,
-=======
-  "generated_at": "2025-11-19T10:47:42.526Z",
-  "status": "HEALTHY",
-  "overall_score": 91.4,
->>>>>>> 482730ee
   "total_nodes": 15,
   "healthy_count": 14,
   "degraded_count": 1,
@@ -131,11 +125,7 @@
       "issues": []
     },
     "queue-system": {
-<<<<<<< HEAD
       "score": 82,
-=======
-      "score": 87,
->>>>>>> 482730ee
       "status": "healthy",
       "breakdown": {
         "syncAccuracy": 100,
@@ -148,11 +138,7 @@
       "issues": []
     },
     "roast": {
-<<<<<<< HEAD
       "score": 88,
-=======
-      "score": 93,
->>>>>>> 482730ee
       "status": "healthy",
       "breakdown": {
         "syncAccuracy": 100,
@@ -165,11 +151,7 @@
       "issues": []
     },
     "shield": {
-<<<<<<< HEAD
       "score": 94,
-=======
-      "score": 99,
->>>>>>> 482730ee
       "status": "healthy",
       "breakdown": {
         "syncAccuracy": 100,
