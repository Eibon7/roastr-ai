--- conflicted
+++ resolved
@@ -1,13 +1,7 @@
 {
-<<<<<<< HEAD
-  "generated_at": "2025-10-20T16:40:04.663Z",
-  "status": "HEALTHY",
-  "overall_score": 88.7,
-=======
   "generated_at": "2025-10-20T16:06:37.609Z",
   "status": "HEALTHY",
   "overall_score": 88.3,
->>>>>>> 09016332
   "total_nodes": 15,
   "healthy_count": 15,
   "degraded_count": 0,
@@ -53,19 +47,11 @@
       "issues": []
     },
     "guardian": {
-<<<<<<< HEAD
-      "score": 90,
-      "status": "healthy",
-      "breakdown": {
-        "syncAccuracy": 100,
-        "updateFreshness": 100,
-=======
       "score": 87,
       "status": "healthy",
       "breakdown": {
         "syncAccuracy": 100,
         "updateFreshness": 78,
->>>>>>> 09016332
         "dependencyIntegrity": 100,
         "coverageEvidence": 50,
         "agentRelevance": 100,
@@ -165,19 +151,11 @@
       "issues": []
     },
     "shield": {
-<<<<<<< HEAD
-      "score": 86,
-      "status": "healthy",
-      "breakdown": {
-        "syncAccuracy": 100,
-        "updateFreshness": 100,
-=======
       "score": 83,
       "status": "healthy",
       "breakdown": {
         "syncAccuracy": 100,
         "updateFreshness": 78,
->>>>>>> 09016332
         "dependencyIntegrity": 100,
         "coverageEvidence": 30,
         "agentRelevance": 100,
