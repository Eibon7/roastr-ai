{
<<<<<<< HEAD
  "generated_at": "2025-10-12T15:04:58.266Z",
=======
  "generated_at": "2025-10-12T18:19:10.315Z",
>>>>>>> e01365e8
  "status": "HEALTHY",
  "overall_score": 89.4,
  "total_nodes": 14,
  "healthy_count": 14,
  "degraded_count": 0,
  "critical_count": 0,
  "nodes": {
    "analytics": {
      "score": 93,
      "status": "healthy",
      "breakdown": {
        "syncAccuracy": 100,
        "updateFreshness": 94,
        "dependencyIntegrity": 100,
        "coverageEvidence": 70,
        "agentRelevance": 100,
        "integrityScore": 100
      },
      "issues": []
    },
    "billing": {
      "score": 93,
      "status": "healthy",
      "breakdown": {
        "syncAccuracy": 100,
        "updateFreshness": 94,
        "dependencyIntegrity": 100,
        "coverageEvidence": 70,
        "agentRelevance": 100,
        "integrityScore": 100
      },
      "issues": []
    },
    "cost-control": {
      "score": 85,
      "status": "healthy",
      "breakdown": {
        "syncAccuracy": 100,
        "updateFreshness": 94,
        "dependencyIntegrity": 100,
        "coverageEvidence": 30,
        "agentRelevance": 100,
        "integrityScore": 100
      },
      "issues": []
    },
    "guardian": {
      "score": 89,
      "status": "healthy",
      "breakdown": {
        "syncAccuracy": 100,
        "updateFreshness": 94,
        "dependencyIntegrity": 100,
        "coverageEvidence": 50,
        "agentRelevance": 100,
        "integrityScore": 100
      },
      "issues": []
    },
    "multi-tenant": {
      "score": 93,
      "status": "healthy",
      "breakdown": {
        "syncAccuracy": 100,
        "updateFreshness": 94,
        "dependencyIntegrity": 100,
        "coverageEvidence": 70,
        "agentRelevance": 100,
        "integrityScore": 100
      },
      "issues": []
    },
    "persona": {
      "score": 93,
      "status": "healthy",
      "breakdown": {
        "syncAccuracy": 100,
        "updateFreshness": 94,
        "dependencyIntegrity": 100,
        "coverageEvidence": 70,
        "agentRelevance": 100,
        "integrityScore": 100
      },
      "issues": []
    },
    "plan-features": {
      "score": 85,
      "status": "healthy",
      "breakdown": {
        "syncAccuracy": 100,
        "updateFreshness": 94,
        "dependencyIntegrity": 100,
        "coverageEvidence": 30,
        "agentRelevance": 100,
        "integrityScore": 100
      },
      "issues": []
    },
    "platform-constraints": {
      "score": 99,
      "status": "healthy",
      "breakdown": {
        "syncAccuracy": 100,
        "updateFreshness": 94,
        "dependencyIntegrity": 100,
        "coverageEvidence": 100,
        "agentRelevance": 100,
        "integrityScore": 100
      },
      "issues": []
    },
    "queue-system": {
      "score": 85,
      "status": "healthy",
      "breakdown": {
        "syncAccuracy": 100,
        "updateFreshness": 94,
        "dependencyIntegrity": 100,
        "coverageEvidence": 30,
        "agentRelevance": 100,
        "integrityScore": 100
      },
      "issues": []
    },
    "roast": {
      "score": 85,
      "status": "healthy",
      "breakdown": {
        "syncAccuracy": 100,
        "updateFreshness": 94,
        "dependencyIntegrity": 100,
        "coverageEvidence": 30,
        "agentRelevance": 100,
        "integrityScore": 100
      },
      "issues": []
    },
    "shield": {
      "score": 85,
      "status": "healthy",
      "breakdown": {
        "syncAccuracy": 100,
        "updateFreshness": 94,
        "dependencyIntegrity": 100,
        "coverageEvidence": 30,
        "agentRelevance": 100,
        "integrityScore": 100
      },
      "issues": []
    },
    "social-platforms": {
      "score": 85,
      "status": "healthy",
      "breakdown": {
        "syncAccuracy": 100,
        "updateFreshness": 94,
        "dependencyIntegrity": 100,
        "coverageEvidence": 30,
        "agentRelevance": 100,
        "integrityScore": 100
      },
      "issues": []
    },
    "tone": {
      "score": 93,
      "status": "healthy",
      "breakdown": {
        "syncAccuracy": 100,
        "updateFreshness": 94,
        "dependencyIntegrity": 100,
        "coverageEvidence": 70,
        "agentRelevance": 100,
        "integrityScore": 100
      },
      "issues": []
    },
    "trainer": {
      "score": 89,
      "status": "healthy",
      "breakdown": {
        "syncAccuracy": 100,
        "updateFreshness": 94,
        "dependencyIntegrity": 100,
        "coverageEvidence": 50,
        "agentRelevance": 100,
        "integrityScore": 100
      },
      "issues": []
    }
  }
}<|MERGE_RESOLUTION|>--- conflicted
+++ resolved
@@ -1,9 +1,5 @@
 {
-<<<<<<< HEAD
-  "generated_at": "2025-10-12T15:04:58.266Z",
-=======
   "generated_at": "2025-10-12T18:19:10.315Z",
->>>>>>> e01365e8
   "status": "HEALTHY",
   "overall_score": 89.4,
   "total_nodes": 14,
