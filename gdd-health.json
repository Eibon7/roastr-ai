--- conflicted
+++ resolved
@@ -1,64 +1,46 @@
 {
-<<<<<<< HEAD
-  "generated_at": "2025-11-11T10:55:43.724Z",
-  "status": "HEALTHY",
-  "overall_score": 88.4,
-=======
   "generated_at": "2025-11-11T11:27:40.171Z",
   "status": "HEALTHY",
   "overall_score": 88.1,
->>>>>>> ea0dcee9
   "total_nodes": 15,
   "healthy_count": 14,
   "degraded_count": 1,
   "critical_count": 0,
   "nodes": {
     "analytics": {
-<<<<<<< HEAD
+      "score": 86,
+      "status": "healthy",
+      "breakdown": {
+        "syncAccuracy": 100,
+        "updateFreshness": 74,
+        "dependencyIntegrity": 100,
+        "coverageEvidence": 50,
+        "agentRelevance": 100,
+        "integrityScore": 100
+      },
+      "issues": []
+    },
+    "billing": {
+      "score": 90,
+      "status": "healthy",
+      "breakdown": {
+        "syncAccuracy": 100,
+        "updateFreshness": 98,
+        "dependencyIntegrity": 100,
+        "coverageEvidence": 50,
+        "agentRelevance": 100,
+        "integrityScore": 100
+      },
+      "issues": []
+    },
+    "cost-control": {
       "score": 82,
-=======
-      "score": 86,
->>>>>>> ea0dcee9
-      "status": "healthy",
-      "breakdown": {
-        "syncAccuracy": 100,
-        "updateFreshness": 74,
-        "dependencyIntegrity": 100,
-        "coverageEvidence": 30,
-        "agentRelevance": 100,
-        "integrityScore": 100
-      },
-      "issues": []
-    },
-    "billing": {
-      "score": 90,
-      "status": "healthy",
-      "breakdown": {
-        "syncAccuracy": 100,
-<<<<<<< HEAD
-        "updateFreshness": 74,
-=======
-        "updateFreshness": 98,
->>>>>>> ea0dcee9
-        "dependencyIntegrity": 100,
-        "coverageEvidence": 50,
-        "agentRelevance": 100,
-        "integrityScore": 100
-      },
-      "issues": []
-    },
-    "cost-control": {
-<<<<<<< HEAD
-      "score": 90,
-=======
-      "score": 82,
->>>>>>> ea0dcee9
-      "status": "healthy",
-      "breakdown": {
-        "syncAccuracy": 100,
-        "updateFreshness": 72,
-        "dependencyIntegrity": 100,
-        "coverageEvidence": 70,
+      "status": "healthy",
+      "breakdown": {
+        "syncAccuracy": 100,
+        "updateFreshness": 72,
+        "dependencyIntegrity": 100,
+        "coverageEvidence": 30,
         "agentRelevance": 100,
         "integrityScore": 100
       },
