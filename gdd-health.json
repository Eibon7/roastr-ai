{
<<<<<<< HEAD
  "generated_at": "2025-10-13T16:31:06.461Z",
=======
  "generated_at": "2025-10-13T15:14:08.336Z",
>>>>>>> eefb684b
  "status": "HEALTHY",
  "overall_score": 88.7,
  "total_nodes": 15,
  "healthy_count": 15,
  "degraded_count": 0,
  "critical_count": 0,
  "nodes": {
    "analytics": {
      "score": 93,
      "status": "healthy",
      "breakdown": {
        "syncAccuracy": 100,
        "updateFreshness": 92,
        "dependencyIntegrity": 100,
        "coverageEvidence": 70,
        "agentRelevance": 100,
        "integrityScore": 100
      },
      "issues": []
    },
    "billing": {
      "score": 93,
      "status": "healthy",
      "breakdown": {
        "syncAccuracy": 100,
        "updateFreshness": 92,
        "dependencyIntegrity": 100,
        "coverageEvidence": 70,
        "agentRelevance": 100,
        "integrityScore": 100
      },
      "issues": []
    },
    "cost-control": {
      "score": 82,
      "status": "healthy",
      "breakdown": {
        "syncAccuracy": 100,
        "updateFreshness": 92,
        "dependencyIntegrity": 100,
        "coverageEvidence": 30,
        "agentRelevance": 100,
        "integrityScore": 75
      },
      "issues": []
    },
    "guardian": {
      "score": 89,
      "status": "healthy",
      "breakdown": {
        "syncAccuracy": 100,
        "updateFreshness": 92,
        "dependencyIntegrity": 100,
        "coverageEvidence": 50,
        "agentRelevance": 100,
        "integrityScore": 100
      },
      "issues": []
    },
    "multi-tenant": {
      "score": 93,
      "status": "healthy",
      "breakdown": {
        "syncAccuracy": 100,
        "updateFreshness": 92,
        "dependencyIntegrity": 100,
        "coverageEvidence": 70,
        "agentRelevance": 100,
        "integrityScore": 100
      },
      "issues": []
    },
    "observability": {
      "score": 81,
      "status": "healthy",
      "breakdown": {
        "syncAccuracy": 100,
        "updateFreshness": 98,
        "dependencyIntegrity": 100,
        "coverageEvidence": 30,
        "agentRelevance": 100,
        "integrityScore": 50
      },
      "issues": []
    },
    "persona": {
      "score": 93,
      "status": "healthy",
      "breakdown": {
        "syncAccuracy": 100,
        "updateFreshness": 92,
        "dependencyIntegrity": 100,
        "coverageEvidence": 70,
        "agentRelevance": 100,
        "integrityScore": 100
      },
      "issues": []
    },
    "plan-features": {
      "score": 86,
      "status": "healthy",
      "breakdown": {
        "syncAccuracy": 100,
        "updateFreshness": 100,
        "dependencyIntegrity": 100,
        "coverageEvidence": 30,
        "agentRelevance": 100,
        "integrityScore": 100
      },
      "issues": []
    },
    "platform-constraints": {
      "score": 99,
      "status": "healthy",
      "breakdown": {
        "syncAccuracy": 100,
        "updateFreshness": 92,
        "dependencyIntegrity": 100,
        "coverageEvidence": 100,
        "agentRelevance": 100,
        "integrityScore": 100
      },
      "issues": []
    },
    "queue-system": {
      "score": 84,
      "status": "healthy",
      "breakdown": {
        "syncAccuracy": 100,
        "updateFreshness": 92,
        "dependencyIntegrity": 100,
        "coverageEvidence": 50,
        "agentRelevance": 100,
        "integrityScore": 50
      },
      "issues": []
    },
    "roast": {
      "score": 86,
      "status": "healthy",
      "breakdown": {
        "syncAccuracy": 100,
        "updateFreshness": 100,
        "dependencyIntegrity": 100,
        "coverageEvidence": 30,
        "agentRelevance": 100,
        "integrityScore": 100
      },
      "issues": []
    },
    "shield": {
      "score": 85,
      "status": "healthy",
      "breakdown": {
        "syncAccuracy": 100,
        "updateFreshness": 92,
        "dependencyIntegrity": 100,
        "coverageEvidence": 30,
        "agentRelevance": 100,
        "integrityScore": 100
      },
      "issues": []
    },
    "social-platforms": {
      "score": 84,
      "status": "healthy",
      "breakdown": {
        "syncAccuracy": 100,
        "updateFreshness": 92,
        "dependencyIntegrity": 100,
        "coverageEvidence": 50,
        "agentRelevance": 100,
        "integrityScore": 50
      },
      "issues": []
    },
    "tone": {
      "score": 93,
      "status": "healthy",
      "breakdown": {
        "syncAccuracy": 100,
        "updateFreshness": 92,
        "dependencyIntegrity": 100,
        "coverageEvidence": 70,
        "agentRelevance": 100,
        "integrityScore": 100
      },
      "issues": []
    },
    "trainer": {
      "score": 89,
      "status": "healthy",
      "breakdown": {
        "syncAccuracy": 100,
        "updateFreshness": 92,
        "dependencyIntegrity": 100,
        "coverageEvidence": 50,
        "agentRelevance": 100,
        "integrityScore": 100
      },
      "issues": []
    }
  }
}<|MERGE_RESOLUTION|>--- conflicted
+++ resolved
@@ -1,9 +1,5 @@
 {
-<<<<<<< HEAD
-  "generated_at": "2025-10-13T16:31:06.461Z",
-=======
-  "generated_at": "2025-10-13T15:14:08.336Z",
->>>>>>> eefb684b
+  "generated_at": "2025-10-13T16:45:42.081Z",
   "status": "HEALTHY",
   "overall_score": 88.7,
   "total_nodes": 15,
