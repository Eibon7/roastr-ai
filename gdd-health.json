--- conflicted
+++ resolved
@@ -1,19 +1,10 @@
 {
-<<<<<<< HEAD
-  "generated_at": "2025-11-18T18:36:41.627Z",
-  "status": "HEALTHY",
-  "overall_score": 91.5,
-  "total_nodes": 15,
-  "healthy_count": 14,
-  "degraded_count": 1,
-=======
   "generated_at": "2025-11-18T17:54:47.828Z",
   "status": "HEALTHY",
   "overall_score": 88.5,
   "total_nodes": 15,
   "healthy_count": 13,
   "degraded_count": 2,
->>>>>>> 28622b2b
   "critical_count": 0,
   "nodes": {
     "analytics": {
@@ -43,11 +34,7 @@
       "issues": []
     },
     "cost-control": {
-<<<<<<< HEAD
-      "score": 98,
-=======
       "score": 93,
->>>>>>> 28622b2b
       "status": "healthy",
       "breakdown": {
         "syncAccuracy": 100,
@@ -86,11 +73,7 @@
       "issues": []
     },
     "observability": {
-<<<<<<< HEAD
-      "score": 98,
-=======
       "score": 93,
->>>>>>> 28622b2b
       "status": "healthy",
       "breakdown": {
         "syncAccuracy": 100,
@@ -103,11 +86,7 @@
       "issues": []
     },
     "persona": {
-<<<<<<< HEAD
-      "score": 96,
-=======
       "score": 91,
->>>>>>> 28622b2b
       "status": "healthy",
       "breakdown": {
         "syncAccuracy": 100,
@@ -120,11 +99,7 @@
       "issues": []
     },
     "plan-features": {
-<<<<<<< HEAD
-      "score": 94,
-=======
       "score": 89,
->>>>>>> 28622b2b
       "status": "healthy",
       "breakdown": {
         "syncAccuracy": 100,
@@ -137,35 +112,20 @@
       "issues": []
     },
     "platform-constraints": {
-<<<<<<< HEAD
-      "score": 87,
-      "status": "healthy",
-=======
       "score": 76,
       "status": "degraded",
->>>>>>> 28622b2b
-      "breakdown": {
-        "syncAccuracy": 100,
-        "updateFreshness": 86,
-        "dependencyIntegrity": 100,
-<<<<<<< HEAD
-        "coverageEvidence": 50,
-        "agentRelevance": 100,
-        "integrityScore": 90
-=======
+      "breakdown": {
+        "syncAccuracy": 100,
+        "updateFreshness": 86,
+        "dependencyIntegrity": 100,
         "coverageEvidence": 0,
         "agentRelevance": 100,
         "integrityScore": 80
->>>>>>> 28622b2b
       },
       "issues": []
     },
     "queue-system": {
-<<<<<<< HEAD
-      "score": 88,
-=======
       "score": 83,
->>>>>>> 28622b2b
       "status": "healthy",
       "breakdown": {
         "syncAccuracy": 100,
@@ -178,11 +138,7 @@
       "issues": []
     },
     "roast": {
-<<<<<<< HEAD
-      "score": 94,
-=======
       "score": 89,
->>>>>>> 28622b2b
       "status": "healthy",
       "breakdown": {
         "syncAccuracy": 100,
@@ -195,11 +151,7 @@
       "issues": []
     },
     "shield": {
-<<<<<<< HEAD
-      "score": 100,
-=======
       "score": 95,
->>>>>>> 28622b2b
       "status": "healthy",
       "breakdown": {
         "syncAccuracy": 100,
