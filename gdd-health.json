{
<<<<<<< HEAD
  "generated_at": "2025-10-13T07:53:52.494Z",
  "status": "HEALTHY",
  "overall_score": 89.7,
  "total_nodes": 14,
  "healthy_count": 14,
=======
  "generated_at": "2025-10-13T09:26:14.629Z",
  "status": "HEALTHY",
  "overall_score": 89.2,
  "total_nodes": 15,
  "healthy_count": 15,
>>>>>>> a9f31e42
  "degraded_count": 0,
  "critical_count": 0,
  "nodes": {
    "analytics": {
      "score": 93,
      "status": "healthy",
      "breakdown": {
        "syncAccuracy": 100,
        "updateFreshness": 92,
        "dependencyIntegrity": 100,
        "coverageEvidence": 70,
        "agentRelevance": 100,
        "integrityScore": 100
      },
      "issues": []
    },
    "billing": {
      "score": 93,
      "status": "healthy",
      "breakdown": {
        "syncAccuracy": 100,
        "updateFreshness": 92,
        "dependencyIntegrity": 100,
        "coverageEvidence": 70,
        "agentRelevance": 100,
        "integrityScore": 100
      },
      "issues": []
    },
    "cost-control": {
      "score": 85,
      "status": "healthy",
      "breakdown": {
        "syncAccuracy": 100,
        "updateFreshness": 92,
        "dependencyIntegrity": 100,
        "coverageEvidence": 30,
        "agentRelevance": 100,
        "integrityScore": 100
      },
      "issues": []
    },
    "guardian": {
      "score": 89,
      "status": "healthy",
      "breakdown": {
        "syncAccuracy": 100,
        "updateFreshness": 92,
        "dependencyIntegrity": 100,
        "coverageEvidence": 50,
        "agentRelevance": 100,
        "integrityScore": 100
      },
      "issues": []
    },
    "multi-tenant": {
      "score": 93,
      "status": "healthy",
      "breakdown": {
        "syncAccuracy": 100,
        "updateFreshness": 92,
        "dependencyIntegrity": 100,
        "coverageEvidence": 70,
        "agentRelevance": 100,
        "integrityScore": 100
      },
      "issues": []
    },
<<<<<<< HEAD
    "persona": {
      "score": 93,
=======
    "observability": {
      "score": 86,
>>>>>>> a9f31e42
      "status": "healthy",
      "breakdown": {
        "syncAccuracy": 100,
        "updateFreshness": 92,
        "dependencyIntegrity": 100,
        "coverageEvidence": 30,
        "agentRelevance": 100,
        "integrityScore": 100
      },
      "issues": []
    },
    "persona": {
      "score": 93,
      "status": "healthy",
      "breakdown": {
        "syncAccuracy": 100,
        "updateFreshness": 92,
        "dependencyIntegrity": 100,
        "coverageEvidence": 70,
        "agentRelevance": 100,
        "integrityScore": 100
      },
      "issues": []
    },
    "plan-features": {
      "score": 85,
      "status": "healthy",
      "breakdown": {
        "syncAccuracy": 100,
        "updateFreshness": 92,
        "dependencyIntegrity": 100,
        "coverageEvidence": 30,
        "agentRelevance": 100,
        "integrityScore": 100
      },
      "issues": []
    },
    "platform-constraints": {
      "score": 99,
      "status": "healthy",
      "breakdown": {
        "syncAccuracy": 100,
        "updateFreshness": 92,
        "dependencyIntegrity": 100,
        "coverageEvidence": 100,
        "agentRelevance": 100,
        "integrityScore": 100
      },
      "issues": []
    },
    "queue-system": {
<<<<<<< HEAD
      "score": 89,
=======
      "score": 85,
>>>>>>> a9f31e42
      "status": "healthy",
      "breakdown": {
        "syncAccuracy": 100,
        "updateFreshness": 92,
        "dependencyIntegrity": 100,
<<<<<<< HEAD
        "coverageEvidence": 50,
=======
        "coverageEvidence": 30,
>>>>>>> a9f31e42
        "agentRelevance": 100,
        "integrityScore": 100
      },
      "issues": []
    },
    "roast": {
      "score": 85,
      "status": "healthy",
      "breakdown": {
        "syncAccuracy": 100,
        "updateFreshness": 92,
        "dependencyIntegrity": 100,
        "coverageEvidence": 30,
        "agentRelevance": 100,
        "integrityScore": 100
      },
      "issues": []
    },
    "shield": {
      "score": 85,
      "status": "healthy",
      "breakdown": {
        "syncAccuracy": 100,
        "updateFreshness": 92,
        "dependencyIntegrity": 100,
        "coverageEvidence": 30,
        "agentRelevance": 100,
        "integrityScore": 100
      },
      "issues": []
    },
    "social-platforms": {
      "score": 85,
      "status": "healthy",
      "breakdown": {
        "syncAccuracy": 100,
        "updateFreshness": 92,
        "dependencyIntegrity": 100,
        "coverageEvidence": 30,
        "agentRelevance": 100,
        "integrityScore": 100
      },
      "issues": []
    },
    "tone": {
      "score": 93,
      "status": "healthy",
      "breakdown": {
        "syncAccuracy": 100,
        "updateFreshness": 92,
        "dependencyIntegrity": 100,
        "coverageEvidence": 70,
        "agentRelevance": 100,
        "integrityScore": 100
      },
      "issues": []
    },
    "trainer": {
      "score": 89,
      "status": "healthy",
      "breakdown": {
        "syncAccuracy": 100,
        "updateFreshness": 92,
        "dependencyIntegrity": 100,
        "coverageEvidence": 50,
        "agentRelevance": 100,
        "integrityScore": 100
      },
      "issues": []
    }
  }
}<|MERGE_RESOLUTION|>--- conflicted
+++ resolved
@@ -1,17 +1,9 @@
 {
-<<<<<<< HEAD
-  "generated_at": "2025-10-13T07:53:52.494Z",
-  "status": "HEALTHY",
-  "overall_score": 89.7,
-  "total_nodes": 14,
-  "healthy_count": 14,
-=======
   "generated_at": "2025-10-13T09:26:14.629Z",
   "status": "HEALTHY",
   "overall_score": 89.2,
   "total_nodes": 15,
   "healthy_count": 15,
->>>>>>> a9f31e42
   "degraded_count": 0,
   "critical_count": 0,
   "nodes": {
@@ -80,17 +72,12 @@
       },
       "issues": []
     },
-<<<<<<< HEAD
-    "persona": {
-      "score": 93,
-=======
     "observability": {
       "score": 86,
->>>>>>> a9f31e42
-      "status": "healthy",
-      "breakdown": {
-        "syncAccuracy": 100,
-        "updateFreshness": 92,
+      "status": "healthy",
+      "breakdown": {
+        "syncAccuracy": 100,
+        "updateFreshness": 98,
         "dependencyIntegrity": 100,
         "coverageEvidence": 30,
         "agentRelevance": 100,
@@ -138,21 +125,13 @@
       "issues": []
     },
     "queue-system": {
-<<<<<<< HEAD
-      "score": 89,
-=======
-      "score": 85,
->>>>>>> a9f31e42
-      "status": "healthy",
-      "breakdown": {
-        "syncAccuracy": 100,
-        "updateFreshness": 92,
-        "dependencyIntegrity": 100,
-<<<<<<< HEAD
-        "coverageEvidence": 50,
-=======
-        "coverageEvidence": 30,
->>>>>>> a9f31e42
+      "score": 85,
+      "status": "healthy",
+      "breakdown": {
+        "syncAccuracy": 100,
+        "updateFreshness": 92,
+        "dependencyIntegrity": 100,
+        "coverageEvidence": 30,
         "agentRelevance": 100,
         "integrityScore": 100
       },
