import js from '@eslint/js';
import tseslint from 'typescript-eslint';
import react from 'eslint-plugin-react';
import reactHooks from 'eslint-plugin-react-hooks';
import reactRefresh from 'eslint-plugin-react-refresh';

export default tseslint.config(
  { ignores: ['dist', 'node_modules'] },
  {
    extends: [js.configs.recommended, ...tseslint.configs.recommended],
    files: ['**/*.{js,jsx,ts,tsx}'],
    linterOptions: {
      reportUnusedDisableDirectives: 'off'
    },
    languageOptions: {
      ecmaVersion: 2022,
      sourceType: 'module',
      globals: {
        React: 'readonly',
        JSX: 'readonly'
      },
      parserOptions: {
        ecmaFeatures: { jsx: true },
        project: false
      }
    },
    plugins: {
      react,
      'react-hooks': reactHooks,
      'react-refresh': reactRefresh
    },
    rules: {
      ...react.configs.recommended.rules,
      ...reactHooks.configs.recommended.rules,
      'react-refresh/only-export-components': 'off',
      'react-hooks/exhaustive-deps': 'off',
      'react/react-in-jsx-scope': 'off',
      'react/prop-types': 'off',
<<<<<<< HEAD
      '@typescript-eslint/no-unused-vars': ['warn', { argsIgnorePattern: '^_' }],
      '@typescript-eslint/no-explicit-any': 'off',
      '@typescript-eslint/no-dynamic-delete': 'off'
=======
      '@typescript-eslint/no-unused-vars': 'off',
      '@typescript-eslint/no-explicit-any': 'off',
      '@typescript-eslint/no-dynamic-delete': 'off',
      '@typescript-eslint/no-require-imports': 'off',
      'react/no-unescaped-entities': 'off'
>>>>>>> aea778d9
    },
    settings: {
      react: {
        version: 'detect'
      }
    }
  }
);
<|MERGE_RESOLUTION|>--- conflicted
+++ resolved
@@ -36,17 +36,11 @@
       'react-hooks/exhaustive-deps': 'off',
       'react/react-in-jsx-scope': 'off',
       'react/prop-types': 'off',
-<<<<<<< HEAD
-      '@typescript-eslint/no-unused-vars': ['warn', { argsIgnorePattern: '^_' }],
-      '@typescript-eslint/no-explicit-any': 'off',
-      '@typescript-eslint/no-dynamic-delete': 'off'
-=======
       '@typescript-eslint/no-unused-vars': 'off',
       '@typescript-eslint/no-explicit-any': 'off',
       '@typescript-eslint/no-dynamic-delete': 'off',
       '@typescript-eslint/no-require-imports': 'off',
       'react/no-unescaped-entities': 'off'
->>>>>>> aea778d9
     },
     settings: {
       react: {
