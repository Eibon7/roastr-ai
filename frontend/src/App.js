--- conflicted
+++ resolved
@@ -32,16 +32,6 @@
 import Pricing from './pages/Pricing';
 import Shop from './pages/Shop';
 import Analytics from './pages/Analytics';
-<<<<<<< HEAD
-import ProtectedRoute, { AdminRoute, AuthRoute, PublicRoute } from './components/ProtectedRoute';
-=======
-import { PublicRoute } from './components/ProtectedRoute';
-import { AuthGuard, AdminGuard } from './lib/guards';
->>>>>>> e8542659
-import './App.css';
-
-function App() {
-  return (
     <Router>
       <AuthProvider>
         <FeatureFlagsProvider>
@@ -75,63 +65,6 @@
                 />
                 <Route path="/auth/callback" element={<AuthCallback />} />
 
-<<<<<<< HEAD
-              {/* Protected routes with AppShell - require authentication */}
-              <Route
-                path="/"
-                element={
-                  <AuthRoute>
-                    <AppShell />
-                  </AuthRoute>
-                }
-              >
-                <Route index element={<Navigate to="/dashboard" replace />} />
-                <Route path="dashboard" element={<Dashboard />} />
-                <Route path="compose" element={<Compose />} />
-                <Route path="integrations" element={<Integrations />} />
-                <Route path="integrations/connect" element={<Connect />} />
-                <Route path="configuration" element={<Configuration />} />
-                <Route path="approval" element={<Approval />} />
-                <Route path="billing" element={<Billing />} />
-                <Route path="settings" element={<Settings />} />
-                <Route path="logs" element={<Logs />} />
-                <Route path="plans" element={<PlanPicker />} />
-                <Route path="pricing" element={<Pricing />} />
-                <Route path="style-profile" element={<StyleProfile />} />
-                <Route path="style-profile/generate" element={<StyleProfile />} />
-                <Route path="accounts" element={<AccountsPage />} />
-                <Route path="profile" element={<Settings />} />{' '}
-                {/* Profile redirects to Settings for now */}
-                <Route path="shop" element={<Shop />} />
-                <Route path="dashboard/analytics" element={<Analytics />} />
-              </Route>
-
-              {/* Admin routes with AdminLayout - require admin permissions */}
-              <Route
-                path="/admin"
-                element={
-                  <AdminRoute>
-                    <AdminLayout />
-                  </AdminRoute>
-                }
-              >
-                <Route index element={<Navigate to="/admin/users" replace />} />
-                <Route path="users" element={<AdminUsersPage />} />
-                <Route path="users/:userId" element={<UserDetail />} />
-                <Route path="plans" element={<AdminPlans />} />
-                <Route path="roast-tones" element={<RoastTones />} /> {/* Issue #876 */}
-                <Route path="metrics" element={<AdminMetrics />} />
-                <Route path="logs" element={<AdminLogs />} />
-                <Route path="settings" element={<AdminSettings />} />
-                <Route path="system-control" element={<SystemControlPanel />} />
-              </Route>
-
-              {/* 404 fallback */}
-              <Route path="*" element={<Navigate to="/dashboard" replace />} />
-            </Routes>
-          </div>
-        </SidebarProvider>
-=======
                 {/* Protected routes with AppShell - require authentication */}
                 {/* Issue #1063: Use AuthGuard for /app/* routes */}
                 <Route
@@ -202,7 +135,6 @@
             </div>
           </SidebarProvider>
         </FeatureFlagsProvider>
->>>>>>> e8542659
       </AuthProvider>
     </Router>
   );
