/**
 * Social Networks Mock Data
 * Realistic dataset for multi-account social network management
 */

// Import tone configuration from centralized config
import { TONE_EXAMPLES, TONE_OPTIONS } from '../config/tones';

export const MOCK_ACCOUNTS = [
  {
    id: 'acc_tw_1',
    network: 'twitter',
    handle: '@handle_1',
    status: 'active',
    monthlyRoasts: 4000,
    settings: {
      autoApprove: true,
      shieldEnabled: true,
      shieldLevel: 95,
      defaultTone: 'Flanders',
    },
  },
  {
    id: 'acc_tw_2',
    network: 'twitter',
    handle: '@handle_2',
    status: 'active',
    monthlyRoasts: 300,
    settings: {
      autoApprove: false,
      shieldEnabled: true,
      shieldLevel: 98,
      defaultTone: 'Canalla',
    },
  },
  {
    id: 'acc_ig_3',
    network: 'instagram',
    handle: '@handle_3',
    status: 'inactive',
    monthlyRoasts: 26,
    settings: {
      autoApprove: true,
      shieldEnabled: false,
      shieldLevel: 100,
      defaultTone: 'Balanceado',
    },
  },
];

export const MOCK_ROASTS = {
  acc_tw_1: [
    {
      id: 'r1',
      original: 'Tu código es una basura',
      roast: 'Gracias por tu comentario, me encanta tu entusiasmo por la basura.',
      createdAt: '2025-08-01T10:00:00Z',
      status: 'approved',
    },
    {
      id: 'r2',
      original: 'Nadie usa tu app',
      roast: 'Correcto, solo la gente con gusto exquisito. Por eso no te vi ahí.',
      createdAt: '2025-08-02T14:22:00Z',
      status: 'approved',
    },
    {
      id: 'r4',
      original: 'Este proyecto no tiene futuro',
      roast: 'Tienes razón, mi futuro está en no responderte. Pero aquí estamos.',
      createdAt: '2025-08-01T08:30:00Z',
      status: 'approved',
    },
  ],
  acc_tw_2: [
    {
      id: 'r3',
      original: 'Esto es lamentable',
      roast: 'Lamentable sería que no te contestara. Aquí tienes tu momento.',
      createdAt: '2025-08-03T09:05:00Z',
      status: 'pending',
    },
    {
      id: 'r5',
      original: 'No sabes programar',
      roast: 'Me enseñaste tú con este comentario. Gracias por la masterclass.',
      createdAt: '2025-08-03T11:15:00Z',
      status: 'pending',
    },
  ],
  acc_ig_3: [],
};

export const MOCK_INTERCEPTED = {
  acc_tw_1: [
    {
      id: 's1',
      category: 'Insultos graves',
      action: 'Ocultar comentario',
      preview: '***censurado***',
      originalHidden: 'Eres un **** y tu proyecto también',
      createdAt: '2025-08-03T11:40:00Z',
    },
    {
      id: 's4',
      category: 'Otros',
      action: 'Silenciar autor',
      preview: 'spam detectado',
      originalHidden: 'COMPRA SEGUIDORES AQUÍ CLICK CLICK CLICK',
      createdAt: '2025-08-02T15:22:00Z',
    },
  ],
  acc_tw_2: [
    {
      id: 's2',
      category: 'Amenazas',
      action: 'Reportar',
      preview: '***amenaza detectada***',
      originalHidden: 'Te voy a *** si vuelves a publicar eso',
      createdAt: '2025-08-04T16:12:00Z',
    },
    {
      id: 's3',
      category: 'Otros',
      action: 'Silenciar autor',
      preview: 'troll insistente',
      originalHidden: 'Spam repetitivo en 10 hilos',
      createdAt: '2025-08-04T17:20:00Z',
    },
  ],
  acc_ig_3: [],
};

export const MOCK_AVAILABLE_NETWORKS = [
  { network: 'twitter', name: 'X', connectedCount: 2 },
  { network: 'instagram', name: 'Instagram', connectedCount: 1 },
  { network: 'facebook', name: 'Facebook', connectedCount: 0 },
  { network: 'youtube', name: 'YouTube', connectedCount: 0 },
  { network: 'tiktok', name: 'TikTok', connectedCount: 0 },
  { network: 'linkedin', name: 'LinkedIn', connectedCount: 0 },
];

export const SHIELD_LEVELS = [
  { value: 90, label: '90% (Más laxo)' },
  { value: 95, label: '95%' },
  { value: 98, label: '98% (Más estricto)' },
  { value: 100, label: '100% (El más estricto)' },
];

// Re-export for backward compatibility
export { TONE_EXAMPLES, TONE_OPTIONS };
<<<<<<< HEAD
=======

>>>>>>> 5ecd4cb7
// Network icon mappings
export const NETWORK_ICONS = {
  twitter: '𝕏',
  instagram: '📷',
  facebook: '📘',
  youtube: '📺',
  tiktok: '🎵',
  linkedin: '💼',
};

export const NETWORK_COLORS = {
  twitter: 'bg-black text-white',
  instagram: 'bg-gradient-to-r from-purple-500 to-pink-500 text-white',
  facebook: 'bg-blue-600 text-white',
  youtube: 'bg-red-600 text-white',
  tiktok: 'bg-black text-white',
  linkedin: 'bg-blue-700 text-white',
};<|MERGE_RESOLUTION|>--- conflicted
+++ resolved
@@ -149,10 +149,7 @@
 
 // Re-export for backward compatibility
 export { TONE_EXAMPLES, TONE_OPTIONS };
-<<<<<<< HEAD
-=======
 
->>>>>>> 5ecd4cb7
 // Network icon mappings
 export const NETWORK_ICONS = {
   twitter: '𝕏',
