--- conflicted
+++ resolved
@@ -2,11 +2,6 @@
 import { createContext, useContext, useState, useEffect } from 'react';
 import { authApi, type User, type ApiError } from './api';
 import { setUserId, setUserProperties, reset } from './analytics-identity';
-<<<<<<< HEAD
-
-// Removed buildUserProperties - not used in current implementation
-=======
->>>>>>> 2c8100a0
 
 /**
  * Authentication context type definition
