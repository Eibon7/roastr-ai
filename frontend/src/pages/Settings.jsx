--- conflicted
+++ resolved
@@ -437,7 +437,6 @@
 
       // Handle rate limiting response from server
       if (error.response?.status === 429) {
-<<<<<<< HEAD
         const retryAfter = error.response?.headers?.['retry-after'];
 
         if (retryAfter) {
@@ -464,10 +463,6 @@
         addNotification('Has alcanzado el límite de solicitudes. Inténtalo más tarde.', 'warning');
       } else {
         // For other failures, don't update the timestamp
-=======
-        addNotification('Has alcanzado el límite de solicitudes. Inténtalo más tarde.', 'warning');
-      } else {
->>>>>>> edf3b002
         addNotification('Error al solicitar la exportación de datos', 'error');
       }
     } finally {
@@ -1820,8 +1815,6 @@
         onNotification={addNotification}
       />
 
-<<<<<<< HEAD
-=======
       {/* Logout Section */}
       <Card>
         <CardHeader>
@@ -1847,7 +1840,6 @@
           </div>
         </CardContent>
       </Card>
->>>>>>> edf3b002
       {/* Danger Zone */}
       <Card>
         <CardHeader>
