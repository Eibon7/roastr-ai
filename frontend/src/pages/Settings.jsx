--- conflicted
+++ resolved
@@ -4,13 +4,13 @@
 import { Badge } from '../components/ui/badge';
 import { Input } from '../components/ui/input';
 import { Select, SelectContent, SelectItem, SelectTrigger, SelectValue } from '../components/ui/select';
-<<<<<<< HEAD
-import { Settings as SettingsIcon, User, Shield, Bell, Palette, Save, Mail, Download, AlertTriangle, CheckCircle, XCircle, Circle } from 'lucide-react';
+import { Settings as SettingsIcon, User, Shield, Bell, Palette, Save, Mail, Download, AlertTriangle, CheckCircle, XCircle, Circle, Check, X } from 'lucide-react';
 import { apiClient } from '../lib/api';
 import { authHelpers } from '../lib/supabaseClient';
+import EnhancedPasswordInput from '../components/EnhancedPasswordInput';
 import { validatePassword, getPasswordStrength, getPasswordStrengthLabel, getPasswordStrengthColor } from '../utils/passwordValidator';
 
-// Password requirement component for visual feedback
+// Password requirement component for visual feedback (legacy support)
 const PasswordRequirement = ({ met, text }) => (
   <div className="flex items-center space-x-2">
     {met ? (
@@ -23,12 +23,6 @@
     </span>
   </div>
 );
-=======
-import { Settings as SettingsIcon, User, Shield, Bell, Palette, Save, Mail, Download, AlertTriangle, Check, X } from 'lucide-react';
-import { apiClient } from '../lib/api';
-import { authHelpers } from '../lib/supabaseClient';
-import EnhancedPasswordInput from '../components/EnhancedPasswordInput';
->>>>>>> 06899b81
 
 export default function Settings() {
   const [settings, setSettings] = useState({
@@ -181,8 +175,35 @@
     }
   };
 
-<<<<<<< HEAD
-  // Validate password in real-time
+  // Enhanced password validation (Issue #133) - Combined approach
+  const validatePasswordStrength = (password) => {
+    const criteria = {
+      length: password.length >= 8,
+      uppercase: /[A-Z]/.test(password),
+      lowercase: /[a-z]/.test(password),
+      number: /\d/.test(password),
+      special: /[!@#$%^&*()_+\-=\[\]{};':"\\|,.<>\/?]/.test(password),
+      noSpaces: !/\s/.test(password)
+    };
+    
+    const requiredCriteria = [criteria.length, criteria.noSpaces];
+    const strongCriteria = [criteria.uppercase || criteria.special, criteria.lowercase, criteria.number];
+    
+    // Must have minimum length and no spaces
+    if (!requiredCriteria.every(Boolean)) {
+      return { valid: false, message: 'La contraseña debe tener al menos 8 caracteres y no contener espacios' };
+    }
+    
+    // Must have at least 2 of the strong criteria (uppercase OR special, lowercase, number)
+    const strongCriteriaPassed = strongCriteria.filter(Boolean).length;
+    if (strongCriteriaPassed < 2) {
+      return { valid: false, message: 'La contraseña debe contener al menos: minúsculas, números, y mayúsculas o caracteres especiales' };
+    }
+    
+    return { valid: true };
+  };
+
+  // Validate password in real-time (legacy support with new validation)
   const validateNewPassword = (password) => {
     const validation = validatePassword(password);
     const strength = getPasswordStrength(password);
@@ -199,39 +220,7 @@
     return validation;
   };
 
-  // Password change handling (Issue #89 + Issue #133)
-=======
-  // Enhanced password validation (Issue #133)
-  const validatePasswordStrength = (password) => {
-    const criteria = {
-      length: password.length >= 8,
-      uppercase: /[A-Z]/.test(password),
-      lowercase: /[a-z]/.test(password),
-      number: /\d/.test(password),
-      special: /[!@#$%^&*()_+\-=\[\]{};':"\\|,.<>\/?]/.test(password),
-      noSpaces: !/\s/.test(password)
-    };
-    
-    const passedCriteria = Object.values(criteria).filter(Boolean).length;
-    const requiredCriteria = [criteria.length, criteria.noSpaces];
-    const strongCriteria = [criteria.uppercase || criteria.special, criteria.lowercase, criteria.number];
-    
-    // Must have minimum length and no spaces
-    if (!requiredCriteria.every(Boolean)) {
-      return { valid: false, message: 'La contraseña debe tener al menos 8 caracteres y no contener espacios' };
-    }
-    
-    // Must have at least 3 of the 4 strong criteria (uppercase OR special, lowercase, number)
-    const strongCriteriaPassed = strongCriteria.filter(Boolean).length;
-    if (strongCriteriaPassed < 2) {
-      return { valid: false, message: 'La contraseña debe contener al menos: minúsculas, números, y mayúsculas o caracteres especiales' };
-    }
-    
-    return { valid: true };
-  };
-
   // Password change handling with enhanced validation (Issue #89 + #133)
->>>>>>> 06899b81
   const handlePasswordChange = async (e) => {
     e.preventDefault();
     
@@ -250,17 +239,10 @@
       return;
     }
 
-<<<<<<< HEAD
-    // Enhanced password validation
-    const validation = validatePassword(passwordForm.newPassword);
-    if (!validation.isValid) {
-      addNotification(validation.errors.join('. '), 'error');
-=======
     // Enhanced password strength validation
     const validation = validatePasswordStrength(passwordForm.newPassword);
     if (!validation.valid) {
       addNotification(validation.message, 'error');
->>>>>>> 06899b81
       return;
     }
 
@@ -654,8 +636,7 @@
           <div className="pt-4 border-t border-gray-200 dark:border-gray-700">
             <label className="block text-sm font-medium mb-2">Contraseña</label>
             {passwordForm.showForm ? (
-<<<<<<< HEAD
-              <form onSubmit={handlePasswordChange} className="space-y-3">
+              <form onSubmit={handlePasswordChange} className="space-y-4">
                 <Input
                   type="password"
                   value={passwordForm.currentPassword}
@@ -747,79 +728,10 @@
                 <div className="bg-blue-50 border border-blue-200 rounded-lg p-3">
                   <div className="flex">
                     <Shield className="w-4 h-4 text-blue-400 mt-0.5 mr-2" />
-                    <div className="text-xs text-blue-800">
-                      <p>• Debes introducir tu contraseña actual para confirmar el cambio</p>
-                      <p>• La nueva contraseña será verificada automáticamente</p>
-=======
-              <form onSubmit={handlePasswordChange} className="space-y-4">
-                <div>
-                  <label className="block text-sm font-medium mb-2 text-gray-700 dark:text-gray-300">
-                    Contraseña actual
-                  </label>
-                  <Input
-                    type="password"
-                    value={passwordForm.currentPassword}
-                    onChange={(e) => setPasswordForm(prev => ({ ...prev, currentPassword: e.target.value }))}
-                    placeholder="Ingresa tu contraseña actual"
-                    required
-                    autoComplete="current-password"
-                  />
-                </div>
-                
-                <div>
-                  <label className="block text-sm font-medium mb-2 text-gray-700 dark:text-gray-300">
-                    Nueva contraseña
-                  </label>
-                  <EnhancedPasswordInput
-                    value={passwordForm.newPassword}
-                    onChange={(e) => setPasswordForm(prev => ({ ...prev, newPassword: e.target.value }))}
-                    placeholder="Ingresa tu nueva contraseña"
-                    showStrength={true}
-                    showCriteria={true}
-                    required
-                    autoComplete="new-password"
-                  />
-                </div>
-                
-                <div>
-                  <label className="block text-sm font-medium mb-2 text-gray-700 dark:text-gray-300">
-                    Confirmar nueva contraseña
-                  </label>
-                  <Input
-                    type="password"
-                    value={passwordForm.confirmPassword}
-                    onChange={(e) => setPasswordForm(prev => ({ ...prev, confirmPassword: e.target.value }))}
-                    placeholder="Confirma tu nueva contraseña"
-                    required
-                    autoComplete="new-password"
-                    className={`${
-                      passwordForm.confirmPassword && passwordForm.newPassword && 
-                      passwordForm.confirmPassword !== passwordForm.newPassword
-                        ? 'border-red-300 focus:border-red-500 focus:ring-red-500' 
-                        : passwordForm.confirmPassword && passwordForm.newPassword &&
-                          passwordForm.confirmPassword === passwordForm.newPassword
-                        ? 'border-green-300 focus:border-green-500 focus:ring-green-500'
-                        : ''
-                    }`}
-                  />
-                  {passwordForm.confirmPassword && passwordForm.newPassword && 
-                   passwordForm.confirmPassword !== passwordForm.newPassword && (
-                    <p className="text-red-600 text-sm mt-1">Las contraseñas no coinciden</p>
-                  )}
-                  {passwordForm.confirmPassword && passwordForm.newPassword && 
-                   passwordForm.confirmPassword === passwordForm.newPassword && (
-                    <p className="text-green-600 text-sm mt-1">✓ Las contraseñas coinciden</p>
-                  )}
-                </div>
-                
-                <div className="bg-blue-50 dark:bg-blue-900/20 border border-blue-200 dark:border-blue-800 rounded-lg p-3">
-                  <div className="flex">
-                    <Shield className="w-4 h-4 text-blue-400 mt-0.5 mr-2 flex-shrink-0" />
                     <div className="text-xs text-blue-800 dark:text-blue-200">
                       <p>• Ingresa tu contraseña actual para verificar tu identidad</p>
                       <p>• La nueva contraseña debe ser diferente a la actual</p>
                       <p>• Usa la guía de fortaleza arriba para crear una contraseña segura</p>
->>>>>>> 06899b81
                     </div>
                   </div>
                 </div>
