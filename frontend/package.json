{
  "name": "roastr-ai-frontend",
  "version": "1.0.0",
  "private": true,
  "dependencies": {
<<<<<<< HEAD
    "@supabase/supabase-js": "^2.53.0",
=======
    "@supabase/supabase-js": "^2.81.1",
>>>>>>> c3e0a541
    "chart.js": "^4.5.1",
    "class-variance-authority": "^0.7.1",
    "clsx": "^2.1.1",
    "lucide-react": "^0.546.0",
    "react": "^19.1.1",
    "react-chartjs-2": "^5.3.1",
    "react-dom": "^19.2.0",
    "react-router-dom": "^7.9.4",
    "react-scripts": "5.0.1",
    "sonner": "^2.0.7",
    "tailwind-merge": "^3.4.0"
  },
  "scripts": {
    "start": "craco start",
    "build": "craco build",
    "build:ci": "FAST_REFRESH=false CI=false GENERATE_SOURCEMAP=false REACT_APP_SUPABASE_URL=http://localhost/mock REACT_APP_SUPABASE_ANON_KEY=mock ESLINT_NO_DEV_ERRORS=true craco build",
    "test": "craco test",
    "test:ci": "CI=true TSC_COMPILE_ON_ERROR=true DISABLE_ESLINT_PLUGIN=true craco test --watchAll=false --testTimeout=30000 --verbose",
    "test:e2e": "playwright test",
    "test:e2e:ui": "playwright test --ui",
    "test:e2e:headed": "playwright test --headed",
    "lint": "eslint src/ --max-warnings=0 --quiet || echo 'ESLint completed with warnings'",
    "eject": "react-scripts eject"
  },
  "eslintConfig": {
    "extends": [
      "react-app",
      "react-app/jest"
    ],
    "overrides": [
      {
        "files": [
          "src/pages/admin/AdminDashboard.jsx"
        ],
        "rules": {
          "react-hooks/exhaustive-deps": "off"
        }
      }
    ]
  },
  "browserslist": {
    "production": [
      ">0.2%",
      "not dead",
      "not op_mini all"
    ],
    "development": [
      "last 1 chrome version",
      "last 1 firefox version",
      "last 1 safari version"
    ]
  },
  "devDependencies": {
    "@craco/craco": "^7.1.0",
    "@playwright/test": "^1.56.1",
    "@testing-library/jest-dom": "^6.9.1",
    "@testing-library/react": "^16.3.0",
    "@testing-library/user-event": "^14.6.1",
    "autoprefixer": "^10.4.21",
    "jest-junit": "^16.0.0",
    "postcss": "^8.5.6",
    "tailwindcss": "^3.4.18",
    "tailwindcss-animate": "^1.0.7"
  },
  "proxy": "http://localhost:3000",
  "jest": {
    "moduleNameMapper": {
      "^@/(.*)$": "<rootDir>/src/$1"
    }
  }
}<|MERGE_RESOLUTION|>--- conflicted
+++ resolved
@@ -3,11 +3,7 @@
   "version": "1.0.0",
   "private": true,
   "dependencies": {
-<<<<<<< HEAD
-    "@supabase/supabase-js": "^2.53.0",
-=======
     "@supabase/supabase-js": "^2.81.1",
->>>>>>> c3e0a541
     "chart.js": "^4.5.1",
     "class-variance-authority": "^0.7.1",
     "clsx": "^2.1.1",
