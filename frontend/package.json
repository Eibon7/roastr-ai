--- conflicted
+++ resolved
@@ -14,17 +14,11 @@
     "tailwind-merge": "^3.3.1"
   },
   "scripts": {
-<<<<<<< HEAD
-    "start": "craco start",
-    "build": "craco build",
-    "test": "craco test",
-=======
     "start": "react-scripts start",
     "build": "react-scripts build",
     "build:ci": "CI=false GENERATE_SOURCEMAP=false REACT_APP_SUPABASE_URL=http://localhost/mock REACT_APP_SUPABASE_ANON_KEY=mock react-scripts build",
     "test": "react-scripts test",
     "test:ci": "CI=true TSC_COMPILE_ON_ERROR=true DISABLE_ESLINT_PLUGIN=true react-scripts test --watchAll=false --testTimeout=30000 --verbose",
->>>>>>> 23f73e13
     "eject": "react-scripts eject"
   },
   "eslintConfig": {
@@ -56,13 +50,9 @@
     ]
   },
   "devDependencies": {
-<<<<<<< HEAD
-    "@craco/craco": "^7.1.0",
-=======
     "@testing-library/jest-dom": "^6.6.4",
     "@testing-library/react": "^16.3.0",
     "@testing-library/user-event": "^14.6.1",
->>>>>>> 23f73e13
     "autoprefixer": "^10.4.21",
     "jest-junit": "^16.0.0",
     "postcss": "^8.5.6",
