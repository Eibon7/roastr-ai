# CLAUDE.md

This file provides guidance to Claude Code (claude.ai/code) when working with code in this repository.

## Project Overview

This is a comprehensive multi-tenant toxicity detection and roast generation system for social media platforms. The project features a scalable architecture built with Node.js, supporting multiple organizations with dedicated workers, cost control, and automated moderation through the Shield system.

## Business Model

The platform operates on a subscription-based model with multiple tiers:

- **Free Plan**: Basic roast generation with limited features and platform access
- **Starter Plan**: €5/month - Enhanced features with increased limits and additional platforms
- **Pro Plan**: €15/month - Advanced features, custom styles, multiple platforms, analytics
- **Plus Plan**: €50/month - Premium tier with maximum capabilities, priority support, custom integrations

*Note: Enterprise plans are not currently available but may be considered for future releases.*

## Development Commands

```bash
# Start the application
npm start
npm run dev                      # Development mode with auto-reload
npm run start:api                # API server only

# CLI and Testing
npm run roast "your message"     # CLI tool
npm test                         # Run all tests
npm run test:coverage            # Tests with coverage

# 📚 For complete testing guide: docs/TESTING-GUIDE.md
# Includes: test commands, env variables, fixtures, CI/CD config, benchmarks

# Multi-tenant worker system
npm run workers:start            # Start all workers
npm run workers:status           # Check worker status
npm run workers:status:watch     # Monitor in real-time

# Queue management
npm run queue:status             # Check queue status
npm run queue:manage             # Interactive management
npm run queue:monitor            # Real-time monitoring
npm run queue:clear-all          # Clear all queues
npm run queue:retry              # Retry failed jobs

# Setup (Issue #237)
npm run setup:test-users:dry     # Preview test users
npm run setup:test-users         # Create test users

<<<<<<< HEAD
# Demo Mode (Issue #420)
npm run demo:seed                # Seed demo data (orgs, users, comments)
npm run demo:seed:dry            # Preview what would be seeded
npm run demo:seed:force          # Force reseed (delete + recreate)
npm run demo:validate            # Validate fixture files
npm run demo:reset               # Clear all demo data
npm run demo:reset:dry           # Preview what would be deleted

# Twitter bot
npm run twitter                  # Run Twitter bot
=======
>>>>>>> 54ffdf3b
```

### GDD Command Reference

🔗 **Full GDD documentation**: `docs/GDD-ACTIVATION-GUIDE.md`

| Category | Command | Description |
|----------|---------|-------------|
| **Validation** | `node scripts/validate-gdd-runtime.js --full` | Validate entire system |
| | `node scripts/validate-gdd-runtime.js --diff` | Validate changed nodes only |
| | `node scripts/validate-gdd-runtime.js --node=<name>` | Validate specific node |
| | `node scripts/validate-gdd-runtime.js --ci` | CI mode (exit 1 on errors) |
| **Health & Scoring** | `node scripts/score-gdd-health.js --ci` | Score all nodes |
| | `node scripts/compute-gdd-health.js --threshold=95` | Check health threshold |
| **Drift Prediction** | `node scripts/predict-gdd-drift.js --full` | Predict drift for all nodes |
| | `node scripts/predict-gdd-drift.js --ci` | CI mode (exit 1 if high-risk) |
| | `node scripts/predict-gdd-drift.js --create-issues` | Create GitHub issues for drift |
| **Auto-Repair** | `node scripts/auto-repair-gdd.js --dry-run` | Show what would be fixed |
| | `node scripts/auto-repair-gdd.js --auto-fix` | Apply fixes automatically |
| **Cross-Validation** | `node scripts/validate-gdd-cross.js --full` | Cross-validate all nodes |
| | `node scripts/update-integration-status.js` | Update integration status |
| **Telemetry** | `node scripts/collect-gdd-telemetry.js` | Collect telemetry snapshot |
| | `node scripts/collect-gdd-telemetry.js --ci` | CI mode (silent) |
| **Watch Mode** | `node scripts/watch-gdd.js` | Watch mode (development) |
| | `node scripts/watch-gdd.js --agents-active` | With autonomous agents |
| | `node scripts/watch-gdd.js --telemetry` | With telemetry display |
| | `node scripts/watch-gdd.js --cross` | With cross-validation |
| **Guardian** | `node scripts/guardian-gdd.js --full` | Full governance scan |
| | `node scripts/guardian-gdd.js --ci` | CI mode (exit 0/1/2) |
| | `node scripts/collect-diff.js --verbose` | Generate structured diffs |

## Multi-Tenant Project Structure

```
src/
├── index.js                          # Main API server
├── cli.js                            # CLI tool
├── config/index.js                   # Configuration
├── services/
│   ├── costControl.js                # Usage tracking & billing
│   ├── queueService.js               # Unified Redis/DB queue
│   ├── shieldService.js              # Automated moderation
│   ├── roastPromptTemplate.js        # Master prompt template (v1)
│   ├── roastGeneratorEnhanced.js     # Enhanced roast generation with RQC
│   ├── csvRoastService.js            # CSV-based reference roasts
│   ├── openai.js                     # OpenAI integration
│   └── perspective.js                # Perspective API
├── workers/
│   ├── BaseWorker.js                 # Base worker class
│   ├── FetchCommentsWorker.js        # Comment fetching
│   ├── AnalyzeToxicityWorker.js      # Toxicity analysis
│   ├── GenerateReplyWorker.js        # Roast generation
│   └── ShieldActionWorker.js         # Moderation actions
├── integrations/
│   ├── twitter/twitterService.js     # Twitter API v2
│   ├── youtube/youtubeService.js     # YouTube Data API
│   ├── instagram/instagramService.js # Instagram Basic API
│   ├── facebook/facebookService.js   # Facebook Graph API
│   ├── discord/discordService.js     # Discord Bot API
│   ├── twitch/twitchService.js       # Twitch API
│   ├── reddit/redditService.js       # Reddit API
│   ├── tiktok/tiktokService.js       # TikTok Business API
│   └── bluesky/blueskyService.js     # Bluesky AT Protocol
└── utils/logger.js                   # Logging utility

database/
└── schema.sql                        # Multi-tenant PostgreSQL schema

tests/
├── unit/                             # Service and worker unit tests
├── integration/                      # E2E workflow tests
└── helpers/testUtils.js              # Test utilities
```

## Environment Variables

**Core Database & Queue:**
- `SUPABASE_URL`, `SUPABASE_SERVICE_KEY`, `SUPABASE_ANON_KEY` - Supabase configuration
- `UPSTASH_REDIS_REST_URL`, `UPSTASH_REDIS_REST_TOKEN` - Upstash Redis for serverless queues
- `REDIS_URL` - Standard Redis URL (fallback)

**AI & Moderation APIs:**
- `OPENAI_API_KEY` - OpenAI API for roast generation and moderation
- `PERSPECTIVE_API_KEY` - Google Perspective API for toxicity detection
- `NODE_ENV` - Set to 'production' to disable debug logging
- `DEBUG` - Set to 'true' to enable detailed logging

**Platform Integrations:**
- Twitter: `TWITTER_BEARER_TOKEN`, `TWITTER_APP_KEY`, `TWITTER_APP_SECRET`, `TWITTER_ACCESS_TOKEN`, `TWITTER_ACCESS_SECRET`
- YouTube: `YOUTUBE_API_KEY`
- Instagram: `INSTAGRAM_ACCESS_TOKEN`
- Facebook: `FACEBOOK_ACCESS_TOKEN`
- Discord: `DISCORD_BOT_TOKEN`
- Twitch: `TWITCH_CLIENT_ID`, `TWITCH_CLIENT_SECRET`
- Reddit: `REDDIT_CLIENT_ID`, `REDDIT_CLIENT_SECRET`

**Optional:**
- `ROASTR_API_KEY` - Custom API key for /roast endpoint
- `ROAST_API_URL` - URL of roast API (defaults to production)
- `SHIELD_ENABLED` - Enable Shield moderation (default: true for Pro+ plans)

### Setting up Integrations

**Platform integrations** (Twitter, YouTube, Instagram, etc.):
- 🔗 **Full details**: `docs/INTEGRATIONS.md`
- Setup instructions for all 9 supported platforms
- API credentials, rate limits, and architecture

**OpenAI API setup:**
1. Get API key from [OpenAI Platform](https://platform.openai.com/api-keys)
2. Add to `.env`: `OPENAI_API_KEY=your_key_here`
3. Test: `npm run roast "tu comentario aquí"`

### API Verification Scripts (Issue #490)

Comprehensive verification scripts for all configured APIs:

```bash
# Core P0 APIs (Required for MVP)
node scripts/verify-supabase-tables.js      # Database: core tables, RLS policies
node scripts/verify-openai-api.js           # AI: available GPT models, moderation
node scripts/verify-twitter-api.js          # Platform: OAuth 1.0a/2.0, @Roastr_ai
node scripts/verify-perspective-api.js      # Toxicity: analysis attributes, fallback

# Platform Integrations (P1)
node scripts/verify-youtube-api.js          # Video platform: search, comments

# Database deployment
node scripts/deploy-supabase-schema.js      # Deploy schema to Supabase
```

**Features:**
- ✅ Comprehensive error handling with troubleshooting guidance
- ✅ Rate limit detection and reporting
- ✅ Clear success/failure indicators
- ✅ Verification of all critical functionality
- ✅ Fallback system validation

**Status:** All P0 APIs verified and production-ready. See Issue #490 for full configuration checklist.

## Multi-Tenant Architecture

The system is built on a comprehensive multi-tenant architecture designed for scale:

**Core Components:**
- **API Layer**: Express server with multi-tenant authentication and organization-scoped endpoints
- **Database Layer**: PostgreSQL with Row Level Security (RLS) for complete tenant isolation
- **Queue System**: Unified Redis/Upstash + Database queue management with priority support
- **Worker System**: Dedicated background workers for scalable comment processing
- **Cost Control**: Usage tracking, billing integration, and automatic limit enforcement
- **Shield System**: Automated content moderation with escalating actions

**Worker Architecture:**
1. **FetchCommentsWorker**: Fetches comments from 9 social media platforms
2. **AnalyzeToxicityWorker**: Analyzes content toxicity using Perspective API + OpenAI fallback
3. **GenerateReplyWorker**: Generates AI roast responses with cost control
4. **ShieldActionWorker**: Executes automated moderation actions (mute, block, report)

**Data Flow:**
```
Comment Detection → fetch_comments queue
  ↓
Comment Fetching → Database → analyze_toxicity queue
  ↓
Toxicity Analysis → generate_reply queue + Shield Analysis
  ↓
Response Generation → post_response queue
  ↓
Shield Actions (if needed) → shield_action queue [Priority 1]
  ↓
Platform Actions → Moderation Complete
```

**Scaling Features:**
- Horizontal scaling via multiple worker instances
- Priority-based job processing (Shield actions get priority 1)
- Automatic failover from Redis to Database queues
- Cost-based throttling to prevent overages
- Real-time monitoring and alerting

## Master Prompt Template System (v1-roast-prompt)

The roast generation system uses a comprehensive master prompt template for consistency, quality, and personalization.

**Key Features:**
- Dynamic field replacement (comment, category, references, tone)
- Automatic comment categorization (insults, body shaming, political, etc.)
- Reference integration from CSV database
- User tone mapping based on preferences and plan features
- Version control for future improvements
- 🔒 Security: Prompt injection protection, input validation, error traceability, length limits

**Security Features (Issue #127):**
- Sanitizes malicious template placeholders
- Strict validation for inputs (type, length, content)
- 2000 character limit to prevent DoS
- Graceful fallback system

**GDPR Rate Limiting (Issue #115):**
- Account Deletion: 3/hour (`DELETE /api/user/account`)
- Data Export: 5/hour (`GET /api/user/data-export`)
- Data Download: 10/hour (`GET /api/user/data-export/download/:token`)
- Deletion Cancellation: 5/hour (`POST /api/user/account/deletion/cancel`)
- Global GDPR Limit: 20/hour across all endpoints

Rate limiters disabled in test environment.

**Template Structure:**
```
Tu tarea es generar una respuesta sarcástica e ingeniosa...
💬 COMENTARIO ORIGINAL: {{original_comment}}
🎭 CATEGORÍA: {{comment_category}}
📚 EJEMPLOS: {{reference_roasts_from_CSV}}
👤 TONO: {{user_tone}}
```

**Integration Points:**
- RoastGeneratorEnhanced (basic moderation + advanced RQC modes)
- GenerateReplyWorker (queue processing)
- Platform-specific constraints (character limits, style guides)
- Plan differentiation (Free excludes references, Pro+ includes full examples)

## Persona Setup System (Issue #595)

The Persona Setup feature allows users to define their identity, intolerances, and tolerances for personalized roast filtering and generation.

**Key Features:**
- 3 encrypted persona fields: identity (lo_que_me_define), intolerance (lo_que_no_tolero), tolerance (lo_que_me_da_igual)
- AES-256-GCM encryption for data at rest
- OpenAI embeddings (text-embedding-3-small, 1536 dimensions) for semantic matching
- Plan-based access control (Free blocked, Starter: 2 fields, Pro+: 3 fields)
- Full REST API with JWT authentication
- GDPR compliance (full deletion capability)

**Security Features:**
- Industry-standard AES-256-GCM encryption with unique IVs
- Authentication tags prevent tampering
- No plaintext logging of sensitive data
- Input sanitization (XSS, SQL injection prevention)
- Character limits (300 chars plaintext, 500 encrypted)

**API Endpoints:**
- `GET /api/persona` - Retrieve user's persona (decrypted)
- `POST /api/persona` - Create/update persona (encrypted storage)
- `DELETE /api/persona` - Delete persona (GDPR compliance)
- `GET /api/persona/health` - Service health check

**Database Schema:**
- 18 persona columns in `users` table (3 fields × 6 columns each)
- pgvector extension for embedding storage and similarity search
- Helper functions: `user_has_embeddings()`, `get_user_embeddings_metadata()`, `embeddings_need_regeneration()`

**Plan Access Matrix:**
- Free/Basic: No access (blocked)
- Starter: `lo_que_me_define`, `lo_que_no_tolero` (2 fields)
- Pro/Plus/Enterprise: All 3 fields including `lo_que_me_da_igual`

**Implementation Files:**
- Service: `src/services/PersonaService.js`
- Routes: `src/routes/persona.js`
- Encryption: `src/utils/encryption.js`
- Migration: `database/migrations/001_add_persona_fields.sql`
- Tests: `tests/unit/services/PersonaService.test.js`, `tests/integration/persona-api.test.js`

**Environment Variable:**
- `PERSONA_ENCRYPTION_KEY` - 64-character hex key (generate with `node scripts/generate-persona-key.js`)
- ⚠️ CRITICAL: Never change this key after data is encrypted or all personas will be lost

**Test Coverage:** 97% (149/154 tests passing)

🔗 **Full documentation**: `docs/plan/issue-595.md`, `docs/test-evidence/issue-595/SUMMARY.md`

## Orquestación y Reglas

### Función de Orquestador

- **Actuar como orquestador del resto de subagentes**: Coordinar y supervisar tareas de agentes especializados
- **Mantener spec.md actualizado**: Gestionar documento central del sistema
- **Cuando un subagente cree un *.md táctico**: añadir bloque en spec.md para coherencia
- **Invocar Test Engineer Agent**: tras cambios en src/ o docs de diseño para tests + evidencias visuales con Playwright

### 🎯 Lead Orchestrator Rules (ENFORCEMENT)

**📋 Full agent definitions:** `agents/manifest.yaml`
**📊 Quick reference:** `docs/agents/INVENTORY.md`

**CRITICAL: Every PR must follow this protocol:**

#### 1. Pre-Implementation (FASE 0)

**Before any implementation:**
- ✅ **Resolve GDD nodes needed** using `node scripts/resolve-graph.js <nodes>`
- ✅ **Use Explore agent for research** (NEVER load spec.md completely)
- ✅ **Read `docs/patterns/coderabbit-lessons.md`** to avoid known mistakes
- ✅ **If AC ≥3 or multi-area changes:** Create mini-plan in `docs/plan/<issue>.md`

#### 2. Agent Identification

**For each PR, identify required agents by:**

**Labels:**
- `area:frontend`, `area:ui` → **FrontendDev**, **UIDesigner**
- `area:ui` + `branding`, `copy` → **WhimsyInjector**
- `test:*`, `qa`, `validation` → **TestEngineer**
- `priority:P0`, `priority:P1` + AC ≥3 → **TaskAssessor**
- `critical`, `security`, `billing` → **Guardian**

**Diff patterns:**
- `*.jsx`, `*.tsx`, `*.css` → **FrontendDev**
- `src/`, `tests/`, `*.test.js` → **TestEngineer**
- `src/services/costControl.js`, `database/schema.sql`, `docs/nodes/*.md` → **Guardian**
- Research needed, unclear structure → **Explore**

**Conditions:**
- AC ≥3 → **TaskAssessor**
- Complex multi-step tasks → **general-purpose**
- UI/UX changes → **UIDesigner** (may skip if already designed)
- Branding/microcopy → **WhimsyInjector** (NEVER in /legal, /billing, /admin)

#### 3. Agent Invocation & Receipts

**For each required agent:**

### Option A: Invoke the agent

1. Invoke via `Task` tool (Claude Code agents) or execute script (Guardian)
2. Record decisions, artifacts, guardrails verified
3. Generate receipt: `docs/agents/receipts/<pr>-<AgentName>.md`
4. Use template: `docs/agents/receipts/_TEMPLATE.md`

### Option B: Skip with justification

1. Document why agent not needed despite trigger match
2. Assess risks of skipping
3. Get approval if required (Product Owner for CRITICAL Guardian skips)
4. Generate SKIPPED receipt: `docs/agents/receipts/<pr>-<AgentName>-SKIPPED.md`
5. Use template: `docs/agents/receipts/_TEMPLATE-SKIPPED.md`

#### 4. Guardrails (NEVER VIOLATE)

**Orchestrator-specific:**
- ❌ NEVER load spec.md completely (use resolved nodes via `resolve-graph.js`)
- ❌ NEVER expose secrets, API keys, or .env variable names in receipts/docs
- ❌ NEVER skip FASE 0 assessment
- ❌ NEVER proceed without receipts for required agents
- ✅ ALWAYS generate receipts (normal or SKIPPED) for triggered agents
- ✅ ALWAYS update "Agentes Relevantes" in affected GDD nodes
- ✅ ALWAYS validate GDD before commit: `node scripts/resolve-graph.js --validate`

**Agent-specific guardrails:** See `agents/manifest.yaml` for each agent

#### 5. CI Enforcement

**Script:** `scripts/ci/require-agent-receipts.js`

**What it does:**
1. Reads `agents/manifest.yaml`
2. Discovers changed files and labels
3. Matches against agent triggers
4. Verifies receipt exists (normal OR skipped) for each required agent
5. **Fails build (exit 1) if receipts missing**

**PR cannot merge without:**
- ✅ All required agents have receipts
- ✅ Receipts follow template format
- ✅ Guardrails verified in receipts

#### 6. Planning Thresholds

**When to create mini-plan in `docs/plan/<issue>.md`:**
- AC ≥3 (3 or more acceptance criteria)
- Changes span multiple areas (e.g., frontend + backend + tests)
- Complex integrations or refactors
- Multiple agents required

**Mini-plan must include:**
- Estado Actual (current state assessment)
- Agents to be invoked and why
- Files affected per agent
- Validation criteria
- Risk assessment

#### 7. Examples

### Example 1: Simple Backend Fix

```bash
PR #700: Fix billing calculation bug
Changed: src/services/billing.js, tests/unit/services/billing.test.js
Labels: area:backend, priority:P1

Required agents:
- TestEngineer (diff: tests/)
- Guardian (diff: billing.js - sensitive)

Receipts generated:
- docs/agents/receipts/700-TestEngineer.md ✅
- docs/agents/receipts/700-Guardian.md ✅ (exit 0, no violations)
```

### Example 2: Frontend Feature with Branding

```bash
PR #701: New dashboard UI with microcopy
Changed: frontend/components/Dashboard.jsx, frontend/styles/dashboard.css
Labels: area:frontend, area:ui, branding

Required agents:
- FrontendDev (diff: *.jsx, *.css)
- UIDesigner (label: area:ui)
- WhimsyInjector (label: branding)
- TestEngineer (AC: Must have E2E tests)

Receipts generated:
- docs/agents/receipts/701-FrontendDev.md ✅
- docs/agents/receipts/701-UIDesigner-SKIPPED.md (Design pre-approved in #695)
- docs/agents/receipts/701-WhimsyInjector.md ✅
- docs/agents/receipts/701-TestEngineer.md ✅
```

### Example 3: Docs-Only Change

```bash
PR #702: Update integration guide
Changed: docs/INTEGRATIONS.md
Labels: docs

Required agents: NONE (no triggers match)

Receipts: None needed
CI: Passes with 0 required agents
```

#### 8. Violations & Consequences

**If receipts missing:**
- ❌ CI fails with exit 1
- ❌ PR cannot merge
- ❌ Must generate missing receipts and re-push

**If guardrails violated:**
- ❌ Code review rejects PR
- ❌ Must fix violations before re-review
- ❌ Guardian CRITICAL violations require Product Owner approval

**If secrets exposed:**
- 🚨 CRITICAL SECURITY VIOLATION
- 🚨 Immediate PR close and secret rotation
- 🚨 Incident report required

#### 9. Receipt Review Checklist

**For code reviewers:**
- [ ] All required agents identified correctly
- [ ] Receipts exist (normal or SKIPPED) for each required agent
- [ ] SKIPPED receipts have valid justification
- [ ] Guardrails verified in normal receipts
- [ ] No secrets or .env variables exposed
- [ ] Artifacts listed in receipts actually exist
- [ ] GDD nodes updated with agents in "Agentes Relevantes"

---

**Enforcement Status:** ✅ Active (scripts/ci/require-agent-receipts.js)
**Last Updated:** 2025-10-19

### Configuración MCP Playwright

**Para cambios de frontend:**
- Ejecutar Playwright MCP para validación visual automatizada
- Capturar screenshots en múltiples viewports
- Revisar consola del navegador y logs de red
- Guardar reporte en `docs/ui-review.md` con evidencias
- Verificar coincidencia con especificaciones de diseño

**Comandos:**
- `/mcp list` - Confirmar Playwright operativo
- `/mcp exec playwright` - Realizar capturas y análisis

### Reglas de PR

- **Cada feature/tarea nueva = nueva PR**: No mezclar funcionalidades
- **No mezclar en PRs ya abiertas salvo fix de review**: Scope limitado
- **Si detectas commits fuera de scope → detener y abrir nueva PR**
- **Documentar reglas en plantilla de PR**

### ⭐ Quality Standards (CRÍTICO)

🔗 **Ver**: `docs/QUALITY-STANDARDS.md`

**Requisitos NO NEGOCIABLES para mergear:**
1. ✅ Sin conflictos con main
2. ✅ CI/CD passing (todos los jobs verdes)
3. ✅ **0 comentarios de CodeRabbit** (CERO, no "casi cero")

**Pre-Flight Checklist OBLIGATORIO:**
- Tests completos y pasando
- Documentación actualizada (CLAUDE.md, spec.md, nodos GDD)
- Code quality (sin console.logs, TODOs, código muerto)
- Self-review exhaustivo (como si fueras CodeRabbit)

**Si CodeRabbit comenta:**
- NO pedir merge
- Implementar TODAS las sugerencias
- Push de correcciones
- Esperar nueva review
- Repetir hasta 0 comentarios

**Mentalidad:** Producto monetizable, no proyecto de instituto. **Calidad > Velocidad.**

### Reglas de Commits y Tests

- **Commit sin tests no permitido**: Todo código nuevo debe incluir pruebas
- **Si código nuevo sin tests → coordinar con Test Engineer** antes de cerrar
- **Cambios en UI/frontend deben incluir evidencias visuales**: capturas + report.md en docs/test-evidence/

### Integration Workflow & Error Prevention

**⚠️ CRITICAL: Before implementing ANY platform integration, follow this protocol to prevent past mistakes.**

**Phase 1: Pre-Implementation (MANDATORY)**

1. **Read integration documentation FIRST:**
   ```bash
   # ALWAYS read before starting
   docs/INTEGRATIONS.md
   docs/nodes/social-platforms.md
   ```

2. **Verify naming conventions:**
   - Service file: `<platform>Service.js` (e.g., `twitterService.js`)
   - Class name: PascalCase (e.g., `TwitterService`)
   - Env vars: `<PLATFORM>_<PROPERTY>` (e.g., `TWITTER_API_KEY`)
   - Test file: `<platform>.test.js`

3. **Check for existing implementation:**
   ```bash
   grep -r "class <Platform>Service" src/integrations/
   ls src/integrations/<platform>/
   ```

**Phase 2: Implementation Checklist**

- [ ] Service implements required interface: `authenticate()`, `fetchComments()`, `postReply()`, `blockUser()`
- [ ] Added platform routing in `FetchCommentsWorker.js`
- [ ] Created integration tests in `tests/integration/<platform>.test.js`
- [ ] NO hardcoded credentials (use env vars only)
- [ ] NO env var examples in public docs (use "🔐 Requires environment variables" line)
- [ ] Error handling for rate limits implemented
- [ ] Logging uses `utils/logger.js` (not `console.log`)

**Phase 3: Post-Implementation (MANDATORY)**

1. **Update documentation:**
   - [ ] Added platform section to `docs/INTEGRATIONS.md` following established format
   - [ ] Updated `docs/nodes/social-platforms.md` with new platform entry
   - [ ] Added to integration status check in `scripts/update-integration-status.js`

2. **Validate naming consistency:**
   ```bash
   # Service file exists
   ls src/integrations/<platform>/<platform>Service.js

   # Worker routing added
   grep -i "<platform>" src/workers/FetchCommentsWorker.js

   # Tests exist
   ls tests/integration/<platform>.test.js
   ```

**Common Past Mistakes (Learn from CodeRabbit):**

❌ **Mistake 1: Duplicated naming**
- Issue: Created `twitterIntegration.js` when `twitterService.js` existed
- Fix: Always search codebase first, follow naming convention

❌ **Mistake 2: Forgotten service registration**
- Issue: Created service but forgot to register in FetchCommentsWorker
- Fix: Follow checklist, grep for platform name in worker files

❌ **Mistake 3: Token leakage in docs**
- Issue: Added `YOUTUBE_API_KEY=your_key_here` to public docs
- Fix: NEVER include env var examples in docs/INTEGRATIONS.md

❌ **Mistake 4: Inconsistent error handling**
- Issue: Each integration handled rate limits differently
- Fix: Follow existing patterns in other services, use shared utilities

❌ **Mistake 5: Missing tests**
- Issue: Integration deployed without integration tests
- Fix: Checklist item mandatory, tests must exist before PR

❌ **Mistake 6: Outdated documentation**
- Issue: Implemented integration but forgot to update docs/INTEGRATIONS.md
- Fix: Phase 3 checklist mandatory, no PR without doc updates

**Enforcement:**

- ✅ This checklist is part of Pre-Flight Checklist
- ✅ CodeRabbit will flag violations
- ✅ 0 comments rule applies (fix ALL suggestions)
- ✅ GDD validation includes integration documentation check

**Principle:** "Hacer las cosas bien y escalables" - Take time to do it right the first time. Self-document, follow conventions, maintain consistency.

### Task Assessment (FASE 0 - OBLIGATORIA)

**IMPORTANTE**: Antes de cualquier planning o implementación, SIEMPRE evalúa el estado actual de la tarea.

**Criterio de Decisión:**

- **Assessment Simple** (Orquestador inline):
  - Tareas con ≤ 2 criterios de aceptación
  - Issues tipo: docs, config simple, fix pequeño
  - Ejecución: búsqueda inline + ejecutar tests si existen

- **Assessment Completo** (Task Assessor Agent):
  - Tareas con ≥ 3 criterios de aceptación
  - Issues P0/P1 críticas
  - Features complejas, integraciones, refactors
  - Ejecución: Invocar Task Assessor Agent → `docs/assessment/<issue>.md`

**Workflow:**
1. Identificar tipo (contar AC, determinar complejidad)
2. **LEER `docs/patterns/coderabbit-lessons.md`** (patrones conocidos)
3. Ejecutar assessment (inline o agent)
4. Recibir recomendación: CREATE | FIX | ENHANCE | CLOSE
5. Actuar según recomendación

🔗 **Patrones aprendidos**: `docs/patterns/coderabbit-lessons.md`

### CodeRabbit Lessons - Workflow de Aprendizaje

**OBLIGATORIO: Leer antes de TODA implementación (FASE 0 o FASE 2)**

**Antes de implementar:**
1. **Leer:** `docs/patterns/coderabbit-lessons.md`
2. **Consultar:** Patrones conocidos (ESLint, testing, GDD, security)
3. **Aplicar:** Checklist pre-implementación del documento

**Durante implementación:**
- Seguir reglas documentadas
- Evitar patrones conocidos (semicolons, const/let, console.log, etc.)
- Aplicar fixes preventivos

**Después de review CodeRabbit:**
1. **Identificar nuevos patrones** (≥2 ocurrencias del mismo error)
2. **Actualizar:** `docs/patterns/coderabbit-lessons.md`
   - Añadir sección ❌ Mistake / ✅ Fix
   - Actualizar estadísticas
3. **Generar SUMMARY:** Usar `docs/templates/SUMMARY-template.md`
   - Enfoque en patrones, NO cronología
   - Máximo 50 líneas (vs 300+ antes)
   - Extraer root causes y acciones correctivas
4. **Commit:** `docs(patterns): Add CodeRabbit lesson - <patrón>`

**Objetivo:** Reducir tasa de repetición <10% en todos los patrones

**Beneficio:** Menos idas y venidas con CodeRabbit = menos tokens + faster reviews

### Planning Mode

- **Antes de implementar, genera siempre un plan en modo texto**
- **El plan debe incluir "Estado Actual"** basado en assessment
- **Describir**: pasos, subagentes, archivos afectados, criterios de validación
- **Guardar en**: `docs/plan/<issue>.md`
- **⚠️ CRÍTICO: Después de guardar, CONTINÚA AUTOMÁTICAMENTE con implementación**
  - NO esperes confirmación del usuario
  - NO preguntes "¿procedemos?"
  - El plan es para documentar, no pedir permiso
  - EJECUTA inmediatamente
  - Solo detenerse por bloqueador técnico real

### Gestión de Agentes Relevantes (GDD Phase 4)

- **Cada nodo en `docs/nodes/*.md` debe mantener actualizada "## Agentes Relevantes"**
- **Reglas de sincronización**:
  - Agente invocado no listado → añádelo automáticamente
  - Agente listado ya no aplica → elimínalo
  - Mantener ordenado alfabéticamente
- **Validación**: `node scripts/resolve-graph.js --validate` antes de cerrar PR
- **Checklist obligatorio al cerrar**:
  - [ ] Leí spec.md y el .md del nodo afectado
  - [ ] Revisé "Agentes Relevantes" refleja agentes usados
  - [ ] Añadí agentes faltantes
  - [ ] Eliminé agentes irrelevantes
  - [ ] Ejecuté validación sin errores
  - [ ] Confirmé tabla global nodos-agentes en spec.md sincronizada
  - [ ] Generé reporte con `--report`

**Tabla global**: Ver "Node-Agent Matrix" en spec.md

### Coverage Authenticity Rules (GDD Phase 15.1)

**NEVER modify `**Coverage:**` values manually. Coverage must be derived from automated reports.**

- **Coverage Source**: All nodes must have `**Coverage Source:** auto`
- **Automated Enforcement**: Validation and Auto-Repair enforce authenticity
- **Manual modifications = integrity violations** → CI failure
- **Data sources**: Primary: `coverage/coverage-summary.json`, Secondary: `lcov.info`
- **Tolerance**: 3% difference allowed
- **Violations**: Mismatch >3% triggers critical violation

**Validation:**
```bash
node scripts/validate-gdd-runtime.js --full
node scripts/auto-repair-gdd.js --auto-fix
```

**Coverage Update Workflow:**
1. `npm test -- --coverage`
2. Coverage report auto-generated
3. `node scripts/auto-repair-gdd.js --auto`
4. Auto-repair reads actual coverage and updates nodes
5. Commit updated nodes

**Manual Override (discouraged):**
- Use `**Coverage Source:** manual` only if data unavailable
- Triggers warning (not error)
- Must justify in PR description
- Switch back to `auto` when available

**Integrity Score:**
- Coverage authenticity = 10% of node health score
- Manual source: -20 points
- Missing source: -10 points
- Mismatch: penalty up to -50 points

**CI/CD**: Blocks merge if coverage integrity violations detected

### 🎓 GDD Health Score Management - Principios Fundamentales

**⚠️ NUNCA ajustar thresholds sin investigación exhaustiva.**

**Workflow cuando CI GDD falla:**

1. **Ver score real:** `node scripts/score-gdd-health.js --ci`
2. **Mapear cambios:** test files → source files → GDD nodes
3. **Calcular coverage real:** `npm test -- --coverage` → revisar `coverage-summary.json`
4. **Actualizar nodos:** Editar `docs/nodes/*.md` con valores reales
5. **Regenerar score:** Verificar si threshold es alcanzable matemáticamente
6. **Solo entonces ajustar threshold** con justificación técnica detallada en `.gddrc.json`

**Principios:**
- ❌ NO shortcuts: No bajar números solo para pasar CI
- ❌ NO exponer keys: NUNCA incluir API keys, tokens, passwords en código o docs públicas
- ✅ Tests fallidos = oportunidades: Arreglar ANTES de continuar
- ✅ Documentar decisiones: Incluir `note` + `temporary_until` en `.gddrc.json`
- ✅ **Hacer las cosas bien y escalables:** Investigar root cause, no parches rápidos

**Mentalidad:** GDD threshold es indicador de salud del sistema, no obstáculo burocrático.

**Security:** Todas las credenciales en env vars. Docs públicas: usar "🔐 Requires environment variables"

🔗 **Lección completa con ejemplo:** `docs/lessons/gdd-threshold-management.md`

### GDD Activation - Issue Analysis & Context Loading

🔗 **Full details**: `docs/GDD-ACTIVATION-GUIDE.md`

**IMPORTANTE**: El Orchestrator debe usar GDD para **todas las issues**, cargando solo nodos relevantes (NO spec.md completo).

**When user mentions issue number** (e.g., "Issue #408"):

1. **Fetch metadata**: `gh issue view 408 --json labels,title,body`
2. **Map labels → nodes** (ver tabla completa en líneas 561-577)
3. **Keyword fallback** si no hay label `area:*` (ver tabla líneas 579-591)
4. **Resolve dependencies**: `node scripts/resolve-graph.js <nodes>`
5. **Load ONLY resolved nodes** (NO spec.md)
6. **Announce context loaded** (ver ejemplo líneas 601-618)

**During Development:**
- ✅ Read nodes, NOT spec.md (unless `test:e2e` or `area:observability`)
- ✅ Update affected nodes when code changes
- ✅ Add agents to "Agentes Relevantes" if invoked but not listed
- ✅ Run validation before commits
- ❌ NEVER load entire spec.md unless explicitly required
- ❌ NEVER skip node updates
- ❌ NEVER commit without validation

**Before Closing PR:**
- [ ] Verified "Agentes Relevantes" reflects agents used
- [ ] Added missing agents, removed irrelevant
- [ ] Ran `node scripts/resolve-graph.js --validate` → no errors
- [ ] Generated report with `--report`
- [ ] Included GDD summary in PR description

**Fallback**: Si no puedes determinar nodos → preguntar al usuario área de feature

## GDD 2.0 - Quick Reference

| Phase | Command | Threshold | Full Documentation |
|-------|---------|-----------|-------------------|
| **Validation** | `validate-gdd-runtime.js --full` | 🟢 HEALTHY | [GDD-ACTIVATION-GUIDE.md](docs/GDD-ACTIVATION-GUIDE.md#validation) |
| **Health Score** | `score-gdd-health.js --ci` | ≥87 (temp until 2025-10-31) | [GDD-ACTIVATION-GUIDE.md](docs/GDD-ACTIVATION-GUIDE.md#health) |
| **Drift Detection** | `predict-gdd-drift.js --full` | <60 risk | [GDD-ACTIVATION-GUIDE.md](docs/GDD-ACTIVATION-GUIDE.md#drift) |
| **Auto-Repair** | `auto-repair-gdd.js --auto-fix` | N/A | [GDD-ACTIVATION-GUIDE.md](docs/GDD-ACTIVATION-GUIDE.md#repair) |
| **CI/CD** | Automated workflows | Health ≥87 | [GDD-ACTIVATION-GUIDE.md](docs/GDD-ACTIVATION-GUIDE.md#cicd) |
| **Telemetry** | `collect-gdd-telemetry.js` | N/A | [GDD-TELEMETRY.md](docs/GDD-TELEMETRY.md) |
| **Cross-Val** | `validate-gdd-cross.js --full` | N/A | [GDD-PHASE-15.md](docs/GDD-PHASE-15.md) |

**Before PR:** `Health ≥87`, `Drift <60`, `Tests 100%`, `Coverage: auto`

**Status Levels:** 🟢 HEALTHY (80-100) | 🟡 DEGRADED (50-79) | 🔴 CRITICAL (<50)

---

## Documentation Integrity Policy (Phase 15.3)

### GDD Implementation Summary Governance

**Effective:** October 8, 2025

The GDD Implementation Summary has been modularized to prevent token limit errors.

**Size Limits:**
- **GDD Implementation Summary Index** (`docs/GDD-IMPLEMENTATION-SUMMARY.md`): 350 lines max (~5,000 tokens)
- **Phase Documentation** (`docs/implementation/GDD-PHASE-*.md`): 1,000 lines max per file

**Mandatory Structure:** All phase docs must include header with back-link, content sections (objective, implementation, results, testing, files), footer with navigation.

**Update Requirements:** When adding new phase, MUST update:
1. ✅ Create phase file: `docs/implementation/GDD-PHASE-<number>.md`
2. ✅ Update index: `docs/GDD-IMPLEMENTATION-SUMMARY.md`
3. ✅ Update metadata: `docs/.gddindex.json`
4. ✅ Verify size: Ensure index <350 lines

**Enforcement:**
- CI/CD validation checks index size
- Auto-Repair can fix missing references
- Health scoring monitors doc size
- Manual edits require Orchestrator approval

**Rationale:** Previous monolithic file (3,069 lines) caused token limit errors. Phase 15.3 reduced index to 249 lines (93% reduction), eliminated errors, improved read time from 800ms+ to <50ms.

🔗 **Full details**: `docs/GDD-PHASE-15.3-MODULARIZATION.md`

---

## Tareas al Cerrar

**🚨 VERIFICACIÓN OBLIGATORIA antes de marcar tarea completa:**

1. **Tests DEBEN PASAR al 100%**:
   ```bash
   npm test -- <relevant-tests>
   npm test <test-file>.test.js
   ```
   - ✅ **0 tests fallando** - Si hay 1 solo test rojo, tarea NO completa
   - ❌ **NUNCA marcar completa con tests failing**
   - Si tests fallan → arreglar ANTES de continuar

2. **Pre-Flight Checklist ejecutado**:
   - [ ] Tests pasando
   - [ ] Documentación actualizada
   - [ ] Code quality verificado
   - [ ] Self-review completado

3. **Documentación actualizada**:
   - spec.md reflejando cambios
   - Nodos GDD con status actualizado
   - Mapa de cobertura de tests + evidencias visuales
   - Changelog detallado en PR

**⚠️ Si encuentras tests failing:**
- NO continúes con siguiente tarea
- NO marques como completa
- Arregla los tests AHORA
- Re-ejecuta para verificar
- Solo entonces procede<|MERGE_RESOLUTION|>--- conflicted
+++ resolved
@@ -49,7 +49,6 @@
 npm run setup:test-users:dry     # Preview test users
 npm run setup:test-users         # Create test users
 
-<<<<<<< HEAD
 # Demo Mode (Issue #420)
 npm run demo:seed                # Seed demo data (orgs, users, comments)
 npm run demo:seed:dry            # Preview what would be seeded
@@ -57,11 +56,6 @@
 npm run demo:validate            # Validate fixture files
 npm run demo:reset               # Clear all demo data
 npm run demo:reset:dry           # Preview what would be deleted
-
-# Twitter bot
-npm run twitter                  # Run Twitter bot
-=======
->>>>>>> 54ffdf3b
 ```
 
 ### GDD Command Reference
