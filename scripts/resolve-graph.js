--- conflicted
+++ resolved
@@ -80,10 +80,7 @@
    * Escapes regex metacharacters before converting * to .*
    * @param {string} pattern - Glob pattern (e.g., "src/integrations/STAR/index.js" where STAR is *)
    * @returns {RegExp} - Regex pattern for matching
-<<<<<<< HEAD
    * @throws {Error} - If pattern is invalid or empty
-=======
->>>>>>> f3409386
    */
   globToRegex(pattern) {
     if (!pattern || typeof pattern !== 'string') {
@@ -144,13 +141,6 @@
         // Check each node's file list
         for (const [nodeName, nodeData] of Object.entries(features)) {
           const nodeFiles = nodeData.files || [];
-          const keywordSet = new Set([
-            nodeName.toLowerCase(),
-            nodeName.replace(/-/g, ''),
-            nodeName.replace(/-/g, '_')
-          ]);
-          
-          // Build keyword set from node name and node files
           const keywordSet = new Set([
             nodeName.toLowerCase(),
             nodeName.replace(/-/g, ''),
@@ -190,15 +180,6 @@
             }
           }
 
-          // Also check if file path contains node-related keywords
-<<<<<<< HEAD
-          const nodeKeywords = Array.from(keywordSet).filter(Boolean);
-          const pathSegments = file.toLowerCase().split(path.sep);
-          
-          for (const rawKeyword of nodeKeywords) {
-            const keyword = rawKeyword.toLowerCase();
-            const escapedKeyword = keyword.replace(/[.*+?^${}()|[\]\\]/g, '\\$&');
-=======
           // Use regex with word boundaries to detect camelCase correctly
           const nodeKeywords = Array.from(keywordSet).filter(Boolean);
           
@@ -209,7 +190,6 @@
             const escapedKeyword = keyword.replace(/[.*+?^${}()|[\]\\]/g, '\\$&');
             // Match keyword with word boundaries (handles camelCase like shieldDecisionEngine)
             // This regex matches: start of segment OR non-alphanumeric char, then keyword, then non-alphanumeric char OR end
->>>>>>> f3409386
             const keywordRegex = new RegExp(`(^|[^a-z0-9])${escapedKeyword}([^a-z0-9]|$)`);
             
             if (pathSegments.some(segment => keywordRegex.test(segment))) {
@@ -937,25 +917,20 @@
   --help, -h               Show this help message
 
 ${colors.bright}EXAMPLES:${colors.reset}
-  ${colors.dim}# Resolve dependencies for a specific node${colors.reset}
+  ${colors.dim}# Resolve dependencies for a specific node${colorsreset}
   node scripts/resolve-graph.js roast --verbose
 
-  ${colors.dim}# Map changed files to affected nodes (CI usage)${colors.reset}
+  ${colors.dim}# Map changed files to affected nodes (CI usage)${colorsreset}
   node scripts/resolve-graph.js --from-files changed-files.txt --format=json
 
-<<<<<<< HEAD
-  ${colors.dim}# Validate the entire graph${colors.reset}
+  ${colors.dim}# Generate validation report${colorsreset}
+  node scripts/resolve-graph.js --report
+
+  ${colors.dim}# Validate the entire graph${colorsreset}
   node scripts/resolve-graph.js --validate
-=======
-  ${colors.dim}# Generate validation report${colors.reset}
-  node scripts/resolve-graph.js --report
-
-  ${colors.dim}# Validate the entire graph${colors.reset}
-  node scripts/resolve-graph.js --validate
-
-  ${colors.dim}# Generate Mermaid diagram${colors.reset}
+
+  ${colors.dim}# Generate Mermaid diagram${colorsreset}
   node scripts/resolve-graph.js --graph > docs/system-graph.mmd
->>>>>>> f3409386
 `);
 }
 
