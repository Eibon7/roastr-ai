#!/usr/bin/env node
/**
 * Graph Driven Development (GDD) - Dependency Graph Resolver
 *
 * Resolves documentation dependencies from system-map.yaml and generates
 * optimized context loading for Claude Code agents.
 *
 * Features:
 * - Dependency resolution with cycle detection
 * - Graph validation (circular deps, missing deps, missing docs)
 * - Mermaid visualization generation
 * - Multiple output formats (text, JSON, Mermaid)
 * - Verbose mode for debugging
 *
 * Usage:
 *   node scripts/resolve-graph.js <node-name>           # Resolve dependencies
 *   node scripts/resolve-graph.js --validate            # Validate graph
 *   node scripts/resolve-graph.js --graph               # Generate Mermaid diagram
 *   node scripts/resolve-graph.js roast --verbose       # Verbose output
 *   node scripts/resolve-graph.js roast --format=json   # JSON output
 *
 * Examples:
 *   node scripts/resolve-graph.js roast
 *   node scripts/resolve-graph.js shield --verbose
 *   node scripts/resolve-graph.js --validate
 *   node scripts/resolve-graph.js --graph > docs/system-graph.mmd
 */

const fs = require('fs');
const path = require('path');
const yaml = require('js-yaml');

// ANSI color codes for terminal output
const colors = {
  reset: '\x1b[0m',
  bright: '\x1b[1m',
  dim: '\x1b[2m',
  red: '\x1b[31m',
  green: '\x1b[32m',
  yellow: '\x1b[33m',
  blue: '\x1b[34m',
  magenta: '\x1b[35m',
  cyan: '\x1b[36m',
  white: '\x1b[37m'
};

class GraphResolver {
  constructor(systemMapPath) {
    this.systemMapPath = systemMapPath;
    this.systemMap = this.loadSystemMap();
    this.visited = new Set();
    this.resolvedDocs = [];
    this.dependencyChain = [];
  }

  /**
   * Load and parse system-map.yaml
   */
  loadSystemMap() {
    try {
      const content = fs.readFileSync(this.systemMapPath, 'utf8');
      return yaml.load(content);
    } catch (error) {
      console.error(`${colors.red}Error loading system map:${colors.reset}`, error.message);
      process.exit(1);
    }
  }

  /**
   * Get features/nodes from system map with fallback
   * Handles both 'features' and 'nodes' property names for backward compatibility
   * @returns {Object|null} - Features object or null if not found
   */
  getFeatures() {
    return this.systemMap?.features || this.systemMap?.nodes || null;
  }

  /**
   * Resolve all dependencies for a given node
   * @param {string} nodeName - Name of the node to resolve
   * @returns {Object} - Resolved docs and dependency chain
   */
  resolve(nodeName) {
    this.visited.clear();
    this.resolvedDocs = [];
    this.dependencyChain = [];

<<<<<<< HEAD
    const features = this.systemMap.features || this.systemMap.nodes;
=======
    const features = this.getFeatures();
>>>>>>> 1aea4a74
    if (!features || !features[nodeName]) {
      throw new Error(`Node "${nodeName}" not found in system map`);
    }

    this.traverse(nodeName, 0);

    return {
      docs: [...new Set(this.resolvedDocs)], // Remove duplicates
      chain: this.dependencyChain
    };
  }

  /**
   * Traverse dependency graph depth-first
   * @param {string} nodeName - Current node
   * @param {number} depth - Current depth (for visualization)
   */
  traverse(nodeName, depth) {
    // Detect cycles
    if (this.visited.has(nodeName)) {
      throw new Error(`Circular dependency detected: ${nodeName} appears in its own dependency chain`);
    }

<<<<<<< HEAD
    const features = this.systemMap.features || this.systemMap.nodes;
=======
    const features = this.getFeatures();
>>>>>>> 1aea4a74
    const node = features[nodeName];
    if (!node) {
      throw new Error(`Node "${nodeName}" not found in system map`);
    }

    this.visited.add(nodeName);
    this.dependencyChain.push({ name: nodeName, depth });

    // Recursively resolve dependencies
    if (node.depends_on && node.depends_on.length > 0) {
      for (const dep of node.depends_on) {
        this.traverse(dep, depth + 1);
      }
    }

    // Add docs from this node
    if (node.docs && node.docs.length > 0) {
      this.resolvedDocs.push(...node.docs);
    }

    this.visited.delete(nodeName);
  }

  /**
   * Validate the entire graph for common issues
   * @returns {Object} - Validation results
   */
  validate() {
    const issues = {
      circularDeps: [],
      missingDeps: [],
      missingDocs: [],
      orphanedNodes: [],
      missingAgentsSection: [],
      duplicateAgents: [],
      invalidAgents: []
    };

<<<<<<< HEAD
    const features = this.systemMap.features || this.systemMap.nodes;
=======
    const features = this.getFeatures();
>>>>>>> 1aea4a74
    if (!features) {
      throw new Error('System map does not contain features or nodes');
    }

    // Check each node
    for (const [nodeName, node] of Object.entries(features)) {
      // Check for circular dependencies
      try {
        this.resolve(nodeName);
      } catch (error) {
        if (error.message.includes('Circular dependency')) {
          issues.circularDeps.push({
            node: nodeName,
            error: error.message
          });
        }
      }

      // Check for missing dependencies
      if (node.depends_on && node.depends_on.length > 0) {
        for (const dep of node.depends_on) {
          if (!features[dep]) {
            issues.missingDeps.push({
              node: nodeName,
              missingDep: dep
            });
          }
        }
      }

      // Check for missing documentation files
      if (node.docs && node.docs.length > 0) {
        for (const docPath of node.docs) {
          const fullPath = path.join(process.cwd(), docPath);
          if (!fs.existsSync(fullPath)) {
            issues.missingDocs.push({
              node: nodeName,
              missingDoc: docPath
            });
          }
        }
      }

      // Check for orphaned nodes (no incoming dependencies)
      const hasIncoming = Object.values(features).some(
        otherNode => otherNode.depends_on && otherNode.depends_on.includes(nodeName)
      );
      if (!hasIncoming && node.depends_on && node.depends_on.length > 0) {
        // This is a leaf node with dependencies - OK
      } else if (!hasIncoming && (!node.depends_on || node.depends_on.length === 0)) {
        // This is a root node - also OK
      }

      // NEW: Validate agents section in documentation
      if (node.docs && node.docs.length > 0) {
        for (const docPath of node.docs) {
          const fullPath = path.join(process.cwd(), docPath);
          if (fs.existsSync(fullPath)) {
            const agentIssues = this.validateAgentsSection(fullPath, nodeName);
            if (agentIssues.missingSection) {
              issues.missingAgentsSection.push({
                node: nodeName,
                file: docPath
              });
            }
            if (agentIssues.duplicates.length > 0) {
              issues.duplicateAgents.push({
                node: nodeName,
                file: docPath,
                duplicates: agentIssues.duplicates
              });
            }
            if (agentIssues.invalidAgents.length > 0) {
              issues.invalidAgents.push({
                node: nodeName,
                file: docPath,
                invalid: agentIssues.invalidAgents
              });
            }
          }
        }
      }
    }

    return issues;
  }

  /**
   * Validate that a node doc has proper "Agentes Relevantes" section
   * @param {string} docPath - Path to documentation file
   * @param {string} nodeName - Name of the node
   * @returns {Object} - Agent validation issues
   */
  validateAgentsSection(docPath, nodeName) {
    const content = fs.readFileSync(docPath, 'utf8');
    const validAgents = [
      'UX Researcher',
      'UI Designer',
      'Whimsy Injector',
      'Front-end Dev',
      'Back-end Dev',
      'Test Engineer',
      'GitHub Monitor',
      'Documentation Agent',
      'Security Audit Agent',
      'Performance Monitor Agent'
    ];

    const issues = {
      missingSection: false,
      duplicates: [],
      invalidAgents: []
    };

    // Check if "Agentes Relevantes" section exists
    const agentsRegex = /## Agentes Relevantes/i;
    if (!agentsRegex.test(content)) {
      issues.missingSection = true;
      return issues;
    }

    // Extract agents from section
    const sectionMatch = content.match(/## Agentes Relevantes\s*([\s\S]*?)(?=\n##|\n---|\Z)/);
    if (sectionMatch) {
      const sectionContent = sectionMatch[1];
      const lines = sectionContent.split('\n')
        .map(line => line.trim())
        .filter(line => line.startsWith('-'));

      const agents = lines.map(line => line.replace(/^-\s*/, '').trim());

      // Check for duplicates
      const seen = new Set();
      for (const agent of agents) {
        if (seen.has(agent)) {
          issues.duplicates.push(agent);
        }
        seen.add(agent);
      }

      // Check for invalid agents
      for (const agent of agents) {
        if (!validAgents.includes(agent)) {
          issues.invalidAgents.push(agent);
        }
      }
    }

    return issues;
  }

  /**
   * Generate Mermaid diagram of the dependency graph
   * @returns {string} - Mermaid diagram code
   */
  generateMermaidDiagram() {
    let mermaid = 'graph TD\n';

<<<<<<< HEAD
    const features = this.systemMap.features || this.systemMap.nodes;
=======
    const features = this.getFeatures();
    if (!features) {
      throw new Error('System map does not contain features or nodes');
    }
>>>>>>> 1aea4a74

    // Add nodes with styling based on priority
    for (const [nodeName, node] of Object.entries(features)) {
      const label = nodeName.replace(/-/g, '_');
      const priority = node.priority || 'medium';
      const status = node.status || 'active';

      let styleClass = '';
      if (priority === 'critical') {
        styleClass = ':::critical';
      } else if (priority === 'high') {
        styleClass = ':::high';
      } else if (status === 'planned') {
        styleClass = ':::planned';
      }

      mermaid += `  ${label}["${nodeName}"${styleClass}]\n`;
    }

    // Add dependencies
    mermaid += '\n';
    for (const [nodeName, node] of Object.entries(features)) {
      const label = nodeName.replace(/-/g, '_');

      if (node.depends_on && node.depends_on.length > 0) {
        for (const dep of node.depends_on) {
          const depLabel = dep.replace(/-/g, '_');
          mermaid += `  ${label} --> ${depLabel}\n`;
        }
      }
    }

    // Add styling
    mermaid += `\n`;
    mermaid += `  classDef critical fill:#ff6b6b,stroke:#c92a2a,stroke-width:2px,color:#fff\n`;
    mermaid += `  classDef high fill:#ffd43b,stroke:#fab005,stroke-width:2px\n`;
    mermaid += `  classDef planned fill:#e9ecef,stroke:#adb5bd,stroke-width:1px,stroke-dasharray: 5 5\n`;

    return mermaid;
  }

  /**
   * Print resolution results to console
   * @param {string} nodeName - Node that was resolved
   * @param {Object} result - Resolution result
   * @param {boolean} verbose - Whether to print verbose output
   */
  printResolution(nodeName, result, verbose = false) {
    console.log(`\n${colors.bright}${colors.cyan}📊 Dependency Resolution for: ${nodeName}${colors.reset}\n`);

    // Print dependency chain
    console.log(`${colors.bright}Dependency Chain:${colors.reset}`);
    for (const { name, depth } of result.chain) {
      const indent = '  '.repeat(depth);
      const arrow = depth > 0 ? '└─ ' : '';
      console.log(`${indent}${arrow}${colors.green}${name}${colors.reset}`);
    }

    // Print resolved docs
    console.log(`\n${colors.bright}Resolved Documentation Files (${result.docs.length}):${colors.reset}`);
    for (const doc of result.docs) {
      const exists = fs.existsSync(path.join(process.cwd(), doc));
      const status = exists ? `${colors.green}✓${colors.reset}` : `${colors.red}✗${colors.reset}`;
      console.log(`  ${status} ${doc}`);
    }

    // Print statistics
    const totalLines = this.estimateTotalLines(result.docs);
    const estimatedTokens = Math.ceil(totalLines * 4); // Rough estimate: 4 tokens per line

    console.log(`\n${colors.bright}Statistics:${colors.reset}`);
    console.log(`  Total Nodes: ${result.chain.length}`);
    console.log(`  Total Docs: ${result.docs.length}`);
    console.log(`  Estimated Lines: ${totalLines}`);
    console.log(`  Estimated Tokens: ${estimatedTokens}`);

    // Verbose output
    if (verbose) {
      console.log(`\n${colors.dim}Verbose Output:${colors.reset}`);
      console.log(JSON.stringify(result, null, 2));
    }
  }

  /**
   * Estimate total lines in all resolved docs
   * @param {Array<string>} docs - List of document paths
   * @returns {number} - Estimated total lines
   */
  estimateTotalLines(docs) {
    let totalLines = 0;
    for (const doc of docs) {
      const fullPath = path.join(process.cwd(), doc);
      if (fs.existsSync(fullPath)) {
        const content = fs.readFileSync(fullPath, 'utf8');
        totalLines += content.split('\n').length;
      }
    }
    return totalLines;
  }

  /**
   * Generate validation report in markdown format
   * @param {Object} issues - Validation issues
   * @returns {string} - Markdown report
   */
  generateValidationReport(issues) {
    const now = new Date().toISOString();
    let report = `# System Validation Report\n\n`;
    report += `**Generated:** ${now}\n`;
    report += `**Tool:** resolve-graph.js\n\n`;
    report += `---\n\n`;

    report += `## Summary\n\n`;

    const totalCritical = issues.circularDeps.length + issues.missingDeps.length +
                          issues.missingDocs.length + issues.missingAgentsSection.length;
    const totalWarnings = issues.duplicateAgents.length + issues.invalidAgents.length;

    if (totalCritical === 0 && totalWarnings === 0) {
      report += `✅ **All validations passed!** No issues found.\n\n`;
    } else {
      report += `| Category | Count |\n`;
      report += `|----------|-------|\n`;
      report += `| Critical Issues | ${totalCritical} |\n`;
      report += `| Warnings | ${totalWarnings} |\n\n`;
    }

    // Graph validation
    report += `## Graph Validation\n\n`;

    if (issues.circularDeps.length > 0) {
      report += `### ❌ Circular Dependencies (${issues.circularDeps.length})\n\n`;
      for (const issue of issues.circularDeps) {
        report += `- **${issue.node}**: ${issue.error}\n`;
      }
      report += `\n`;
    } else {
      report += `✅ No circular dependencies detected\n\n`;
    }

    if (issues.missingDeps.length > 0) {
      report += `### ⚠️  Missing Dependencies (${issues.missingDeps.length})\n\n`;
      for (const issue of issues.missingDeps) {
        report += `- **${issue.node}** depends on non-existent node: \`${issue.missingDep}\`\n`;
      }
      report += `\n`;
    } else {
      report += `✅ All dependencies valid\n\n`;
    }

    if (issues.missingDocs.length > 0) {
      report += `### ⚠️  Missing Documentation Files (${issues.missingDocs.length})\n\n`;
      for (const issue of issues.missingDocs) {
        report += `- **${issue.node}**: \`${issue.missingDoc}\`\n`;
      }
      report += `\n`;
    } else {
      report += `✅ All documentation files exist\n\n`;
    }

    // Agent validation
    report += `## Agent Validation\n\n`;

    if (issues.missingAgentsSection.length > 0) {
      report += `### ❌ Missing "Agentes Relevantes" Section (${issues.missingAgentsSection.length})\n\n`;
      for (const issue of issues.missingAgentsSection) {
        report += `- **${issue.node}**: \`${issue.file}\`\n`;
      }
      report += `\n`;
    } else {
      report += `✅ All nodes have "Agentes Relevantes" section\n\n`;
    }

    if (issues.duplicateAgents.length > 0) {
      report += `### ⚠️  Duplicate Agents (${issues.duplicateAgents.length})\n\n`;
      for (const issue of issues.duplicateAgents) {
        report += `- **${issue.node}**: ${issue.duplicates.join(', ')}\n`;
      }
      report += `\n`;
    }

    if (issues.invalidAgents.length > 0) {
      report += `### ⚠️  Invalid Agents (${issues.invalidAgents.length})\n\n`;
      for (const issue of issues.invalidAgents) {
        report += `- **${issue.node}**: ${issue.invalid.join(', ')}\n`;
      }
      report += `\n`;
    }

    if (issues.duplicateAgents.length === 0 && issues.invalidAgents.length === 0 && issues.missingAgentsSection.length === 0) {
      report += `✅ All agent sections are valid\n\n`;
    }

    // Node-Agent matrix
    report += `## Node-Agent Matrix\n\n`;
    report += `| Node | Agents |\n`;
    report += `|------|--------|\n`;

<<<<<<< HEAD
    const features = this.systemMap.features || this.systemMap.nodes;
=======
    const features = this.getFeatures();
    if (!features) {
      report += `| (no nodes) | *(n/a)* |\n`;
      report += `\n---\n\n**Last validated:** ${now}\n`;
      return report;
    }

>>>>>>> 1aea4a74
    for (const [nodeName, node] of Object.entries(features)) {
      if (node.docs && node.docs.length > 0) {
        const docPath = node.docs[0];
        const fullPath = path.join(process.cwd(), docPath);
        if (fs.existsSync(fullPath)) {
          const agents = this.extractAgents(fullPath);
          report += `| ${nodeName} | ${agents.length > 0 ? agents.join(', ') : '*(none)*'} |\n`;
        }
      }
    }

    report += `\n---\n\n`;
    report += `**Last validated:** ${now}\n`;

    return report;
  }

  /**
   * Extract agents list from a documentation file
   * @param {string} docPath - Path to documentation file
   * @returns {Array<string>} - List of agents
   */
  extractAgents(docPath) {
    const content = fs.readFileSync(docPath, 'utf8');
    const sectionMatch = content.match(/## Agentes Relevantes\s*([\s\S]*?)(?=\n##|\n---|\Z)/);

    if (sectionMatch) {
      const sectionContent = sectionMatch[1];
      const lines = sectionContent.split('\n')
        .map(line => line.trim())
        .filter(line => line.startsWith('-'));

      return lines.map(line => line.replace(/^-\s*/, '').trim());
    }

    return [];
  }

  /**
   * Print validation results to console
   * @param {Object} issues - Validation issues
   */
  printValidation(issues) {
    console.log(`\n${colors.bright}${colors.cyan}🔍 Graph Validation Results${colors.reset}\n`);

    let hasIssues = false;
    let hasWarnings = false;

    // Circular dependencies
    if (issues.circularDeps.length > 0) {
      hasIssues = true;
      console.log(`${colors.red}❌ Circular Dependencies (${issues.circularDeps.length}):${colors.reset}`);
      for (const issue of issues.circularDeps) {
        console.log(`  - ${issue.node}: ${issue.error}`);
      }
      console.log();
    }

    // Missing dependencies
    if (issues.missingDeps.length > 0) {
      hasIssues = true;
      console.log(`${colors.yellow}⚠️  Missing Dependencies (${issues.missingDeps.length}):${colors.reset}`);
      for (const issue of issues.missingDeps) {
        console.log(`  - ${issue.node} depends on non-existent node: ${issue.missingDep}`);
      }
      console.log();
    }

    // Missing documentation files
    if (issues.missingDocs.length > 0) {
      hasIssues = true;
      console.log(`${colors.yellow}⚠️  Missing Documentation Files (${issues.missingDocs.length}):${colors.reset}`);
      for (const issue of issues.missingDocs) {
        console.log(`  - ${issue.node}: ${issue.missingDoc}`);
      }
      console.log();
    }

    // NEW: Missing agents section
    if (issues.missingAgentsSection.length > 0) {
      hasIssues = true;
      console.log(`${colors.red}❌ Missing "Agentes Relevantes" Section (${issues.missingAgentsSection.length}):${colors.reset}`);
      for (const issue of issues.missingAgentsSection) {
        console.log(`  - ${issue.node}: ${issue.file}`);
      }
      console.log();
    }

    // NEW: Duplicate agents
    if (issues.duplicateAgents.length > 0) {
      hasWarnings = true;
      console.log(`${colors.yellow}⚠️  Duplicate Agents (${issues.duplicateAgents.length}):${colors.reset}`);
      for (const issue of issues.duplicateAgents) {
        console.log(`  - ${issue.node}: ${issue.duplicates.join(', ')}`);
      }
      console.log();
    }

    // NEW: Invalid agents
    if (issues.invalidAgents.length > 0) {
      hasWarnings = true;
      console.log(`${colors.yellow}⚠️  Invalid Agents (${issues.invalidAgents.length}):${colors.reset}`);
      for (const issue of issues.invalidAgents) {
        console.log(`  - ${issue.node}: ${issue.invalid.join(', ')}`);
      }
      console.log();
    }

    // Summary
    if (!hasIssues && !hasWarnings) {
      console.log(`${colors.green}✅ Graph validation passed! No issues found.${colors.reset}\n`);
    } else if (hasIssues) {
      const totalIssues = issues.circularDeps.length + issues.missingDeps.length +
                          issues.missingDocs.length + issues.missingAgentsSection.length;
      console.log(`${colors.red}❌ Graph validation failed with ${totalIssues} critical issues.${colors.reset}\n`);
      process.exit(1);
    } else {
      const totalWarnings = issues.duplicateAgents.length + issues.invalidAgents.length;
      console.log(`${colors.yellow}⚠️  Graph validation passed with ${totalWarnings} warnings.${colors.reset}\n`);
    }
  }
}

// CLI Entry Point
function main() {
  const args = process.argv.slice(2);

  // Parse arguments
  let nodeName = null;
  let verbose = false;
  let format = 'text';
  let mode = 'resolve'; // resolve, validate, graph, report

  for (const arg of args) {
    if (arg === '--validate') {
      mode = 'validate';
    } else if (arg === '--graph') {
      mode = 'graph';
    } else if (arg === '--report') {
      mode = 'report';
    } else if (arg === '--verbose' || arg === '-v') {
      verbose = true;
    } else if (arg.startsWith('--format=')) {
      format = arg.split('=')[1];
    } else if (arg === '--help' || arg === '-h') {
      printHelp();
      process.exit(0);
    } else if (!arg.startsWith('--')) {
      nodeName = arg;
    }
  }

  const systemMapPath = path.join(process.cwd(), 'docs', 'system-map.yaml');
  const resolver = new GraphResolver(systemMapPath);

  try {
    if (mode === 'validate') {
      // Validate entire graph
      const issues = resolver.validate();
      resolver.printValidation(issues);
    } else if (mode === 'graph') {
      // Generate Mermaid diagram
      const mermaid = resolver.generateMermaidDiagram();
      console.log(mermaid);
    } else if (mode === 'report') {
      // Generate validation report and save to file
      const issues = resolver.validate();
      const report = resolver.generateValidationReport(issues);
      const reportPath = path.join(process.cwd(), 'docs', 'system-validation.md');
      fs.writeFileSync(reportPath, report, 'utf8');
      console.log(`${colors.green}✅ Validation report generated: ${reportPath}${colors.reset}`);

      // Also print to console
      resolver.printValidation(issues);
    } else {
      // Resolve dependencies for specific node
      if (!nodeName) {
        console.error(`${colors.red}Error: Node name required${colors.reset}`);
        console.log('Usage: node scripts/resolve-graph.js <node-name> [--verbose] [--format=json|text]');
        process.exit(1);
      }

      const result = resolver.resolve(nodeName);

      if (format === 'json') {
        console.log(JSON.stringify(result, null, 2));
      } else {
        resolver.printResolution(nodeName, result, verbose);
      }
    }
  } catch (error) {
    console.error(`${colors.red}Error:${colors.reset}`, error.message);
    if (verbose) {
      console.error(error.stack);
    }
    process.exit(1);
  }
}

function printHelp() {
  console.log(`
${colors.bright}Graph Driven Development (GDD) - Dependency Graph Resolver${colors.reset}

${colors.bright}USAGE:${colors.reset}
  node scripts/resolve-graph.js <node-name> [options]
  node scripts/resolve-graph.js --validate
  node scripts/resolve-graph.js --graph
  node scripts/resolve-graph.js --report

${colors.bright}OPTIONS:${colors.reset}
  --validate              Validate entire graph for issues
  --graph                 Generate Mermaid diagram of dependencies
  --report                Generate validation report (docs/system-validation.md)
  --verbose, -v           Enable verbose output
  --format=<format>       Output format (text, json)
  --help, -h              Show this help message

${colors.bright}EXAMPLES:${colors.reset}
  ${colors.dim}# Resolve dependencies for roast node${colors.reset}
  node scripts/resolve-graph.js roast

  ${colors.dim}# Resolve with verbose output${colors.reset}
  node scripts/resolve-graph.js shield --verbose

  ${colors.dim}# Generate validation report${colors.reset}
  node scripts/resolve-graph.js --report

  ${colors.dim}# Validate entire graph${colors.reset}
  node scripts/resolve-graph.js --validate

  ${colors.dim}# Generate Mermaid diagram${colors.reset}
  node scripts/resolve-graph.js --graph > docs/system-graph.mmd

  ${colors.dim}# JSON output for automation${colors.reset}
  node scripts/resolve-graph.js roast --format=json
`);
}

// Run CLI if executed directly
if (require.main === module) {
  main();
}

module.exports = { GraphResolver };<|MERGE_RESOLUTION|>--- conflicted
+++ resolved
@@ -85,11 +85,7 @@
     this.resolvedDocs = [];
     this.dependencyChain = [];
 
-<<<<<<< HEAD
-    const features = this.systemMap.features || this.systemMap.nodes;
-=======
     const features = this.getFeatures();
->>>>>>> 1aea4a74
     if (!features || !features[nodeName]) {
       throw new Error(`Node "${nodeName}" not found in system map`);
     }
@@ -113,11 +109,7 @@
       throw new Error(`Circular dependency detected: ${nodeName} appears in its own dependency chain`);
     }
 
-<<<<<<< HEAD
-    const features = this.systemMap.features || this.systemMap.nodes;
-=======
     const features = this.getFeatures();
->>>>>>> 1aea4a74
     const node = features[nodeName];
     if (!node) {
       throw new Error(`Node "${nodeName}" not found in system map`);
@@ -156,11 +148,7 @@
       invalidAgents: []
     };
 
-<<<<<<< HEAD
-    const features = this.systemMap.features || this.systemMap.nodes;
-=======
     const features = this.getFeatures();
->>>>>>> 1aea4a74
     if (!features) {
       throw new Error('System map does not contain features or nodes');
     }
@@ -319,14 +307,10 @@
   generateMermaidDiagram() {
     let mermaid = 'graph TD\n';
 
-<<<<<<< HEAD
-    const features = this.systemMap.features || this.systemMap.nodes;
-=======
     const features = this.getFeatures();
     if (!features) {
       throw new Error('System map does not contain features or nodes');
     }
->>>>>>> 1aea4a74
 
     // Add nodes with styling based on priority
     for (const [nodeName, node] of Object.entries(features)) {
@@ -525,9 +509,6 @@
     report += `| Node | Agents |\n`;
     report += `|------|--------|\n`;
 
-<<<<<<< HEAD
-    const features = this.systemMap.features || this.systemMap.nodes;
-=======
     const features = this.getFeatures();
     if (!features) {
       report += `| (no nodes) | *(n/a)* |\n`;
@@ -535,7 +516,6 @@
       return report;
     }
 
->>>>>>> 1aea4a74
     for (const [nodeName, node] of Object.entries(features)) {
       if (node.docs && node.docs.length > 0) {
         const docPath = node.docs[0];
