--- conflicted
+++ resolved
@@ -437,28 +437,6 @@
         // Only buffer output when JSON mode is requested
         if (options.json) {
           child.stdout.on('data', (data) => {
-<<<<<<< HEAD
-            let chunk = data.toString();
-
-            // If chunk itself exceeds maxBufferLength, trim it
-            if (chunk.length > maxBufferLength) {
-              chunk = chunk.slice(-maxBufferLength);
-              stdoutTruncated = true;
-              // Replace entire buffer with trimmed chunk
-              stdoutBuffer.length = 0;
-              stdoutBuffer.push(chunk);
-              stdoutSize = chunk.length;
-            } else {
-              stdoutBuffer.push(chunk);
-              stdoutSize += chunk.length;
-
-              // Remove oldest chunks if buffer exceeds limit
-              while (stdoutSize > maxBufferLength && stdoutBuffer.length > 1) {
-                const removed = stdoutBuffer.shift();
-                stdoutSize -= removed.length;
-                stdoutTruncated = true;
-              }
-=======
             const chunk = data.toString();
             stdoutBuffer.push(chunk);
             stdoutSize += chunk.length;
@@ -468,33 +446,10 @@
               const removed = stdoutBuffer.shift();
               stdoutSize -= removed.length;
               stdoutTruncated = true;
->>>>>>> edf3b002
             }
           });
 
           child.stderr.on('data', (data) => {
-<<<<<<< HEAD
-            let chunk = data.toString();
-
-            // If chunk itself exceeds maxBufferLength, trim it
-            if (chunk.length > maxBufferLength) {
-              chunk = chunk.slice(-maxBufferLength);
-              stderrTruncated = true;
-              // Replace entire buffer with trimmed chunk
-              stderrBuffer.length = 0;
-              stderrBuffer.push(chunk);
-              stderrSize = chunk.length;
-            } else {
-              stderrBuffer.push(chunk);
-              stderrSize += chunk.length;
-
-              // Remove oldest chunks if buffer exceeds limit
-              while (stderrSize > maxBufferLength && stderrBuffer.length > 1) {
-                const removed = stderrBuffer.shift();
-                stderrSize -= removed.length;
-                stderrTruncated = true;
-              }
-=======
             const chunk = data.toString();
             stderrBuffer.push(chunk);
             stderrSize += chunk.length;
@@ -504,7 +459,6 @@
               const removed = stderrBuffer.shift();
               stderrSize -= removed.length;
               stderrTruncated = true;
->>>>>>> edf3b002
             }
           });
         }
