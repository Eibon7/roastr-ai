--- conflicted
+++ resolved
@@ -5,7 +5,7 @@
  * Temporary utility for Issue #525
  */
 
-const fs = require('fs').promises;
+const fs = require('fs');
 const path = require('path');
 const logger = require('../src/utils/logger');
 
@@ -13,155 +13,6 @@
 const coverageFinalPath = path.join(rootDir, 'coverage', 'coverage-final.json');
 const coverageSummaryPath = path.join(rootDir, 'coverage', 'coverage-summary.json');
 
-<<<<<<< HEAD
-async function regenerateCoverageSummary() {
-  console.log('📊 Regenerating coverage-summary.json from coverage-final.json');
-  console.log('');
-
-  try {
-    // Check if coverage-final.json exists
-    try {
-      await fs.access(coverageFinalPath);
-    } catch {
-      console.error(`❌ Error: Coverage file not found at ${coverageFinalPath}`);
-      console.error('');
-      console.error('Please run tests with coverage first:');
-      console.error('  npm test -- --coverage');
-      console.error('');
-      process.exit(1);
-    }
-
-    // Read and parse coverage-final.json
-    let coverageFinal;
-    try {
-      const coverageData = await fs.readFile(coverageFinalPath, 'utf8');
-      coverageFinal = JSON.parse(coverageData);
-    } catch (parseError) {
-      console.error(`❌ Error: Failed to parse ${coverageFinalPath}`);
-      console.error('');
-      console.error('Details:', parseError.message);
-      console.error('');
-      console.error('The coverage file may be corrupted. Try regenerating it:');
-      console.error('  npm test -- --coverage');
-      console.error('');
-      process.exit(1);
-    }
-
-    // Calculate totals
-    const totals = {
-      lines: { total: 0, covered: 0, skipped: 0 },
-      statements: { total: 0, covered: 0, skipped: 0 },
-      functions: { total: 0, covered: 0, skipped: 0 },
-      branches: { total: 0, covered: 0, skipped: 0 },
-      branchesTrue: { total: 0, covered: 0, skipped: 0 }
-    };
-
-    const summary = { total: totals };
-    let fileCount = 0;
-
-    for (const [filePath, data] of Object.entries(coverageFinal)) {
-      if (!data.s || !data.statementMap) continue;
-
-      fileCount++;
-
-      // Calculate file metrics
-      const fileSummary = {
-        lines: { total: Object.keys(data.statementMap).length, covered: 0, skipped: 0 },
-        statements: { total: Object.keys(data.s).length, covered: 0, skipped: 0 },
-        functions: { total: Object.keys(data.f || {}).length, covered: 0, skipped: 0 },
-        branches: { total: 0, covered: 0, skipped: 0 }
-      };
-
-      // Count covered statements
-      Object.values(data.s).forEach(v => {
-        if (v > 0) fileSummary.statements.covered++;
-      });
-
-      // Count covered functions
-      Object.values(data.f || {}).forEach(v => {
-        if (v > 0) fileSummary.functions.covered++;
-      });
-
-      // Count branches
-      Object.values(data.b || {}).forEach(arr => {
-        fileSummary.branches.total += arr.length;
-        arr.forEach(v => {
-          if (v > 0) fileSummary.branches.covered++;
-        });
-      });
-
-      // Lines coverage = statements coverage
-      fileSummary.lines.covered = fileSummary.statements.covered;
-
-      // Add percentages
-      ['lines', 'statements', 'functions', 'branches'].forEach(key => {
-        fileSummary[key].pct = fileSummary[key].total > 0
-          ? (fileSummary[key].covered / fileSummary[key].total) * 100
-          : 100;
-      });
-
-      summary[filePath] = fileSummary;
-
-      // Add to totals
-      ['lines', 'statements', 'functions', 'branches'].forEach(key => {
-        totals[key].total += fileSummary[key].total;
-        totals[key].covered += fileSummary[key].covered;
-      });
-    }
-
-    // Calculate total percentages
-    ['lines', 'statements', 'functions', 'branches'].forEach(key => {
-      totals[key].pct = totals[key].total > 0
-        ? (totals[key].covered / totals[key].total) * 100
-        : 100;
-    });
-    totals.branchesTrue.pct = 100;
-
-    console.log(`✓ Processed ${fileCount} source files`);
-    console.log('');
-    console.log('Total Coverage:');
-    console.log(`  Lines: ${totals.lines.pct.toFixed(2)}% (${totals.lines.covered}/${totals.lines.total})`);
-    console.log(`  Statements: ${totals.statements.pct.toFixed(2)}% (${totals.statements.covered}/${totals.statements.total})`);
-    console.log(`  Functions: ${totals.functions.pct.toFixed(2)}% (${totals.functions.covered}/${totals.functions.total})`);
-    console.log(`  Branches: ${totals.branches.pct.toFixed(2)}% (${totals.branches.covered}/${totals.branches.total})`);
-    console.log('');
-
-    // Ensure coverage directory exists
-    const coverageDir = path.dirname(coverageSummaryPath);
-    try {
-      await fs.access(coverageDir);
-    } catch {
-      console.log(`Creating coverage directory: ${coverageDir}`);
-      await fs.mkdir(coverageDir, { recursive: true });
-    }
-
-    // Write summary
-    try {
-      await fs.writeFile(coverageSummaryPath, JSON.stringify(summary, null, 2));
-      console.log(`✅ coverage-summary.json regenerated → ${coverageSummaryPath}`);
-    } catch (writeError) {
-      console.error(`❌ Error: Failed to write ${coverageSummaryPath}`);
-      console.error('');
-      console.error('Details:', writeError.message);
-      console.error('');
-      console.error('Check file permissions and disk space.');
-      console.error('');
-      process.exit(1);
-    }
-
-  } catch (error) {
-    console.error('❌ Error regenerating coverage summary:', error.message);
-    console.error('');
-    console.error('Stack trace:');
-    console.error(error.stack);
-    console.error('');
-    process.exit(1);
-  }
-}
-
-// Execute
-regenerateCoverageSummary();
-=======
 logger.info('📊 Regenerating coverage-summary.json from coverage-final.json');
 logger.info('');
 
@@ -299,5 +150,4 @@
   logger.error(error.stack);
   logger.error('');
   process.exit(1);
-}
->>>>>>> eefb684b
+}