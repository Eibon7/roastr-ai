--- conflicted
+++ resolved
@@ -1,9 +1,5 @@
 {
-<<<<<<< HEAD
-  "generated_at": "2025-10-17T13:22:49.982Z",
-=======
   "generated_at": "2025-10-17T14:17:41.607Z",
->>>>>>> 1c0622a6
   "analysis_period_days": 30,
   "nodes": {
     "analytics": {
@@ -21,11 +17,7 @@
         "last_commit_days_ago": 4
       },
       "health_score": 92,
-<<<<<<< HEAD
-      "coverage": "70"
-=======
-      "coverage": 70
->>>>>>> 1c0622a6
+      "coverage": 70
     },
     "billing": {
       "drift_risk": 5,
@@ -42,30 +34,176 @@
         "last_commit_days_ago": 4
       },
       "health_score": 92,
-<<<<<<< HEAD
-      "coverage": "70"
-=======
-      "coverage": 70
->>>>>>> 1c0622a6
+      "coverage": 70
     },
     "cost-control": {
       "drift_risk": 5,
       "status": "HEALTHY",
       "factors": [
-<<<<<<< HEAD
-        "+15 pts: Coverage 5% (<80%)",
+        "+15 pts: Coverage 0% (<80%)",
+        "-10 pts: Recent commit (today)"
+      ],
+      "recommendations": [
+        "Increase test coverage to 80%+ (declared: 0%, actual: N/A)"
+      ],
+      "git_activity": {
+        "commits_last_30d": 29,
+        "last_commit_days_ago": 0
+      },
+      "health_score": 84,
+      "coverage": 0
+    },
+    "guardian": {
+      "drift_risk": 5,
+      "status": "HEALTHY",
+      "factors": [
+        "+15 pts: Coverage 50% (<80%)",
+        "-10 pts: Recent commit (1 day ago)"
+      ],
+      "recommendations": [
+        "Increase test coverage to 80%+ (declared: 50%, actual: N/A)"
+      ],
+      "git_activity": {
+        "commits_last_30d": 9,
+        "last_commit_days_ago": 1
+      },
+      "health_score": 88,
+      "coverage": 50
+    },
+    "multi-tenant": {
+      "drift_risk": 5,
+      "status": "HEALTHY",
+      "factors": [
+        "+15 pts: Coverage 70% (<80%)",
+        "-10 pts: Recent commit (1 day ago)"
+      ],
+      "recommendations": [
+        "Increase test coverage to 80%+ (declared: 70%, actual: N/A)"
+      ],
+      "git_activity": {
+        "commits_last_30d": 39,
+        "last_commit_days_ago": 1
+      },
+      "health_score": 92,
+      "coverage": 70
+    },
+    "observability": {
+      "drift_risk": 0,
+      "status": "HEALTHY",
+      "factors": [
+        "-10 pts: Recent commit (1 day ago)"
+      ],
+      "recommendations": [],
+      "git_activity": {
+        "commits_last_30d": 11,
+        "last_commit_days_ago": 1
+      },
+      "health_score": 86,
+      "coverage": null
+    },
+    "persona": {
+      "drift_risk": 5,
+      "status": "HEALTHY",
+      "factors": [
+        "+15 pts: Coverage 70% (<80%)",
+        "-10 pts: Recent commit (1 day ago)"
+      ],
+      "recommendations": [
+        "Increase test coverage to 80%+ (declared: 70%, actual: N/A)"
+      ],
+      "git_activity": {
+        "commits_last_30d": 13,
+        "last_commit_days_ago": 1
+      },
+      "health_score": 92,
+      "coverage": 70
+    },
+    "plan-features": {
+      "drift_risk": 5,
+      "status": "HEALTHY",
+      "factors": [
+        "+15 pts: Coverage 3% (<80%)",
+        "-10 pts: Recent commit (3 days ago)"
+      ],
+      "recommendations": [
+        "Increase test coverage to 80%+ (declared: 3%, actual: N/A)"
+      ],
+      "git_activity": {
+        "commits_last_30d": 13,
+        "last_commit_days_ago": 3
+      },
+      "health_score": 85,
+      "coverage": 3
+    },
+    "platform-constraints": {
+      "drift_risk": 0,
+      "status": "HEALTHY",
+      "factors": [
+        "-10 pts: Recent commit (1 day ago)"
+      ],
+      "recommendations": [],
+      "git_activity": {
+        "commits_last_30d": 10,
+        "last_commit_days_ago": 1
+      },
+      "health_score": 98,
+      "coverage": 100
+    },
+    "queue-system": {
+      "drift_risk": 5,
+      "status": "HEALTHY",
+      "factors": [
+        "+15 pts: Coverage 6% (<80%)",
+        "-10 pts: Recent commit (1 day ago)"
+      ],
+      "recommendations": [
+        "Increase test coverage to 80%+ (declared: 6%, actual: N/A)"
+      ],
+      "git_activity": {
+        "commits_last_30d": 22,
+        "last_commit_days_ago": 1
+      },
+      "health_score": 85,
+      "coverage": 6
+    },
+    "roast": {
+      "drift_risk": 5,
+      "status": "HEALTHY",
+      "factors": [
+        "+15 pts: Coverage 0% (<80%)",
+        "-10 pts: Recent commit (today)"
+      ],
+      "recommendations": [
+        "Increase test coverage to 80%+ (declared: 0%, actual: N/A)"
+      ],
+      "git_activity": {
+        "commits_last_30d": 38,
+        "last_commit_days_ago": 0
+      },
+      "health_score": 85,
+      "coverage": 0
+    },
+    "shield": {
+      "drift_risk": 5,
+      "status": "HEALTHY",
+      "factors": [
+        "+15 pts: Coverage 2% (<80%)",
         "-10 pts: Recent commit (4 days ago)"
       ],
       "recommendations": [
-        "Increase test coverage to 80%+ (currently 5%)"
+        "Increase test coverage to 80%+ (declared: 2%, actual: N/A)"
       ],
       "git_activity": {
         "commits_last_30d": 15,
         "last_commit_days_ago": 4
       },
-      "health_score": 82,
-      "coverage": "5"
-=======
+      "health_score": 84,
+      "coverage": 2
+    },
+    "social-platforms": {
+      "drift_risk": 5,
+      "status": "HEALTHY",
+      "factors": [
         "+15 pts: Coverage 0% (<80%)",
         "-10 pts: Recent commit (today)"
       ],
@@ -73,363 +211,45 @@
         "Increase test coverage to 80%+ (declared: 0%, actual: N/A)"
       ],
       "git_activity": {
-        "commits_last_30d": 29,
+        "commits_last_30d": 41,
         "last_commit_days_ago": 0
       },
       "health_score": 84,
       "coverage": 0
->>>>>>> 1c0622a6
-    },
-    "guardian": {
+    },
+    "tone": {
+      "drift_risk": 5,
+      "status": "HEALTHY",
+      "factors": [
+        "+15 pts: Coverage 70% (<80%)",
+        "-10 pts: Recent commit (1 day ago)"
+      ],
+      "recommendations": [
+        "Increase test coverage to 80%+ (declared: 70%, actual: N/A)"
+      ],
+      "git_activity": {
+        "commits_last_30d": 14,
+        "last_commit_days_ago": 1
+      },
+      "health_score": 92,
+      "coverage": 70
+    },
+    "trainer": {
       "drift_risk": 5,
       "status": "HEALTHY",
       "factors": [
         "+15 pts: Coverage 50% (<80%)",
-<<<<<<< HEAD
-        "-10 pts: Recent commit (4 days ago)"
-=======
-        "-10 pts: Recent commit (1 day ago)"
->>>>>>> 1c0622a6
+        "-10 pts: Recent commit (1 day ago)"
       ],
       "recommendations": [
         "Increase test coverage to 80%+ (declared: 50%, actual: N/A)"
       ],
       "git_activity": {
-<<<<<<< HEAD
-        "commits_last_30d": 8,
-        "last_commit_days_ago": 4
-      },
-      "health_score": 88,
-      "coverage": "50"
-=======
-        "commits_last_30d": 9,
+        "commits_last_30d": 35,
         "last_commit_days_ago": 1
       },
       "health_score": 88,
       "coverage": 50
->>>>>>> 1c0622a6
-    },
-    "multi-tenant": {
-      "drift_risk": 5,
-      "status": "HEALTHY",
-      "factors": [
-        "+15 pts: Coverage 70% (<80%)",
-<<<<<<< HEAD
-        "-10 pts: Recent commit (4 days ago)"
-=======
-        "-10 pts: Recent commit (1 day ago)"
->>>>>>> 1c0622a6
-      ],
-      "recommendations": [
-        "Increase test coverage to 80%+ (declared: 70%, actual: N/A)"
-      ],
-      "git_activity": {
-<<<<<<< HEAD
-        "commits_last_30d": 38,
-        "last_commit_days_ago": 4
-      },
-      "health_score": 92,
-      "coverage": "70"
-=======
-        "commits_last_30d": 39,
-        "last_commit_days_ago": 1
-      },
-      "health_score": 92,
-      "coverage": 70
-    },
-    "observability": {
-      "drift_risk": 0,
-      "status": "HEALTHY",
-      "factors": [
-        "-10 pts: Recent commit (1 day ago)"
-      ],
-      "recommendations": [],
-      "git_activity": {
-        "commits_last_30d": 11,
-        "last_commit_days_ago": 1
-      },
-      "health_score": 86,
-      "coverage": null
->>>>>>> 1c0622a6
-    },
-    "observability": {
-      "drift_risk": 0,
-      "status": "healthy",
-      "factors": [
-        "-10 pts: Recent commit (1 days ago)"
-      ],
-      "recommendations": [],
-      "git_activity": {
-        "commits_last_30d": 8,
-        "last_commit_days_ago": 1
-      },
-      "health_score": 81,
-      "coverage": null
-    },
-    "persona": {
-      "drift_risk": 5,
-      "status": "HEALTHY",
-      "factors": [
-        "+15 pts: Coverage 70% (<80%)",
-<<<<<<< HEAD
-        "-10 pts: Recent commit (4 days ago)"
-=======
-        "-10 pts: Recent commit (1 day ago)"
->>>>>>> 1c0622a6
-      ],
-      "recommendations": [
-        "Increase test coverage to 80%+ (declared: 70%, actual: N/A)"
-      ],
-      "git_activity": {
-<<<<<<< HEAD
-        "commits_last_30d": 12,
-        "last_commit_days_ago": 4
-      },
-      "health_score": 92,
-      "coverage": "70"
-=======
-        "commits_last_30d": 13,
-        "last_commit_days_ago": 1
-      },
-      "health_score": 92,
-      "coverage": 70
->>>>>>> 1c0622a6
-    },
-    "plan-features": {
-      "drift_risk": 5,
-      "status": "HEALTHY",
-      "factors": [
-        "+15 pts: Coverage 3% (<80%)",
-        "-10 pts: Recent commit (3 days ago)"
-      ],
-      "recommendations": [
-<<<<<<< HEAD
-        "Increase test coverage to 80%+ (currently 3%)"
-=======
-        "Increase test coverage to 80%+ (declared: 3%, actual: N/A)"
->>>>>>> 1c0622a6
-      ],
-      "git_activity": {
-        "commits_last_30d": 13,
-        "last_commit_days_ago": 3
-      },
-      "health_score": 85,
-<<<<<<< HEAD
-      "coverage": "3"
-=======
-      "coverage": 3
->>>>>>> 1c0622a6
-    },
-    "platform-constraints": {
-      "drift_risk": 0,
-      "status": "HEALTHY",
-      "factors": [
-<<<<<<< HEAD
-        "-10 pts: Recent commit (4 days ago)"
-      ],
-      "recommendations": [],
-      "git_activity": {
-        "commits_last_30d": 9,
-        "last_commit_days_ago": 4
-      },
-      "health_score": 98,
-      "coverage": "100"
-    },
-    "queue-system": {
-      "drift_risk": 5,
-      "status": "healthy",
-      "factors": [
-        "+15 pts: Coverage 12% (<80%)",
-        "-10 pts: Recent commit (2 days ago)"
-      ],
-      "recommendations": [
-        "Increase test coverage to 80%+ (currently 12%)"
-      ],
-      "git_activity": {
-        "commits_last_30d": 20,
-        "last_commit_days_ago": 2
-      },
-      "health_score": 83,
-      "coverage": "12"
-    },
-    "roast": {
-      "drift_risk": 5,
-      "status": "healthy",
-      "factors": [
-        "+15 pts: Coverage 50% (<80%)",
-        "-10 pts: Recent commit (3 days ago)"
-      ],
-      "recommendations": [
-        "Increase test coverage to 80%+ (currently 50%)"
-      ],
-      "git_activity": {
-        "commits_last_30d": 23,
-        "last_commit_days_ago": 3
-      },
-      "health_score": 84,
-      "coverage": "50"
-=======
-        "-10 pts: Recent commit (1 day ago)"
-      ],
-      "recommendations": [],
-      "git_activity": {
-        "commits_last_30d": 10,
-        "last_commit_days_ago": 1
-      },
-      "health_score": 98,
-      "coverage": 100
-    },
-    "queue-system": {
-      "drift_risk": 5,
-      "status": "HEALTHY",
-      "factors": [
-        "+15 pts: Coverage 6% (<80%)",
-        "-10 pts: Recent commit (1 day ago)"
-      ],
-      "recommendations": [
-        "Increase test coverage to 80%+ (declared: 6%, actual: N/A)"
-      ],
-      "git_activity": {
-        "commits_last_30d": 22,
-        "last_commit_days_ago": 1
-      },
-      "health_score": 85,
-      "coverage": 6
-    },
-    "roast": {
-      "drift_risk": 5,
-      "status": "HEALTHY",
-      "factors": [
-        "+15 pts: Coverage 0% (<80%)",
-        "-10 pts: Recent commit (today)"
-      ],
-      "recommendations": [
-        "Increase test coverage to 80%+ (declared: 0%, actual: N/A)"
-      ],
-      "git_activity": {
-        "commits_last_30d": 38,
-        "last_commit_days_ago": 0
-      },
-      "health_score": 85,
-      "coverage": 0
->>>>>>> 1c0622a6
-    },
-    "shield": {
-      "drift_risk": 5,
-      "status": "HEALTHY",
-      "factors": [
-        "+15 pts: Coverage 2% (<80%)",
-        "-10 pts: Recent commit (4 days ago)"
-      ],
-      "recommendations": [
-<<<<<<< HEAD
-        "Increase test coverage to 80%+ (currently 2%)"
-=======
-        "Increase test coverage to 80%+ (declared: 2%, actual: N/A)"
->>>>>>> 1c0622a6
-      ],
-      "git_activity": {
-        "commits_last_30d": 15,
-        "last_commit_days_ago": 4
-      },
-      "health_score": 84,
-<<<<<<< HEAD
-      "coverage": "2"
-    },
-    "social-platforms": {
-      "drift_risk": 5,
-      "status": "healthy",
-      "factors": [
-        "+15 pts: Coverage 50% (<80%)",
-        "-10 pts: Recent commit (3 days ago)"
-      ],
-      "recommendations": [
-        "Increase test coverage to 80%+ (currently 50%)"
-      ],
-      "git_activity": {
-        "commits_last_30d": 28,
-        "last_commit_days_ago": 3
-      },
-      "health_score": 83,
-      "coverage": "50"
-=======
-      "coverage": 2
-    },
-    "social-platforms": {
-      "drift_risk": 5,
-      "status": "HEALTHY",
-      "factors": [
-        "+15 pts: Coverage 0% (<80%)",
-        "-10 pts: Recent commit (today)"
-      ],
-      "recommendations": [
-        "Increase test coverage to 80%+ (declared: 0%, actual: N/A)"
-      ],
-      "git_activity": {
-        "commits_last_30d": 41,
-        "last_commit_days_ago": 0
-      },
-      "health_score": 84,
-      "coverage": 0
->>>>>>> 1c0622a6
-    },
-    "tone": {
-      "drift_risk": 5,
-      "status": "HEALTHY",
-      "factors": [
-        "+15 pts: Coverage 70% (<80%)",
-<<<<<<< HEAD
-        "-10 pts: Recent commit (4 days ago)"
-=======
-        "-10 pts: Recent commit (1 day ago)"
->>>>>>> 1c0622a6
-      ],
-      "recommendations": [
-        "Increase test coverage to 80%+ (declared: 70%, actual: N/A)"
-      ],
-      "git_activity": {
-<<<<<<< HEAD
-        "commits_last_30d": 13,
-        "last_commit_days_ago": 4
-      },
-      "health_score": 92,
-      "coverage": "70"
-=======
-        "commits_last_30d": 14,
-        "last_commit_days_ago": 1
-      },
-      "health_score": 92,
-      "coverage": 70
->>>>>>> 1c0622a6
-    },
-    "trainer": {
-      "drift_risk": 5,
-      "status": "HEALTHY",
-      "factors": [
-        "+15 pts: Coverage 50% (<80%)",
-<<<<<<< HEAD
-        "-10 pts: Recent commit (4 days ago)"
-=======
-        "-10 pts: Recent commit (1 day ago)"
->>>>>>> 1c0622a6
-      ],
-      "recommendations": [
-        "Increase test coverage to 80%+ (declared: 50%, actual: N/A)"
-      ],
-      "git_activity": {
-<<<<<<< HEAD
-        "commits_last_30d": 34,
-        "last_commit_days_ago": 4
-      },
-      "health_score": 88,
-      "coverage": "50"
-=======
-        "commits_last_30d": 35,
-        "last_commit_days_ago": 1
-      },
-      "health_score": 88,
-      "coverage": 50
->>>>>>> 1c0622a6
     }
   },
   "status": "HEALTHY",
