{
<<<<<<< HEAD
  "generated_at": "2025-10-16T21:43:56.095Z",
=======
  "generated_at": "2025-10-17T14:17:41.607Z",
>>>>>>> 8ef0e73c
  "analysis_period_days": 30,
  "nodes": {
    "analytics": {
      "drift_risk": 5,
      "status": "HEALTHY",
      "factors": [
        "+15 pts: Coverage 70% (<80%)",
        "-10 pts: Recent commit (4 days ago)"
      ],
      "recommendations": [
        "Increase test coverage to 80%+ (declared: 70%, actual: N/A)"
      ],
      "git_activity": {
        "commits_last_30d": 16,
        "last_commit_days_ago": 4
      },
      "health_score": 92,
<<<<<<< HEAD
      "coverage": "70"
=======
      "coverage": 70
>>>>>>> 8ef0e73c
    },
    "billing": {
      "drift_risk": 5,
      "status": "HEALTHY",
      "factors": [
        "+15 pts: Coverage 70% (<80%)",
        "-10 pts: Recent commit (4 days ago)"
      ],
      "recommendations": [
        "Increase test coverage to 80%+ (declared: 70%, actual: N/A)"
      ],
      "git_activity": {
        "commits_last_30d": 18,
        "last_commit_days_ago": 4
      },
      "health_score": 92,
<<<<<<< HEAD
      "coverage": "70"
=======
      "coverage": 70
>>>>>>> 8ef0e73c
    },
    "cost-control": {
      "drift_risk": 5,
      "status": "HEALTHY",
      "factors": [
        "+15 pts: Coverage 0% (<80%)",
<<<<<<< HEAD
        "-10 pts: Recent commit (0 days ago)"
=======
        "-10 pts: Recent commit (today)"
>>>>>>> 8ef0e73c
      ],
      "recommendations": [
        "Increase test coverage to 80%+ (declared: 0%, actual: N/A)"
      ],
      "git_activity": {
<<<<<<< HEAD
        "commits_last_30d": 20,
        "last_commit_days_ago": 0
      },
      "health_score": 84,
      "coverage": "0"
=======
        "commits_last_30d": 29,
        "last_commit_days_ago": 0
      },
      "health_score": 84,
      "coverage": 0
>>>>>>> 8ef0e73c
    },
    "guardian": {
      "drift_risk": 5,
      "status": "HEALTHY",
      "factors": [
        "+15 pts: Coverage 50% (<80%)",
<<<<<<< HEAD
        "-10 pts: Recent commit (0 days ago)"
=======
        "-10 pts: Recent commit (1 day ago)"
>>>>>>> 8ef0e73c
      ],
      "recommendations": [
        "Increase test coverage to 80%+ (declared: 50%, actual: N/A)"
      ],
      "git_activity": {
        "commits_last_30d": 9,
<<<<<<< HEAD
        "last_commit_days_ago": 0
      },
      "health_score": 88,
      "coverage": "50"
=======
        "last_commit_days_ago": 1
      },
      "health_score": 88,
      "coverage": 50
>>>>>>> 8ef0e73c
    },
    "multi-tenant": {
      "drift_risk": 5,
      "status": "HEALTHY",
      "factors": [
        "+15 pts: Coverage 70% (<80%)",
<<<<<<< HEAD
        "-10 pts: Recent commit (0 days ago)"
=======
        "-10 pts: Recent commit (1 day ago)"
>>>>>>> 8ef0e73c
      ],
      "recommendations": [
        "Increase test coverage to 80%+ (declared: 70%, actual: N/A)"
      ],
      "git_activity": {
        "commits_last_30d": 39,
<<<<<<< HEAD
        "last_commit_days_ago": 0
      },
      "health_score": 92,
      "coverage": "70"
=======
        "last_commit_days_ago": 1
      },
      "health_score": 92,
      "coverage": 70
    },
    "observability": {
      "drift_risk": 0,
      "status": "HEALTHY",
      "factors": [
        "-10 pts: Recent commit (1 day ago)"
      ],
      "recommendations": [],
      "git_activity": {
        "commits_last_30d": 11,
        "last_commit_days_ago": 1
      },
      "health_score": 86,
      "coverage": null
>>>>>>> 8ef0e73c
    },
    "observability": {
      "drift_risk": 0,
      "status": "healthy",
      "factors": [
        "-10 pts: Recent commit (0 days ago)"
      ],
      "recommendations": [],
      "git_activity": {
        "commits_last_30d": 9,
        "last_commit_days_ago": 0
      },
      "health_score": 86,
      "coverage": null
    },
    "persona": {
      "drift_risk": 5,
      "status": "HEALTHY",
      "factors": [
        "+15 pts: Coverage 70% (<80%)",
<<<<<<< HEAD
        "-10 pts: Recent commit (0 days ago)"
=======
        "-10 pts: Recent commit (1 day ago)"
>>>>>>> 8ef0e73c
      ],
      "recommendations": [
        "Increase test coverage to 80%+ (declared: 70%, actual: N/A)"
      ],
      "git_activity": {
        "commits_last_30d": 13,
<<<<<<< HEAD
        "last_commit_days_ago": 0
      },
      "health_score": 92,
      "coverage": "70"
=======
        "last_commit_days_ago": 1
      },
      "health_score": 92,
      "coverage": 70
>>>>>>> 8ef0e73c
    },
    "plan-features": {
      "drift_risk": 5,
      "status": "HEALTHY",
      "factors": [
        "+15 pts: Coverage 3% (<80%)",
        "-10 pts: Recent commit (3 days ago)"
      ],
      "recommendations": [
        "Increase test coverage to 80%+ (declared: 3%, actual: N/A)"
      ],
      "git_activity": {
        "commits_last_30d": 13,
        "last_commit_days_ago": 3
      },
      "health_score": 85,
<<<<<<< HEAD
      "coverage": "3"
=======
      "coverage": 3
>>>>>>> 8ef0e73c
    },
    "platform-constraints": {
      "drift_risk": 0,
      "status": "HEALTHY",
      "factors": [
<<<<<<< HEAD
        "-10 pts: Recent commit (0 days ago)"
=======
        "-10 pts: Recent commit (1 day ago)"
>>>>>>> 8ef0e73c
      ],
      "recommendations": [],
      "git_activity": {
        "commits_last_30d": 10,
<<<<<<< HEAD
        "last_commit_days_ago": 0
      },
      "health_score": 98,
      "coverage": "100"
    },
    "queue-system": {
      "drift_risk": 5,
      "status": "healthy",
      "factors": [
        "+15 pts: Coverage 6% (<80%)",
        "-10 pts: Recent commit (0 days ago)"
=======
        "last_commit_days_ago": 1
      },
      "health_score": 98,
      "coverage": 100
    },
    "queue-system": {
      "drift_risk": 5,
      "status": "HEALTHY",
      "factors": [
        "+15 pts: Coverage 6% (<80%)",
        "-10 pts: Recent commit (1 day ago)"
>>>>>>> 8ef0e73c
      ],
      "recommendations": [
        "Increase test coverage to 80%+ (declared: 6%, actual: N/A)"
      ],
      "git_activity": {
<<<<<<< HEAD
        "commits_last_30d": 21,
        "last_commit_days_ago": 0
      },
      "health_score": 85,
      "coverage": "6"
    },
    "roast": {
      "drift_risk": 5,
      "status": "healthy",
      "factors": [
        "+15 pts: Coverage 0% (<80%)",
        "-10 pts: Recent commit (0 days ago)"
=======
        "commits_last_30d": 22,
        "last_commit_days_ago": 1
      },
      "health_score": 85,
      "coverage": 6
    },
    "roast": {
      "drift_risk": 5,
      "status": "HEALTHY",
      "factors": [
        "+15 pts: Coverage 0% (<80%)",
        "-10 pts: Recent commit (today)"
>>>>>>> 8ef0e73c
      ],
      "recommendations": [
        "Increase test coverage to 80%+ (declared: 0%, actual: N/A)"
      ],
      "git_activity": {
<<<<<<< HEAD
        "commits_last_30d": 28,
        "last_commit_days_ago": 0
      },
      "health_score": 85,
      "coverage": "0"
=======
        "commits_last_30d": 38,
        "last_commit_days_ago": 0
      },
      "health_score": 85,
      "coverage": 0
>>>>>>> 8ef0e73c
    },
    "shield": {
      "drift_risk": 5,
      "status": "HEALTHY",
      "factors": [
        "+15 pts: Coverage 2% (<80%)",
<<<<<<< HEAD
        "-10 pts: Recent commit (3 days ago)"
=======
        "-10 pts: Recent commit (4 days ago)"
>>>>>>> 8ef0e73c
      ],
      "recommendations": [
        "Increase test coverage to 80%+ (declared: 2%, actual: N/A)"
      ],
      "git_activity": {
        "commits_last_30d": 15,
<<<<<<< HEAD
        "last_commit_days_ago": 3
      },
      "health_score": 84,
      "coverage": "2"
    },
    "social-platforms": {
      "drift_risk": 5,
      "status": "healthy",
      "factors": [
        "+15 pts: Coverage 0% (<80%)",
        "-10 pts: Recent commit (0 days ago)"
=======
        "last_commit_days_ago": 4
      },
      "health_score": 84,
      "coverage": 2
    },
    "social-platforms": {
      "drift_risk": 5,
      "status": "HEALTHY",
      "factors": [
        "+15 pts: Coverage 0% (<80%)",
        "-10 pts: Recent commit (today)"
>>>>>>> 8ef0e73c
      ],
      "recommendations": [
        "Increase test coverage to 80%+ (declared: 0%, actual: N/A)"
      ],
      "git_activity": {
<<<<<<< HEAD
        "commits_last_30d": 31,
        "last_commit_days_ago": 0
      },
      "health_score": 88,
      "coverage": "0"
=======
        "commits_last_30d": 41,
        "last_commit_days_ago": 0
      },
      "health_score": 84,
      "coverage": 0
>>>>>>> 8ef0e73c
    },
    "tone": {
      "drift_risk": 5,
      "status": "HEALTHY",
      "factors": [
        "+15 pts: Coverage 70% (<80%)",
<<<<<<< HEAD
        "-10 pts: Recent commit (0 days ago)"
=======
        "-10 pts: Recent commit (1 day ago)"
>>>>>>> 8ef0e73c
      ],
      "recommendations": [
        "Increase test coverage to 80%+ (declared: 70%, actual: N/A)"
      ],
      "git_activity": {
        "commits_last_30d": 14,
<<<<<<< HEAD
        "last_commit_days_ago": 0
      },
      "health_score": 92,
      "coverage": "70"
=======
        "last_commit_days_ago": 1
      },
      "health_score": 92,
      "coverage": 70
>>>>>>> 8ef0e73c
    },
    "trainer": {
      "drift_risk": 5,
      "status": "HEALTHY",
      "factors": [
        "+15 pts: Coverage 50% (<80%)",
<<<<<<< HEAD
        "-10 pts: Recent commit (0 days ago)"
=======
        "-10 pts: Recent commit (1 day ago)"
>>>>>>> 8ef0e73c
      ],
      "recommendations": [
        "Increase test coverage to 80%+ (declared: 50%, actual: N/A)"
      ],
      "git_activity": {
        "commits_last_30d": 35,
<<<<<<< HEAD
        "last_commit_days_ago": 0
      },
      "health_score": 88,
      "coverage": "50"
=======
        "last_commit_days_ago": 1
      },
      "health_score": 88,
      "coverage": 50
>>>>>>> 8ef0e73c
    }
  },
  "status": "HEALTHY",
  "average_drift_risk": 4,
  "high_risk_count": 0,
  "at_risk_count": 0,
  "healthy_count": 15
}<|MERGE_RESOLUTION|>--- conflicted
+++ resolved
@@ -1,9 +1,5 @@
 {
-<<<<<<< HEAD
-  "generated_at": "2025-10-16T21:43:56.095Z",
-=======
   "generated_at": "2025-10-17T14:17:41.607Z",
->>>>>>> 8ef0e73c
   "analysis_period_days": 30,
   "nodes": {
     "analytics": {
@@ -21,11 +17,7 @@
         "last_commit_days_ago": 4
       },
       "health_score": 92,
-<<<<<<< HEAD
-      "coverage": "70"
-=======
-      "coverage": 70
->>>>>>> 8ef0e73c
+      "coverage": 70
     },
     "billing": {
       "drift_risk": 5,
@@ -42,91 +34,54 @@
         "last_commit_days_ago": 4
       },
       "health_score": 92,
-<<<<<<< HEAD
-      "coverage": "70"
-=======
-      "coverage": 70
->>>>>>> 8ef0e73c
+      "coverage": 70
     },
     "cost-control": {
       "drift_risk": 5,
       "status": "HEALTHY",
       "factors": [
         "+15 pts: Coverage 0% (<80%)",
-<<<<<<< HEAD
-        "-10 pts: Recent commit (0 days ago)"
-=======
         "-10 pts: Recent commit (today)"
->>>>>>> 8ef0e73c
       ],
       "recommendations": [
         "Increase test coverage to 80%+ (declared: 0%, actual: N/A)"
       ],
       "git_activity": {
-<<<<<<< HEAD
-        "commits_last_30d": 20,
-        "last_commit_days_ago": 0
-      },
-      "health_score": 84,
-      "coverage": "0"
-=======
         "commits_last_30d": 29,
         "last_commit_days_ago": 0
       },
       "health_score": 84,
       "coverage": 0
->>>>>>> 8ef0e73c
     },
     "guardian": {
       "drift_risk": 5,
       "status": "HEALTHY",
       "factors": [
         "+15 pts: Coverage 50% (<80%)",
-<<<<<<< HEAD
-        "-10 pts: Recent commit (0 days ago)"
-=======
-        "-10 pts: Recent commit (1 day ago)"
->>>>>>> 8ef0e73c
+        "-10 pts: Recent commit (1 day ago)"
       ],
       "recommendations": [
         "Increase test coverage to 80%+ (declared: 50%, actual: N/A)"
       ],
       "git_activity": {
         "commits_last_30d": 9,
-<<<<<<< HEAD
-        "last_commit_days_ago": 0
-      },
-      "health_score": 88,
-      "coverage": "50"
-=======
         "last_commit_days_ago": 1
       },
       "health_score": 88,
       "coverage": 50
->>>>>>> 8ef0e73c
     },
     "multi-tenant": {
       "drift_risk": 5,
       "status": "HEALTHY",
       "factors": [
         "+15 pts: Coverage 70% (<80%)",
-<<<<<<< HEAD
-        "-10 pts: Recent commit (0 days ago)"
-=======
-        "-10 pts: Recent commit (1 day ago)"
->>>>>>> 8ef0e73c
+        "-10 pts: Recent commit (1 day ago)"
       ],
       "recommendations": [
         "Increase test coverage to 80%+ (declared: 70%, actual: N/A)"
       ],
       "git_activity": {
         "commits_last_30d": 39,
-<<<<<<< HEAD
-        "last_commit_days_ago": 0
-      },
-      "health_score": 92,
-      "coverage": "70"
-=======
         "last_commit_days_ago": 1
       },
       "health_score": 92,
@@ -145,49 +100,23 @@
       },
       "health_score": 86,
       "coverage": null
->>>>>>> 8ef0e73c
-    },
-    "observability": {
-      "drift_risk": 0,
-      "status": "healthy",
-      "factors": [
-        "-10 pts: Recent commit (0 days ago)"
-      ],
-      "recommendations": [],
-      "git_activity": {
-        "commits_last_30d": 9,
-        "last_commit_days_ago": 0
-      },
-      "health_score": 86,
-      "coverage": null
     },
     "persona": {
       "drift_risk": 5,
       "status": "HEALTHY",
       "factors": [
         "+15 pts: Coverage 70% (<80%)",
-<<<<<<< HEAD
-        "-10 pts: Recent commit (0 days ago)"
-=======
-        "-10 pts: Recent commit (1 day ago)"
->>>>>>> 8ef0e73c
+        "-10 pts: Recent commit (1 day ago)"
       ],
       "recommendations": [
         "Increase test coverage to 80%+ (declared: 70%, actual: N/A)"
       ],
       "git_activity": {
         "commits_last_30d": 13,
-<<<<<<< HEAD
-        "last_commit_days_ago": 0
-      },
-      "health_score": 92,
-      "coverage": "70"
-=======
-        "last_commit_days_ago": 1
-      },
-      "health_score": 92,
-      "coverage": 70
->>>>>>> 8ef0e73c
+        "last_commit_days_ago": 1
+      },
+      "health_score": 92,
+      "coverage": 70
     },
     "plan-features": {
       "drift_risk": 5,
@@ -204,38 +133,17 @@
         "last_commit_days_ago": 3
       },
       "health_score": 85,
-<<<<<<< HEAD
-      "coverage": "3"
-=======
       "coverage": 3
->>>>>>> 8ef0e73c
     },
     "platform-constraints": {
       "drift_risk": 0,
       "status": "HEALTHY",
       "factors": [
-<<<<<<< HEAD
-        "-10 pts: Recent commit (0 days ago)"
-=======
-        "-10 pts: Recent commit (1 day ago)"
->>>>>>> 8ef0e73c
+        "-10 pts: Recent commit (1 day ago)"
       ],
       "recommendations": [],
       "git_activity": {
         "commits_last_30d": 10,
-<<<<<<< HEAD
-        "last_commit_days_ago": 0
-      },
-      "health_score": 98,
-      "coverage": "100"
-    },
-    "queue-system": {
-      "drift_risk": 5,
-      "status": "healthy",
-      "factors": [
-        "+15 pts: Coverage 6% (<80%)",
-        "-10 pts: Recent commit (0 days ago)"
-=======
         "last_commit_days_ago": 1
       },
       "health_score": 98,
@@ -247,26 +155,11 @@
       "factors": [
         "+15 pts: Coverage 6% (<80%)",
         "-10 pts: Recent commit (1 day ago)"
->>>>>>> 8ef0e73c
       ],
       "recommendations": [
         "Increase test coverage to 80%+ (declared: 6%, actual: N/A)"
       ],
       "git_activity": {
-<<<<<<< HEAD
-        "commits_last_30d": 21,
-        "last_commit_days_ago": 0
-      },
-      "health_score": 85,
-      "coverage": "6"
-    },
-    "roast": {
-      "drift_risk": 5,
-      "status": "healthy",
-      "factors": [
-        "+15 pts: Coverage 0% (<80%)",
-        "-10 pts: Recent commit (0 days ago)"
-=======
         "commits_last_30d": 22,
         "last_commit_days_ago": 1
       },
@@ -279,55 +172,29 @@
       "factors": [
         "+15 pts: Coverage 0% (<80%)",
         "-10 pts: Recent commit (today)"
->>>>>>> 8ef0e73c
       ],
       "recommendations": [
         "Increase test coverage to 80%+ (declared: 0%, actual: N/A)"
       ],
       "git_activity": {
-<<<<<<< HEAD
-        "commits_last_30d": 28,
-        "last_commit_days_ago": 0
-      },
-      "health_score": 85,
-      "coverage": "0"
-=======
         "commits_last_30d": 38,
         "last_commit_days_ago": 0
       },
       "health_score": 85,
       "coverage": 0
->>>>>>> 8ef0e73c
     },
     "shield": {
       "drift_risk": 5,
       "status": "HEALTHY",
       "factors": [
         "+15 pts: Coverage 2% (<80%)",
-<<<<<<< HEAD
-        "-10 pts: Recent commit (3 days ago)"
-=======
         "-10 pts: Recent commit (4 days ago)"
->>>>>>> 8ef0e73c
       ],
       "recommendations": [
         "Increase test coverage to 80%+ (declared: 2%, actual: N/A)"
       ],
       "git_activity": {
         "commits_last_30d": 15,
-<<<<<<< HEAD
-        "last_commit_days_ago": 3
-      },
-      "health_score": 84,
-      "coverage": "2"
-    },
-    "social-platforms": {
-      "drift_risk": 5,
-      "status": "healthy",
-      "factors": [
-        "+15 pts: Coverage 0% (<80%)",
-        "-10 pts: Recent commit (0 days ago)"
-=======
         "last_commit_days_ago": 4
       },
       "health_score": 84,
@@ -339,81 +206,50 @@
       "factors": [
         "+15 pts: Coverage 0% (<80%)",
         "-10 pts: Recent commit (today)"
->>>>>>> 8ef0e73c
       ],
       "recommendations": [
         "Increase test coverage to 80%+ (declared: 0%, actual: N/A)"
       ],
       "git_activity": {
-<<<<<<< HEAD
-        "commits_last_30d": 31,
-        "last_commit_days_ago": 0
-      },
-      "health_score": 88,
-      "coverage": "0"
-=======
         "commits_last_30d": 41,
         "last_commit_days_ago": 0
       },
       "health_score": 84,
       "coverage": 0
->>>>>>> 8ef0e73c
     },
     "tone": {
       "drift_risk": 5,
       "status": "HEALTHY",
       "factors": [
         "+15 pts: Coverage 70% (<80%)",
-<<<<<<< HEAD
-        "-10 pts: Recent commit (0 days ago)"
-=======
-        "-10 pts: Recent commit (1 day ago)"
->>>>>>> 8ef0e73c
+        "-10 pts: Recent commit (1 day ago)"
       ],
       "recommendations": [
         "Increase test coverage to 80%+ (declared: 70%, actual: N/A)"
       ],
       "git_activity": {
         "commits_last_30d": 14,
-<<<<<<< HEAD
-        "last_commit_days_ago": 0
-      },
-      "health_score": 92,
-      "coverage": "70"
-=======
-        "last_commit_days_ago": 1
-      },
-      "health_score": 92,
-      "coverage": 70
->>>>>>> 8ef0e73c
+        "last_commit_days_ago": 1
+      },
+      "health_score": 92,
+      "coverage": 70
     },
     "trainer": {
       "drift_risk": 5,
       "status": "HEALTHY",
       "factors": [
         "+15 pts: Coverage 50% (<80%)",
-<<<<<<< HEAD
-        "-10 pts: Recent commit (0 days ago)"
-=======
-        "-10 pts: Recent commit (1 day ago)"
->>>>>>> 8ef0e73c
+        "-10 pts: Recent commit (1 day ago)"
       ],
       "recommendations": [
         "Increase test coverage to 80%+ (declared: 50%, actual: N/A)"
       ],
       "git_activity": {
         "commits_last_30d": 35,
-<<<<<<< HEAD
-        "last_commit_days_ago": 0
-      },
-      "health_score": 88,
-      "coverage": "50"
-=======
         "last_commit_days_ago": 1
       },
       "health_score": 88,
       "coverage": 50
->>>>>>> 8ef0e73c
     }
   },
   "status": "HEALTHY",
