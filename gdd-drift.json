--- conflicted
+++ resolved
@@ -1,9 +1,5 @@
 {
-<<<<<<< HEAD
-  "generated_at": "2025-10-20T16:40:14.728Z",
-=======
   "generated_at": "2025-10-20T16:06:44.138Z",
->>>>>>> 09016332
   "analysis_period_days": 30,
   "nodes": {
     "analytics": {
@@ -50,11 +46,7 @@
         "Increase test coverage to 80%+ (declared: 0%, actual: N/A)"
       ],
       "git_activity": {
-<<<<<<< HEAD
-        "commits_last_30d": 18,
-=======
         "commits_last_30d": 26,
->>>>>>> 09016332
         "last_commit_days_ago": 0
       },
       "health_score": 85,
@@ -71,17 +63,10 @@
         "Increase test coverage to 80%+ (declared: 50%, actual: N/A)"
       ],
       "git_activity": {
-<<<<<<< HEAD
-        "commits_last_30d": 9,
-        "last_commit_days_ago": 3
-      },
-      "health_score": 90,
-=======
         "commits_last_30d": 10,
         "last_commit_days_ago": 3
       },
       "health_score": 87,
->>>>>>> 09016332
       "coverage": 50
     },
     "multi-tenant": {
@@ -95,11 +80,7 @@
         "Increase test coverage to 80%+ (declared: 70%, actual: N/A)"
       ],
       "git_activity": {
-<<<<<<< HEAD
-        "commits_last_30d": 41,
-=======
         "commits_last_30d": 44,
->>>>>>> 09016332
         "last_commit_days_ago": 0
       },
       "health_score": 93,
@@ -116,11 +97,7 @@
         "Increase test coverage to 80%+ (declared: 50%, actual: N/A)"
       ],
       "git_activity": {
-<<<<<<< HEAD
-        "commits_last_30d": 10,
-=======
         "commits_last_30d": 13,
->>>>>>> 09016332
         "last_commit_days_ago": 0
       },
       "health_score": 85,
@@ -134,40 +111,25 @@
       ],
       "recommendations": [],
       "git_activity": {
-<<<<<<< HEAD
-        "commits_last_30d": 14,
-=======
         "commits_last_30d": 15,
->>>>>>> 09016332
         "last_commit_days_ago": 0
       },
       "health_score": 100,
       "coverage": 92
     },
     "plan-features": {
-<<<<<<< HEAD
-      "drift_risk": 15,
-      "status": "healthy",
-      "factors": [
-        "+15 pts: Coverage 3% (<80%)"
-=======
       "drift_risk": 5,
       "status": "healthy",
       "factors": [
         "+15 pts: Coverage 3% (<80%)",
         "-10 pts: Recent commit (6 days ago)"
->>>>>>> 09016332
       ],
       "recommendations": [
         "Increase test coverage to 80%+ (declared: 3%, actual: N/A)"
       ],
       "git_activity": {
         "commits_last_30d": 13,
-<<<<<<< HEAD
-        "last_commit_days_ago": 7
-=======
         "last_commit_days_ago": 6
->>>>>>> 09016332
       },
       "health_score": 84,
       "coverage": 3
@@ -180,11 +142,7 @@
       ],
       "recommendations": [],
       "git_activity": {
-<<<<<<< HEAD
-        "commits_last_30d": 10,
-=======
         "commits_last_30d": 11,
->>>>>>> 09016332
         "last_commit_days_ago": 3
       },
       "health_score": 97,
@@ -195,22 +153,14 @@
       "status": "healthy",
       "factors": [
         "+15 pts: Coverage 6% (<80%)",
-<<<<<<< HEAD
-        "-10 pts: Recent commit (today)"
-=======
-        "-10 pts: Recent commit (3 days ago)"
->>>>>>> 09016332
+        "-10 pts: Recent commit (3 days ago)"
       ],
       "recommendations": [
         "Increase test coverage to 80%+ (declared: 6%, actual: N/A)"
       ],
       "git_activity": {
         "commits_last_30d": 22,
-<<<<<<< HEAD
-        "last_commit_days_ago": 0
-=======
-        "last_commit_days_ago": 3
->>>>>>> 09016332
+        "last_commit_days_ago": 3
       },
       "health_score": 84,
       "coverage": 6
@@ -226,11 +176,7 @@
         "Increase test coverage to 80%+ (declared: 0%, actual: N/A)"
       ],
       "git_activity": {
-<<<<<<< HEAD
-        "commits_last_30d": 26,
-=======
         "commits_last_30d": 31,
->>>>>>> 09016332
         "last_commit_days_ago": 1
       },
       "health_score": 84,
@@ -250,11 +196,7 @@
         "commits_last_30d": 16,
         "last_commit_days_ago": 1
       },
-<<<<<<< HEAD
-      "health_score": 86,
-=======
       "health_score": 83,
->>>>>>> 09016332
       "coverage": 2
     },
     "social-platforms": {
@@ -268,11 +210,7 @@
         "Increase test coverage to 80%+ (declared: 0%, actual: N/A)"
       ],
       "git_activity": {
-<<<<<<< HEAD
-        "commits_last_30d": 29,
-=======
         "commits_last_30d": 33,
->>>>>>> 09016332
         "last_commit_days_ago": 3
       },
       "health_score": 83,
@@ -289,11 +227,7 @@
         "Increase test coverage to 80%+ (declared: 70%, actual: N/A)"
       ],
       "git_activity": {
-<<<<<<< HEAD
-        "commits_last_30d": 14,
-=======
         "commits_last_30d": 15,
->>>>>>> 09016332
         "last_commit_days_ago": 3
       },
       "health_score": 91,
@@ -310,11 +244,7 @@
         "Increase test coverage to 80%+ (declared: 50%, actual: N/A)"
       ],
       "git_activity": {
-<<<<<<< HEAD
-        "commits_last_30d": 35,
-=======
         "commits_last_30d": 36,
->>>>>>> 09016332
         "last_commit_days_ago": 3
       },
       "health_score": 87,
@@ -322,11 +252,7 @@
     }
   },
   "status": "HEALTHY",
-<<<<<<< HEAD
-  "average_drift_risk": 6,
-=======
   "average_drift_risk": 5,
->>>>>>> 09016332
   "high_risk_count": 0,
   "at_risk_count": 0,
   "healthy_count": 15
